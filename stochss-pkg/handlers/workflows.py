'''
Use BaseHandler for page requests since
the base API handler has some logic that prevents
requests without a referrer field
'''

import logging
import json
import os
import subprocess
from notebook.base.handlers import APIHandler
from json.decoder import JSONDecodeError
from tornado import web

from .util.workflow_status import get_status
from .util.plot_results import plot_results
from .util.convert_to_1d_param_sweep_notebook import convert_to_1d_psweep_nb
from .util.convert_to_2d_param_sweep_notebook import convert_to_2d_psweep_nb
<<<<<<< HEAD
from .util.convert_to_sciope_me import convert_to_sciope_me
=======
from .util.convert_to_model_inference_notebook import convert_to_mdl_inference_nb
>>>>>>> 78d0c81f
from .util.stochss_errors import StochSSAPIError

log = logging.getLogger('stochss')


class WorkflowInfoAPIHandler(APIHandler):
    '''
    ########################################################################
    Handler for getting Workflow Info including start date tine and path to the 
    model at the last workflow save.
    ########################################################################
    '''
    @web.authenticated
    async def get(self, info_path):
        '''
        Retrieve workflow info from User's file system.

        Attributes
        ----------
        info_path : str
            Path to selected workflows info file.
        '''
        log.debug("Path to the info file: {0}".format(info_path))
        full_path = os.path.join("/home/jovyan", info_path)
        log.debug("Full path to the info file: {0}".format(full_path))
        self.set_header('Content-Type', 'application/json')
        try:
            with open(full_path, 'r') as info_file:
                data = json.load(info_file)
            log.debug("Contents of the info file: {0}".format(data))
            self.write(data)
        except FileNotFoundError as err:
            self.set_status(404)
            error = {"Reason":"Info File Not Found","Message":"Could not find the workflow info file: "+str(err)}
            log.error("Exception information: {0}".format(error))
            self.write(error)
        except JSONDecodeError as err:
            self.set_status(406)
            error = {"Reason":"File Not JSON Format","Message":"The workflow info file is not JSON decodable: "+str(err)}
            log.error("Exception information: {0}".format(error))
            self.write(error)
        self.finish()


class RunWorkflowAPIHandler(APIHandler):
    '''
    ########################################################################
    Handler for running workflows.
    ########################################################################
    '''
    @web.authenticated
    async def get(self, wkfl_type, opt_type, data):
        '''
        Start running a workflow and record the time in UTC in the workflow_info file.
        Creates workflow directory and workflow_info file if running a new workflow.  Copys 
        model into the workflow directory.

        Attributes
        ----------
        wkfl_type : str
            Type of workflow being run
        opt_type : str
            State of workflow being run (rn) for new workflow (re) for existing workflow.
        data : str
            Path to selected workflows model file and name or path of workflow.
        '''
        log.debug("Model path and workflow name or path: {0}".format(data))
        log.debug("Actions for the workflow: {0}".format(opt_type))
        log.debug("Type of workflow: {0}".format(wkfl_type))
        model_path, workflow_name = data.split('/<--GillesPy2Workflow-->/') # get model path and workflow name from data
        log.debug("Path to the model: {0}".format(model_path))
        log.debug("Name of workflow or workflow path: {0}".format(workflow_name))
        exec_cmd = ["/stochss/stochss-pkg/handlers/util/run_workflow.py", "{}".format(model_path), "{0}".format(workflow_name), "{0}".format(wkfl_type) ] # Script commands
        opt_type = list(map(lambda el: "-" + el, list(opt_type))) # format the opt_type for argparse
        exec_cmd.extend(opt_type) # Add opt_type to exec_cmd
        log.debug("Exec command sent to the subprocess: {0}".format(exec_cmd))
        log.debug('Sending the workflow run cmd')
        pipe = subprocess.Popen(exec_cmd)
        log.debug('The workflow has started')
        self.finish()


class SaveWorkflowAPIHandler(APIHandler):
    '''
    ########################################################################
    Handler for saving workflows.
    ########################################################################
    '''
    @web.authenticated
    async def get(self, wkfl_type, opt_type, data):
        '''
        Start saving the workflow.  Creates the workflow directory and workflow_info file if
        saving a new workflow.  Copys model into the workflow directory.

        Attributes
        ----------
        wkfl_type : str
            Type of workflow being run
        opt_type : str
            State of workflow being run (rn) for new workflow (re) for existing workflow.
        data : str
            Path to selected workflows model file and name or path of workflow.
        '''
        log.debug("Model path and workflow name or path: {0}".format(data))
        log.debug("Actions for the workflow: {0}".format(opt_type))
        log.debug("Type of workflow: {0}".format(wkfl_type))
        model_path, workflow_name = data.split('/<--GillesPy2Workflow-->/') # get model path and workflow name from data
        log.debug("Path to the model: {0}".format(model_path))
        log.debug("Name of workflow or workflow path: {0}".format(workflow_name))
        exec_cmd = [ "/stochss/stochss-pkg/handlers/util/run_workflow.py", "{0}".format(model_path), "{0}".format(workflow_name), "{0}".format(wkfl_type) ] # Script commands
        opt_type = list(map(lambda el: "-" + el, list(opt_type))) # format the opt_type for argparse
        exec_cmd.extend(opt_type) # Add opt_type to exec_cmd
        log.debug("Exec command sent to the subprocess: {0}".format(exec_cmd))
        pipe = subprocess.Popen(exec_cmd, stdout=subprocess.PIPE, text=True)
        resp, errors = pipe.communicate()
        log.debug("Response to the command: {0}".format(resp))
        log.error("Errors thrown: {0}".format(errors))
        if resp:
            self.write(resp)
        else:
            self.write(errors)
        self.finish()


class WorkflowStatusAPIHandler(APIHandler):
    '''
    ########################################################################
    Handler for getting Workflow Status (checking for RUNNING and COMPLETE files.
    ########################################################################
    '''
    @web.authenticated
    async def get(self, workflow_path):
        '''
        Retrieve workflow status based on status files.

        Attributes
        ----------
        workflow_path : str
            Path to selected workflow directory.
        '''
        log.debug('Getting the status of the workflow')
        status = get_status(workflow_path)
        log.debug('The status of the workflow is: {0}\n'.format(status))
        self.write(status)
        self.finish()


class PlotWorkflowResultsAPIHandler(APIHandler):
    '''
    ########################################################################
    Handler for getting result plots based on plot type.
    ########################################################################
    '''
    @web.authenticated
    async def get(self, workflow_path):
        '''
        Retrieve a plot figure of the workflow results based on the plot type 
        in the request body.

        Attributes
        ----------
        workflow_path : str
            Path to selected workflow directory.
        '''
        log.debug("The path to the workflow: {0}\n".format(workflow_path))
        body = json.loads(self.get_query_argument(name='data'))
        log.debug("Plot args passed to the plot: {0}\n".format(body))
        results_path = os.path.join(workflow_path, 'results/plots.json')
        log.debug("Path to the workflow results: {0}\n".format(results_path))
        plt_key = body['plt_key']
        log.debug("Key identifying the requested plot: {0}\n".format(plt_key))
        plt_data = body['plt_data']
        log.debug("Title and axis data for the plot: {0}\n".format(plt_data))
        self.set_header('Content-Type', 'application/json')
        try:
            if "None" in plt_data:
                plt_fig = plot_results(results_path, plt_key)
            else:
                plt_fig = plot_results(results_path, plt_key, plt_data) # Add plot data to the exec cmd if its not "None"
            log.debug("Plot figure: {0}\n".format(plt_fig))
            self.write(plt_fig)
        except StochSSAPIError as err:
            self.set_status(err.status_code)
            error = {"Reason":err.reason,"Message":err.message}
            log.error("Exception information: {0}\n".format(error))
            self.write(error)
        self.finish()


class WorkflowLogsAPIHandler(APIHandler):
    '''
    ########################################################################
    Handler for getting Workflow logs.
    ########################################################################
    '''
    @web.authenticated
    async def get(self, logs_path):
        '''
        Retrieve workflow logs from User's file system.

        Attributes
        ----------
        logs_path : str
            Path to the workflow logs file.
        '''
        log.debug("Path to the workflow logs file: {0}\n".format(logs_path))
        full_path = os.path.join("/home/jovyan/", logs_path)
        log.debug("Full path to the workflow logs file: {0}\n".format(full_path))
        try:
            with open(full_path, 'r') as log_file:
                data = log_file.read()
            log.debug("Contents of the log file: {0}\n".format(data))
            if data:
                resp = data
            else:
                resp = "No logs were recoded for this workflow."
            log.debug("Response: {0}\n".format(resp))
            self.write(resp)
        except FileNotFoundError as err:
            self.set_status(404)
            self.set_header('Content-Type', 'application/json')
            error = {"Reason":"StochSS File or Directory Not Found","Message":"Could not find the workflow log file: "+str(err)}
            log.error("Exception information: {0}\n".format(error))
            self.write(error)
        self.finish()


class WorkflowNotebookHandler(APIHandler):
    '''
    ##############################################################################
    Handler for handling conversions from model (.mdl) file to Jupyter Notebook
    (.ipynb) file for notebook workflows.
    ##############################################################################
    '''
    @web.authenticated
    async def get(self, workflow_type, path):
        '''
        Create a jupyter notebook workflow using a stochss model.

        Attributes
        ----------
        type : str
            Type of notebook template to use for conversion.
        path : str
            Path to target model within User's file system.
        '''
        log.debug("Type of workflow to be run: {0}\n".format(workflow_type))
        log.debug("Path to the model: {0}\n".format(path))
<<<<<<< HEAD
        workflows = {"1d_parameter_sweep":convert_to_1d_psweep_nb,
        "2d_parameter_sweep":convert_to_2d_psweep_nb,
        "sciope_model_exploration":convert_to_sciope_me}
=======
        workflows = {"1d_parameter_sweep":convert_to_1d_psweep_nb, "2d_parameter_sweep":convert_to_2d_psweep_nb, "model_inference":convert_to_mdl_inference_nb}
>>>>>>> 78d0c81f
        try:
            resp = workflows[workflow_type](path)
            log.debug("Response: {0}\n".format(resp))
            self.write(resp)
        except StochSSAPIError as err:
            self.set_status(err.status_code)
            self.set_header('Content-Type', 'application/json')
            error = {"Reason":err.reason,"Message":err.message}
            log.error("Exception information: {0}\n".format(error))
            self.write(error)
        self.finish()<|MERGE_RESOLUTION|>--- conflicted
+++ resolved
@@ -16,11 +16,8 @@
 from .util.plot_results import plot_results
 from .util.convert_to_1d_param_sweep_notebook import convert_to_1d_psweep_nb
 from .util.convert_to_2d_param_sweep_notebook import convert_to_2d_psweep_nb
-<<<<<<< HEAD
 from .util.convert_to_sciope_me import convert_to_sciope_me
-=======
 from .util.convert_to_model_inference_notebook import convert_to_mdl_inference_nb
->>>>>>> 78d0c81f
 from .util.stochss_errors import StochSSAPIError
 
 log = logging.getLogger('stochss')
@@ -269,13 +266,10 @@
         '''
         log.debug("Type of workflow to be run: {0}\n".format(workflow_type))
         log.debug("Path to the model: {0}\n".format(path))
-<<<<<<< HEAD
         workflows = {"1d_parameter_sweep":convert_to_1d_psweep_nb,
-        "2d_parameter_sweep":convert_to_2d_psweep_nb,
-        "sciope_model_exploration":convert_to_sciope_me}
-=======
-        workflows = {"1d_parameter_sweep":convert_to_1d_psweep_nb, "2d_parameter_sweep":convert_to_2d_psweep_nb, "model_inference":convert_to_mdl_inference_nb}
->>>>>>> 78d0c81f
+                    "2d_parameter_sweep":convert_to_2d_psweep_nb,
+                    "sciope_model_exploration":convert_to_sciope_me,
+                    "model_inference":convert_to_mdl_inference_nb}
         try:
             resp = workflows[workflow_type](path)
             log.debug("Response: {0}\n".format(resp))
