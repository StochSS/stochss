--- conflicted
+++ resolved
@@ -292,15 +292,10 @@
         path = self.get_query_argument(name="path")
         log.debug("Type of workflow to be run: {0}\n".format(workflow_type))
         log.debug("Path to the model: {0}\n".format(path))
-<<<<<<< HEAD
         workflows = {"1d_parameter_sweep":convert_to_1d_psweep_nb,
                     "2d_parameter_sweep":convert_to_2d_psweep_nb,
                     "sciope_model_exploration":convert_to_sciope_me,
                     "model_inference":convert_to_mdl_inference_nb}
-=======
-        workflows = {"gillespy":convert_to_notebook, "1d_parameter_sweep":convert_to_1d_psweep_nb, "2d_parameter_sweep":convert_to_2d_psweep_nb, 
-                     "model_inference":convert_to_mdl_inference_nb}
->>>>>>> d050f491
         try:
             resp = workflows[workflow_type](path)
             log.debug("Response: {0}\n".format(resp))
