--- conflicted
+++ resolved
@@ -27,12 +27,8 @@
     downloading json formatted files.
     ########################################################################
     '''
-<<<<<<< HEAD
     @web.authenticated
     async def get(self, file_path):
-=======
-    async def get(self, purpose, file_path):
->>>>>>> 1b9df020
         '''
         Retrieve model data from User's file system if it exists and 
         create new models using a model template if they don't.  Also
@@ -85,13 +81,9 @@
             self.write(error)
         self.finish()
 
-<<<<<<< HEAD
+        
     @web.authenticated
     async def post(self, model_path):
-=======
-
-    async def post(self, purpose, model_path):
->>>>>>> 1b9df020
         '''
         Send/Save model data to user container.
 
