'''
APIHandler documentation:
https://github.com/jupyter/notebook/blob/master/notebook/base/handlers.py#L583

Note APIHandler.finish() sets Content-Type handler to 'application/json'

Use finish() for json, write() for text
'''
from notebook.base.handlers import APIHandler
import json, os
import logging
from shutil import move, rmtree
from .util.stochss_errors import StochSSAPIError
from .util.ls import ls
from .util.convert_to_notebook import convert_to_notebook
from .util.duplicate import duplicate, duplicate_wkfl_as_new
from .util.rename import rename
from .util.convert_to_smdl_mdl import convert_model
from .util.convert_to_sbml import convert_to_sbml
from .util.convert_sbml_to_model import convert_sbml_to_model
from .util.generate_zip_file import download_zip
from .util.upload_file import upload

log = logging.getLogger('stochss')

class ModelBrowserFileList(APIHandler):
    '''
    ##############################################################################
    Handler for interacting with the User's File Browser
    ##############################################################################
    '''
    async def get(self, path):
        '''
        Reads the content of a directory and returns a jstree dictionary. 

        Attributes
        ----------
        path : str
            Path from the user directory to the target directory.
        '''
        log.info("Path to the directory: {0}".format(path))
        try:
            output = ls(path)
            log.debug("Contents of the directory: {0}".format(output))
            self.write(output)
        except StochSSAPIError as err:
            self.set_status(err.status_code)
            self.set_header('Content-Type', 'application/json')
            error = {"Reason":err.reason,"Message":err.message}
            log.error("Exception information: {0}".format(error))
            self.write(error)
        self.finish()

  
class ModelToNotebookHandler(APIHandler):
    '''
    ##############################################################################
    Handler for handling conversions from model (.mdl) file to Jupyter Notebook
    (.ipynb) file.
    ##############################################################################
    '''
    async def get(self, path):
        '''
        Runs the convert_to_notebook function from the convert_to_notebook script
        to build a Jupyter Notebook version of the model and write it to a file.

        Attributes
        ----------
        path : str
            Path from the user directory to the target model.
        '''
        self.set_header('Content-Type', 'application/json')
        try:
            log.debug("Path to the model file: {0}".format(path))
            dest_file = convert_to_notebook(path)
            log.debug("Notebook file path: {0}".format(dest_file))
            self.write(dest_file)
        except StochSSAPIError as err:
            self.set_status(err.status_code)
            error = {"Reason":err.reason,"Message":err.message}
            log.error("Exception information: {0}".format(error))
            self.write(error)
        self.finish()


class DeleteFileAPIHandler(APIHandler):
    '''
    ##############################################################################
    Handler for removing files and/or directoies from the User's file system.
    ##############################################################################
    '''
    async def get(self, path):
        '''
        Removes a single file or recursively remove a directory and its contents.

        Attributes
        ----------
        path : str
            Path to removal target.

        '''
        file_path = os.path.join('/home/jovyan', path)
        log.debug("Deleting  path: {0}".format(file_path))
        try:
            try:
                os.remove(file_path)
            except OSError:
                rmtree(file_path)
            self.write("The file {0} was successfully deleted.".format(path.split('/').pop()))
        except FileNotFoundError as err:
            self.set_status(404)
            self.set_header('Content-Type', 'application/json')
            error = {"Reason":"StochSS File Not Found","Message":"Could not find the file or directory: {0}".format(err)}
            self.write(error)
        except PermissionError as err:
            self.set_status(403)
            self.set_header('Content-Type', 'application/json')
            error = {"Reason":"Permission Denied","Message":"You do not have permission to delete this file: {0}".format(err)}
            self.write(error)
        self.finish()


class MoveFileAPIHandler(APIHandler):
    '''
    ##############################################################################
    Handler moving file locations in the User's file system.
    ##############################################################################
    '''
    async def get(self, data):
        '''
        Moves a file or a directory and its contents to a new location.

        Attributes
        ----------
        data : str
            Data string containing old and new locations of target file.

        '''
        log.debug("File path and dest path: {0}".format(data))
        old_path = os.path.join("/home/jovyan/", "{0}".format(data.split('/<--MoveTo-->/')[0]))
        log.debug("Path to the file: {0}".format(old_path))
        new_path = os.path.join("/home/jovyan/", "{0}".format(data.split('/<--MoveTo-->/').pop()))
        log.debug("Destination path: {0}".format(new_path))
        try:
            if os.path.isdir(old_path):
                move(old_path, new_path)
            else:
                os.rename(old_path, new_path)
            self.write("Success! {0} was moved to {1}.".format(old_path, new_path))
        except FileNotFoundError as err:
            self.set_status(404)
            self.set_header('Content-Type', 'application/json')
            error = {"Reason":"StochSS File Not Found","Message":"Could not find the file or directory: {0}".format(err)}
            self.write(error)
        except PermissionError as err:
            self.set_status(403)
            self.set_header('Content-Type', 'application/json')
            error = {"Reason":"Permission Denied","Message":"You do not have permission to move this file: {0}".format(err)}
            self.write(error)
        self.finish()
        

 
class DuplicateModelHandler(APIHandler):
    '''
    ##############################################################################
    Handler for creating copies of a file.
    ##############################################################################
    '''

    async def get(self, path):
        '''
        Creates a copy of a file with a unique name and stores it in the same 
        directory as the original.

        Attributes
        ----------
        path : str
            Path to target model.

        '''
        try:
            log.debug("Copying file: {0}".format(path))
            resp = duplicate(path)
            log.debug("Response message: {0}".format(resp))
            self.write(resp)
        except StochSSAPIError as err:
            self.set_status(err.status_code)
            self.set_header('Content-Type', 'application/json')
            error = {"Reason":err.reason,"Message":err.message}
            log.error("Exception information: {0}".format(error))
            self.write(error)
        self.finish()


class DuplicateDirectoryHandler(APIHandler):
    '''
    ##############################################################################
    Handler for creating copies of a directory and its contents.
    ##############################################################################
    '''

    async def get(self, path):
        '''
        Creates a copy of a directory and its contents with a unique name and 
        stores it in the same parent directory as the original.

        Attributes
        ----------
        path : str
            Path to target directory.

        '''
        try:
            log.debug("Path to the file: {0}".format(path))
            resp = duplicate(path, True)
            log.debug("Response message: {0}".format(resp))
            self.write(resp)
        except StochSSAPIError as err:
            self.set_status(err.status_code)
            self.set_header('Content-Type', 'application/json')
            error = {"Reason":err.reason,"Message":err.message}
            log.error("Exception information: {0}".format(error))
            self.write(error)
        self.finish()

        
class RenameAPIHandler(APIHandler):
    '''
    ##############################################################################
    Handler for renaming files or directories.
    ##############################################################################
    '''

    async def get(self, data):
        '''
        Rename a file or directory.  If the file or directory already exists
        increment the file name using '(x)' naming convention to get a unique 
        name.

        Attributes
        ----------
        data : str
            string of data containing rename information.

        '''
        log.debug("Renaming file: {0}".format(data))
        path, new_name = data.split('/<--change-->/')
        log.debug("Path to the file or directory: {0}".format(path))
        log.debug("New filename: {0}".format(new_name))
        self.set_header('Content-Type', 'application/json')
        try:
            resp = rename(path, new_name)
            log.debug("Response message: {0}".format(resp))
            self.write(resp)
        except StochSSAPIError as err:
            self.set_status(err.status_code)
            error = {"Reason":err.reason,"Message":err.message}
            log.error("Exception information: {0}".format(error))
            self.write(error)
        self.finish()


class ConvertToSpatialAPIHandler(APIHandler):
    '''
    ##############################################################################
    Handler for converting a model to a spatial model.
    ##############################################################################
    '''

    async def get(self, path):
        '''
        Creates a spatial model file with a unique name from a model file and 
        stores it in the same directory as the original.

        Attributes
        ----------
        path : str
            Path from the user directory to the model.

        '''
        log.debug("Converting non-spatial model to spatial model: {0}".format(path))
        try:
            resp = convert_model(path, to_spatial=True)
            log.debug("Response: {0}".format(resp))
            self.write(resp)
        except StochSSAPIError as err:
            self.set_status(err.status_code)
            self.set_header('Content-Type', 'application/json')
            error = {"Reason":err.reason,"Message":err.message}
            log.error("Exception information: {0}".format(error))
            self.write(error)
        self.finish()


class ConvertToModelAPIHandler(APIHandler):
    '''
    ##############################################################################
    Handler for converting a spatial model to a model.
    ##############################################################################
    '''

    async def get(self, path):
        '''
        Creates a model file with a unique name from a spatial model file and 
        stores it in the same directory as the original.

        Attributes
        ----------
        path : str
            Path from the user directory to the spatial model.

        '''
        log.debug("Converting spatial model to non-spatial model: {0}".format(path))
        try:
            resp = convert_model(path, to_spatial=False)
            log.debug("Response: {0}".format(resp))
            self.write(resp)
        except StochSSAPIError as err:
            self.set_status(err.status_code)
            self.set_header('Content-Type', 'application/json')
            error = {"Reason":err.reason,"Message":err.message}
            log.error("Exception information: {0}".format(error))
            self.write(error)
        self.finish()


class ModelToSBMLAPIHandler(APIHandler):
    '''
    ##############################################################################
    Handler for converting a StochSS model to a SBML model.
    ##############################################################################
    '''

    async def get(self, path):
        '''
        Create a SBML Model file with a unique name from a model file and 
        store it in the same directory as the original.

        Attributes
        ----------
        path : str
            Path from the user directory to the target model file.

        '''
        log.debug("Converting to SBML: {0}".format(path))
        try:
            resp = convert_to_sbml(path)
            log.debug("Response: {0}".format(resp))
            self.write(resp)
        except StochSSAPIError as err:
            self.set_status(err.status_code)
            self.set_header('Content-Type', 'application/json')
            error = {"Reason":err.reason,"Message":err.message}
            log.error("Exception information: {0}".format(error))
            self.write(error)
        self.finish()

        
class SBMLToModelAPIHandler(APIHandler):
    '''
    ##############################################################################
    Handler for converting a SBML model to a StochSS model.
    ##############################################################################
    '''

    async def get(self, path):
        '''
        Creates a StochSS model with a unique name from an sbml model and 
        store it in the same directory as the original.

        Attributes
        ----------
        path : str
            Path from the user directory to the target sbml file.

        '''
        log.debug("Converting SBML: {0}".format(path))
        template_path ='/stochss/model_templates/nonSpatialModelTemplate.json'
        log.debug("Using model template: {0}".format(template_path))
        with open(template_path, "r") as template_file:
            model_template = template_file.read()
        log.debug("Model template: {0}".format(model_template))
        self.set_header('Content-Type', 'application/json')
        try:
            resp = convert_sbml_to_model(path, model_template)
            log.debug("Response: {0}".format(resp))
            self.write(resp)
        except StochSSAPIError as err:
            self.set_status(err.status_code)
            error = {"Reason":err.reason,"Message":err.message}
            log.error("Exception information: {0}".format(error))
            self.write(error)
        self.finish()

        
class DownloadAPIHandler(APIHandler):
    '''
    ##############################################################################
    Handler for downloading plain text files to the users download directory.
    ##############################################################################
    '''

    async def get(self, path):
        '''
        Read and return plain text files.

        Attributes
        ----------
        path : str
            Path from the user directory to the target sbml file.

        '''
        log.debug("Path to the model: {0}".format(path))
        full_path = os.path.join("/home/jovyan", path)
        log.debug("Path to the model on disk: {0}".format(full_path))
        try:
            with open(full_path, 'r') as f:
                resp = f.read()
            self.write(resp)
        except FileNotFoundError as err:
            self.set_status(404)
            self.set_header('Content-Type', 'application/json')
            error = {"Reason":"File Not Found","Message":"Could not find file: " + str(err)}
            log.error("Exception information: {0}".format(error))
            self.write(error)
        self.finish()


class DownloadZipFileAPIHandler(APIHandler):
     '''
     ##############################################################################
     Handler for downloading zip files to the users download directory.
     ##############################################################################
     '''

     async def get(self, action, path):
        '''
        Read and download a zip file or generate a zip file from a directory or 
        file and then download.  Generated zip files are stored in the targets 
        parent directory with a unique name.

        Attributes
        ----------
        path : str
            Path from the user directory to the target file or directory.

        '''
        log.debug("Path to the model: {0}".format(path))
        log.debug("Action: {0}".format(action))
        if action == "download":
            file_name = "{0}.zip".format(path.split('/').pop().split('.')[0])
            log.debug("Name of the download file: {0}".format(file_name))
            self.set_header('Content-Type', 'application/zip')
            self.set_header('Content_Disposition', 'attachment; filename="{0}"'.format(file_name))
        else:
            self.set_header('Content-Type', 'application/json')
        
<<<<<<< HEAD
        try:
            resp = download_zip(path, action)
            log.debug("Response: {0}\n".format(resp))
=======
        generate = not action == "download"
        log.debug("Generate script arguement: {0}".format(generate))
        try:
            resp = download_zip(path, generate)
            log.debug("Response: {0}".format(resp))
>>>>>>> d4f3fba3
            self.write(resp)
        except StochSSAPIError as err:
            self.set_status(err.status_code)
            if action == "download":
                self.set_header('Content-Type', 'application/json')
            error = {"Reason":err.reason,"Message":err.message}
            log.error("Exception information: {0}".format(error))
            self.write(error)
        self.finish()


class CreateDirectoryHandler(APIHandler):
    '''
    ##############################################################################
    Handler for creating a new directory or path of directories.
    ##############################################################################
    '''

    async def get(self, directories):
        '''
        Creates a single directory or if the path od directories contains other
        directories that do not exist, a path of directories.

        Attributes
        ----------
        directories : str
            Directory or path of directories to be created if needed.

        '''
        log.debug("Path of directories: {0}".format(directories))
        full_path = os.path.join("/home/jovyan", directories)
        log.debug("Full path of directories: {0}".format(full_path))
        try:
            os.makedirs(full_path)
            self.write("{0} was successfully created!".format(directories))
        except FileExistsError as err:
            self.set_status(406)
            self.set_header('Content-Type', 'application/json')
            error = {"Reason":"Directory Already Exists","Message":"Could not create your directory: "+str(err)}
            log.error("Exception information: {0}".format(error))
            self.write(error)
        self.finish()


class UploadFileAPIHandler(APIHandler):
    '''
    ##############################################################################
    Handler for uploading files.
    ##############################################################################
    '''

    async def post(self):
        '''
        Uploads the target file to the target directory.  If the intended file
        type is a StochSS Model or SBML Model, the original file is uploaded 
        with a converted model.  If the file can't be uploaded to the intended
        type no conversion is made and errors are sent to the user.

        Attributes
        ----------
        
        '''
        file_data = self.request.files['datafile'][0]
        file_info = json.loads(self.request.body_arguments['fileinfo'][0].decode())
        log.debug(file_info['type'])
        log.debug(file_info['path'])
        if file_info['name']:
            log.debug(file_info['name'])
        else:
            log.debug("No name given")
        file_name = file_data['filename']
        log.debug(file_name)
        log.debug(type(file_data['body']))
        body = file_data['body']
        resp = upload(file_data, file_info)
        log.debug(resp)
        self.write(json.dumps(resp))
        self.finish()


class DuplicateWorkflowAsNewHandler(APIHandler):
    '''
    ##############################################################################
    Handler for duplicating a workflow as new and a workflows model.
    ##############################################################################
    '''

    async def get(self, target, path):
        '''
        Creates a duplicate of the model in the target workflow in its parent
        directory.  Creates a new workflow that uses the same model and has 
        the same type as the target workflow in its parent directory.

        Attributes
        ----------
        path : str
            Path from the user directory to the target workflow.

        '''
        log.debug("Path to the workflow: {0}".format(path))
        log.debug("The {0} is being copied".format(target))
        only_model = target == "wkfl_model"
        log.debug("only_model flag: {0}".format(only_model))
        self.set_header('Content-Type', 'application/json')
        try:
            resp = duplicate_wkfl_as_new(path, only_model)
            log.debug("Response: {0}".format(resp))
            self.write(resp)
        except StochSSAPIError as err:
            self.set_status(err.status_code)
            error = {"Reason":err.reason,"Message":err.message}
            log.error("Exception information: {0}".format(error))
            self.write(error)
        self.finish()<|MERGE_RESOLUTION|>--- conflicted
+++ resolved
@@ -456,17 +456,9 @@
         else:
             self.set_header('Content-Type', 'application/json')
         
-<<<<<<< HEAD
         try:
             resp = download_zip(path, action)
             log.debug("Response: {0}\n".format(resp))
-=======
-        generate = not action == "download"
-        log.debug("Generate script arguement: {0}".format(generate))
-        try:
-            resp = download_zip(path, generate)
-            log.debug("Response: {0}".format(resp))
->>>>>>> d4f3fba3
             self.write(resp)
         except StochSSAPIError as err:
             self.set_status(err.status_code)
