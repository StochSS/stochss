from notebook.utils import url_path_join
from .pages import *
from .file_browser import *
from .models import *
from .workflows import *


def get_page_handlers(route_start):
    handlers = [
        #
        ## Page Handlers
        #
        #('/stochss\/?$', HomeHandler), #TODO: move to hub
        ('/stochss/models\/?$', ModelBrowserHandler),
        ('/stochss/models/edit\/?(.+)?\/?', ModelEditorHandler),
        ('/stochss/workflow/selection\/?(.+)?\/?', WorkflowSelectionHandler),
        ('/stochss/workflow/edit\/?(.+)?\/?', WorkflowEditorHandler),
        #
        ## API Handlers
        #
        ("/stochss/models/browser-list(.+)\/?", ModelBrowserFileList), # TODO: /api, not /models
        ("/stochss/api/json-data/(.+)\/?", JsonFileAPIHandler),
        ("/stochss/api/models/run/(\w+)/(\w+)?\/?(.+)\/?", RunModelAPIHandler),
        ("/stochss/api/model/duplicate/(.+)\/?", DuplicateModelHandler),
        ("/stochss/api/models/to-notebook/(.+)\/?", ModelToNotebookHandler),
        ("/stochss/api/model/to-spatial/(.+)\/?", ConvertToSpatialAPIHandler),
        ("/stochss/api/model/to-sbml/(.+)\/?", ModelToSBMLAPIHandler),
        ("/stochss/api/spatial/to-model/(.+)\/?", ConvertToModelAPIHandler),
        ("/stochss/api/sbml/to-model/(.+)\/?", SBMLToModelAPIHandler),
        ("/stochss/api/workflow/notebook/(\w+)/(.+)\/?", WorkflowNotebookHandler),
        ("/stochss/api/workflow/save-workflow/(\w+)/(\w+)\/?(.+)\/?", SaveWorkflowAPIHandler),
        ("/stochss/api/workflow/run-workflow/(\w+)/(\w+)\/?(.+)\/?", RunWorkflowAPIHandler),
        ("/stochss/api/workflow/workflow-info/(.+)\/?", WorkflowInfoAPIHandler),
        ("/stochss/api/workflow/workflow-status/(.+)\/?", WorkflowStatusAPIHandler),
        ("/stochss/api/workflow/workflow-logs/(.+)\/?", WorkflowLogsAPIHandler),
        ("/stochss/api/workflow/plot-results/(.+)\/?", PlotWorkflowResultsAPIHandler),
<<<<<<< HEAD
        ("/stochss/api/file/upload\/?", UploadFileAPIHandler),
=======
        ("/stochss/api/workflow/duplicate/(\w+)/(.+)\/?", DuplicateWorkflowAsNewHandler),
>>>>>>> 81f101ea
        ("/stochss/api/file/move/(.+)\/?", MoveFileAPIHandler),
        ("/stochss/api/file/delete/(.+)\/?", DeleteFileAPIHandler),
        ("/stochss/api/file/rename/(.+)\/?", RenameAPIHandler),
        ("/stochss/api/file/download/(.+)\/?", DownloadAPIHandler),
        ("/stochss/api/file/download-zip/(\w+)/(.+)\/?", DownloadZipFileAPIHandler),
        ("/stochss/api/directory/duplicate/(.+)\/?", DuplicateDirectoryHandler),
        ("/stochss/api/directory/create/(.+)\/?", CreateDirectoryHandler)
    ]
    full_handlers = list(map(lambda h: (url_path_join(route_start, h[0]), h[1]), handlers))
    return full_handlers


def load_jupyter_server_extension(nb_server_app):
    """
    Called when the extension is loaded.

    Args:
        nb_server_app (NotebookWebApplication): handle to the Notebook webserver instance.
    """
    web_app = nb_server_app.web_app
    host_pattern = '.*$'
    page_handlers = get_page_handlers(web_app.settings['base_url'])
    web_app.add_handlers(host_pattern, page_handlers)
<|MERGE_RESOLUTION|>--- conflicted
+++ resolved
@@ -34,11 +34,8 @@
         ("/stochss/api/workflow/workflow-status/(.+)\/?", WorkflowStatusAPIHandler),
         ("/stochss/api/workflow/workflow-logs/(.+)\/?", WorkflowLogsAPIHandler),
         ("/stochss/api/workflow/plot-results/(.+)\/?", PlotWorkflowResultsAPIHandler),
-<<<<<<< HEAD
         ("/stochss/api/file/upload\/?", UploadFileAPIHandler),
-=======
         ("/stochss/api/workflow/duplicate/(\w+)/(.+)\/?", DuplicateWorkflowAsNewHandler),
->>>>>>> 81f101ea
         ("/stochss/api/file/move/(.+)\/?", MoveFileAPIHandler),
         ("/stochss/api/file/delete/(.+)\/?", DeleteFileAPIHandler),
         ("/stochss/api/file/rename/(.+)\/?", RenameAPIHandler),
