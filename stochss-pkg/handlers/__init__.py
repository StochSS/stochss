--- conflicted
+++ resolved
@@ -13,16 +13,10 @@
         #
         #('/stochss\/?$', HomeHandler), #TODO: move to hub
         ('/stochss/models\/?$', ModelBrowserHandler),
-<<<<<<< HEAD
         ('/stochss/models/edit\/?', ModelEditorHandler),
         ('/stochss/workflow/selection\/?', WorkflowSelectionHandler),
         ('/stochss/workflow/edit\/?', WorkflowEditorHandler),
-=======
         ('/stochss/quickstart\/?', QuickstartHandler),
-        ('/stochss/models/edit\/?(.+)?\/?', ModelEditorHandler),
-        ('/stochss/workflow/selection\/?(.+)?\/?', WorkflowSelectionHandler),
-        ('/stochss/workflow/edit\/?(.+)?\/?', WorkflowEditorHandler),
->>>>>>> 5604e2b1
         #
         ## API Handlers
         #
