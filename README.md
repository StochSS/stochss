# StochSS: Software as a service for simulation-driven investigations of stochastic biochemical models

StochSS provides advanced tools for simulating and analyzing biochemical systems as Software as a Service. StochSS supports a wide range of model types ranging from continuous ODEs to discrete (spatial) stochastic simulations as well as advanced model analysis workflows.  
  
**Try out [StochSS Live!](https://live.stochss.org)**  
  
## Why use StochSS
StochSS provides both an easy-to-use UI for constructing biochemical models as well as intuitive UIs for the most common model analysis tools such as visualization of results, parameter sweeps and parameter inference. StochSS is built on top of Jupyter Hub, and this lets you seemlessly switch between UI representations and Notebooks exposing the full backend API. In this way a user can benefit from the best of graphical representations with a clear upgrade path to modeling as code. For this reason, StochSS is also uniquely suited for the computational biologist starting out with mathematical modeling of biochemical systems. 

StochSS is a software project involving several leading research groups in computational systems biology. We welcome collaborators to help expand the capabilities of StochSS. Read more about the project at [www.stochss.org](http://www.stochss.org).   

StochSS is intended to be used as Software as a Service via [StochSS Live!](https://live.stochss.org). The following instructions can help you set up your own local development environment or deploy your own instance as SaaS.

## Deploying your own Single-User StochSS Instance
### Requirements

- [Nodejs](https://nodejs.org/)

- [Docker Desktop](https://www.docker.com/products/docker-desktop) (Windows and Mac) or [Docker Engine](https://docs.docker.com/install/) (Linux, Mac, and Windows)

At the moment StochSS development on Windows is not supported. You can try using [Make for Windows](http://gnuwin32.sourceforge.net/packages/make.htm), but this is untested!

### Quickstart

- Build and run the stochss notebook server: `make`. This starts a local docker container running StochSS.

- Once your terminal calms down you'll see a link to your server that looks something like this: `127.0.0.1:8888/?token=X8dSfd...`

<<<<<<< HEAD
- Navigate to that link and get started!
=======
- Navigate to that link and get started.

- Your files are persisted on your local machine to the `local\_data/` directory by default.

>>>>>>> b72399e0

### Setup

- Build the docker container: `make build`.

- Run the container: `make run`.

- Rebuild frontend static assets on changes to files in /client:  `make watch`.

- Upon changing backend code in stochss/handlers you can update a running StochSS notebook server  with `make update`.

<<<<<<< HEAD
#### Add a python dependency
=======
- [Optional] By default your files are saved to your local machine at `./local\_data/`. You can change this location by the changing value of `DOCKER\_WORKING\_DIR` in the file `.env`.


### Add a python dependency
>>>>>>> b72399e0

Use requirements.txt to add Python dependencies that will be installed into the StochSS docker container.

## Deploying Multi-User StochSS

StochSS uses [JupyterHub](https://jupyterhub.readthedocs.io/en/stable/#) as the basis for the multi-user deployment.  See their documentation for more details on configuring the JupyterHub environment.
  
### Setup

- In addition to the single-user requirements, you will need [Docker Compose](https://docs.docker.com/compose/install/).  

- [Optional] To set admins for JupyterHub, make a file called `userlist` in the `jupyterhub/` directory. On each line of this file place a username followed by the word 'admin'. For example: `myuser admin`. If using Google OAuth, the uesername will be a gmail address. Navigate to `/hub/admin` to use the JupyterHub admin interface.

- [Optional] By default multi-user StochSS is set up to allocate 2 logical cpus per user, reserving 2 logical cpus for the hub container and underlying OS. You can define a list of "power users" that are excluded from resource limitations by adding a text file called `.power_users` (note the leading period) to the `jupyterhub/` directory with one username/email address on each line of the file.

### Run Locally

To run JupyterHub locally run `make hub` and go to 127.0.0.1:8888.

### Set Up A Staging Server

To set up the staging environment you'll need to [set up Google OAuth](https://developers.google.com/identity/protocols/oauth2) for your instance.  Once you're set up, you'll need to put your OAuth credentials in `jupyterhub/secrets/.oauth.staging.env`. Do not wrap these environment variables in quotes!

Example oauth file:

```bash
OAUTH_CALLBACK=https://staging.stochss.org/hub/oauth_callback
CLIENT_ID=8432438242-32432ada3ff23f248sf7ds.apps.googleusercontent.com
CLIENT_SECRET=adfsaf2327f2f7taafdsa34
```

After your oauth credentials are setup, run these commands:

```bash
make build
make build_hub
make run_hub_staging
```

### Set Up A Production Server

Similar to staging, except you'll need the correct Google OAuth credentials set in `jupyterhub/secrets/.oauth.prod.env`.

Then:

```bash
make build
make build_hub
make run_hub_prod
```
<|MERGE_RESOLUTION|>--- conflicted
+++ resolved
@@ -24,16 +24,9 @@
 
 - Build and run the stochss notebook server: `make`. This starts a local docker container running StochSS.
 
-- Once your terminal calms down you'll see a link to your server that looks something like this: `127.0.0.1:8888/?token=X8dSfd...`
-
-<<<<<<< HEAD
-- Navigate to that link and get started!
-=======
-- Navigate to that link and get started.
+- Once your terminal calms down you'll see a link to your server that looks something like this: `127.0.0.1:8888/?token=X8dSfd...` Navigate to that link and get started.
 
 - Your files are persisted on your local machine to the `local\_data/` directory by default.
-
->>>>>>> b72399e0
 
 ### Setup
 
@@ -45,14 +38,9 @@
 
 - Upon changing backend code in stochss/handlers you can update a running StochSS notebook server  with `make update`.
 
-<<<<<<< HEAD
-#### Add a python dependency
-=======
 - [Optional] By default your files are saved to your local machine at `./local\_data/`. You can change this location by the changing value of `DOCKER\_WORKING\_DIR` in the file `.env`.
 
-
-### Add a python dependency
->>>>>>> b72399e0
+#### Add a python dependency
 
 Use requirements.txt to add Python dependencies that will be installed into the StochSS docker container.
 
