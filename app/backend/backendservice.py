'''
This class exposes all the services offered by the backend
It accepts calls from the front-end and pass them on to the backend.
All the input validation is performed in this class.
'''
from infrastructure_manager import InfrastructureManager
import uuid
import logging
from tasks import *
from boto.s3.connection import S3Connection
from backend_handler import VMStateModel
from databases.dynamo_db import DynamoDB

import common.helper as helper
from common.config import AgentTypes, JobDatabaseConfig


class backendservices(object):
    ''' 
    constructor for the backend service class.
    It should be passed the agent creds
    '''

    # Class Constants
    KEYPREFIX = 'stochss'
    QUEUEHEAD_KEY_TAG = 'queuehead'
    INFRA_EC2 = 'ec2'
    INFRA_CLUSTER = 'cluster'
<<<<<<< HEAD
    WORKER_AMIS = {
        INFRA_EC2: 'ami-766f211e'
    }
=======
>>>>>>> 997c9fde
    VMSTATUS_IDS = 'ids'

    def __init__(self):
        '''
        constructor to set the path of various libraries
        '''
        sys.path.append(os.path.join(os.path.dirname(__file__), 'lib/boto'))
        sys.path.append(os.path.join(os.path.dirname(__file__), 'lib/celery'))
        sys.path.append(os.path.join(os.path.dirname(__file__),
                                     '/Library/Python/2.7/site-packages/amqp'))

    def executeTask(self, params, agent, access_key, secret_key, task_id=None,
                    instance_type=None, cost_replay=False, database=None):
        if not database:
            database = DynamoDB(access_key, secret_key)

        if not agent:
            agent = AgentTypes.EC2

        # if there is no taskid explicit, create one the first run
        if not task_id:
            task_id = str(uuid.uuid4())

        result = helper.execute_cloud_task(params=params, agent_type=agent, access_key=access_key, secret_key=secret_key,
                                           task_id=task_id, instance_type=instance_type, cost_replay=cost_replay,
                                           database=database)

        return result

    def executeTaskLocal(self, params):
        '''
        This method spawns a stochkit process. It doesn't wait for the process to finish. The status of the
        process can be tracked using the pid and the output directory returned by this method. 
        
        @param  params['document'] = the contents of the xml file 
        @param  params['paramstring'] = the parameter to be passed to the stochkit execution
        'STOCHKIT_HOME' = this is the environment variable which has the path of the stochkit executable
        @return: 
           {"pid" : 'the process id of the task spawned', "output": "the directory where the files will be generated"}
         
        '''

        try:
            logging.info("executeTaskLocal : inside method with params : %s ",
                         str(params))
            res = {}

            paramstr = params['paramstring']
            uuid_str = str(uuid.uuid4())
            res['uuid'] = uuid_str
            create_dir_str = "mkdir -p output/%s " % uuid_str
            os.system(create_dir_str)

            # Write the model document to file
            xmlfilepath = "output/" + uuid_str + "/" + uuid_str + ".xml"
            xmlfilepath = os.path.abspath(xmlfilepath)
            mfhandle = open(xmlfilepath, 'w')
            mfhandle.write(params['document'])
            mfhandle.close()

            # Pipe output to these files
            res['stdout'] = os.path.abspath(os.path.join('output', uuid_str, 'stdout'))
            res['stderr'] = os.path.abspath(os.path.join('output', uuid_str, 'stderr'))

            # The following executiong string is of the form :
            # stochkit_exec_str = "ssa -m ~/output/%s/dimer_decay.xml -t 20 -i 10 -r 1000" % (uuid_str)
            stochkit_exec_str = "{backenddir}/wrapper.py {stdout} {stderr} {0} --model {1} --out-dir output/{2}/result ".format(
                paramstr, xmlfilepath, uuid_str, stdout=res['stdout'], stderr=res['stderr'],
                backenddir=os.path.abspath(os.path.dirname(__file__)))

            logging.info("STOCHKIT_EXEX_STR: {0}".format(stochkit_exec_str))
            logging.debug("executeTaskLocal : Spawning StochKit Task. String : %s",
                          stochkit_exec_str)

            p = subprocess.Popen(stochkit_exec_str.split(), stdin=subprocess.PIPE)

            #logging.debug("executeTaskLocal: the result of task {0} or error {1} ".format(output,error))
            pid = p.pid

            res['pid'] = pid
            logging.debug("executeTaskLocal : PID generated - %s", pid)
            filepath =  os.path.join('output', uuid_str)
            absolute_file_path = os.path.abspath(filepath)
            logging.debug("executeTaskLocal : Output file - %s", absolute_file_path)
            res['output'] = absolute_file_path

            logging.info("executeTaskLocal: exiting with result : %s", str(res))
            return res

        except Exception as e:
            logging.error("executeTaskLocal : exception raised : %s", str(e))
            return None


    def checkTaskStatusLocal(self, pids):
        '''
        checks the status of the pids and returns true if the task is running or else returns false
        pids = [list of pids to check for status]
        returns a dictionary as {"pid1":"status", "pid2":"status", "pid3":"status"}
        '''
        res = {}
        logging.info("checkTaskStatusLocal : inside with params {0}".format(pids))
        try:
            for pid in pids:
                try:
                    os.kill(pid, 0)
                    res[pid] = True
                except Exception, e:
                    res[pid] = False
            logging.info("checkTaskStatusLocal : exiting with result : {0}".format(res))
            return res
        except Exception as e:
            logging.error("checkTaskStatusLocal: Exiting with error : {0}".format(e))
            return None

    def checkTaskStatusCloud(self, pids):
        '''
        checks the status of the pids and returns true if the task is running or else returns false
        pids = [list of pids to check for status]
        returns a dictionary as {"pid1":"status", "pid2":"status", "pid3":"status"}
        '''
        raise NotImplementedError


    def describeTask(self, params, database=None):
        '''
        @param params: A dictionary with the following fields
         "AWS_ACCESS_KEY_ID" : AWS access key
         "AWS_SECRET_ACCESS_KEY": AWS security key
         taskids : list of celery taskids
         @return: 
         a dictionary of the form :
         {"taskid":"result:"","state":""} 
        '''

        logging.debug("describeTask : setting environment variables : AWS_ACCESS_KEY_ID - %s",
                      params['AWS_ACCESS_KEY_ID'])
        os.environ["AWS_ACCESS_KEY_ID"] = params['AWS_ACCESS_KEY_ID']
        logging.debug("describeTask : setting environment variables : AWS_SECRET_ACCESS_KEY - %s",
                      params['AWS_SECRET_ACCESS_KEY'])
        os.environ["AWS_SECRET_ACCESS_KEY"] = params['AWS_SECRET_ACCESS_KEY']
        if not database:
            database = DynamoDB(params['AWS_ACCESS_KEY_ID'], params['AWS_SECRET_ACCESS_KEY'])
        result = {}
        try:
            result = database.describetask(params['taskids'], JobDatabaseConfig.TABLE_NAME)
        except Exception, e:
            logging.error("describeTask : exiting with error : %s", str(e))
            return None
        return result

    def stopTasks(self, params):
        '''
        @param id_pairs: a list of (database_id, task_id) pairs, each representing
                          a task to be stopped
        '''
        credentials = params['credentials']
        id_pairs = params['ids']
        # First we need to stop the workers from working on the tasks
        db_ids = []
        for id_pair in id_pairs:
            task_id = id_pair[0]
            database_id = id_pair[1]
            logging.info("stopTasks calling removeTask('{0}')".format(task_id))
            remove_task(task_id)
            db_ids.append(database_id)
        # Then we need to return the final description of the tasks
        describe_params = {
            'AWS_ACCESS_KEY_ID': credentials['AWS_ACCESS_KEY_ID'],
            'AWS_SECRET_ACCESS_KEY': credentials['AWS_SECRET_ACCESS_KEY'],
            'taskids': db_ids
        }
        return self.describeTask(describe_params)

    def deleteTasks(self, taskids, database=None):
        '''
        @param taskid:the list of taskids to be removed 
        this method revokes scheduled tasks as well as the tasks in progress. It 
        also removes task from the database. It ignores the taskids which are not active.
        '''
        if not database:
            database = DynamoDB(os.environ["AWS_ACCESS_KEY_ID"], os.environ["AWS_SECRET_ACCESS_KEY"])

        logging.info("deleteTasks : inside method with taskids : %s", taskids)
        try:
            for taskid_pair in taskids:
                print 'deleteTasks: removing task {0}'.format(str(taskid_pair))
                remove_task(taskid_pair[0])  #this removes task from celery queue
                database.removetask(JobDatabaseConfig.TABLE_NAME,
                                    taskid_pair[1])
                        #this removes task information from DB. ToDo: change the name of method
            logging.info("deleteTasks: All tasks removed")
        except Exception, e:
            logging.error("deleteTasks : exiting with error : %s", str(e))


    def deleteTaskLocal(self, pids):
        """
        pids : list of pids to be deleted.
        Terminates the processes associated with the PID. 
        This methods ignores the PID which are  not active.
        """
        logging.info("deleteTaskLocal : inside method with pids : %s", pids)
        for pid in pids:
            try:
                logging.error("KILL TASK {0}".format(pid))
                os.kill(pid, signal.SIGTERM)
            except Exception, e:
                logging.error("deleteTaskLocal : couldn't kill process. error: %s", str(e))
        logging.info("deleteTaskLocal : exiting method")


    def isOneOrMoreComputeNodesRunning(self, params, ins_type=None):  # credentials):
        '''
        Checks for the existence of running compute nodes. Only need one of running compute node
        to be able to run a job in the cloud.
        '''
        credentials = params["credentials"]
        key_prefix = self.KEYPREFIX
        if "key_prefix" in params:
            key_prefix = params["key_prefix"]
        try:
            params = {
                "infrastructure": self.INFRA_EC2,
                "credentials": credentials,
                "key_prefix": key_prefix
            }
            all_vms = self.describeMachines(params)
            if all_vms == None:
                return False
            # Just need one running vm
            if ins_type:
                for vm in all_vms:
                    if vm != None and vm['state'] == 'running' and vm['instance_type'] == ins_type:
                        return True
            else:
                for vm in all_vms:
                    if vm != None and vm['state'] == 'running':
                        return True
            return False
        except:
            return False

    def startMachines(self, params, block=False):
        '''
        This method instantiates ec2 instances
        '''

        logging.info("startMachines : inside method with params : %s", str(params))
        try:
            #make sure that any keynames we use are prefixed with stochss so that
            #we can do a terminate all based on keyname prefix
            if "key_prefix" in params:
                key_prefix = params["key_prefix"]
                if not key_prefix.startswith(self.KEYPREFIX):
                    key_prefix = self.KEYPREFIX + key_prefix
            else:
                key_prefix = self.KEYPREFIX

            key_name = params["keyname"]
            if not key_name.startswith(key_prefix):
                params['keyname'] = key_prefix + key_name

            # NOTE: We are forcing blocking mode within the InfrastructureManager class
            # for the launching of VMs because of how GAE joins on all threads before
            # returning a response from a request.
            i = InfrastructureManager(blocking=block)
            res = {}

            # 1. change the status of 'failed' in the previous launch in db to 'terminated' 
            # NOTE: We need to make sure that the RabbitMQ server is running if any compute
            # nodes are running as we are using the AMQP broker option for Celery.

            ins_ids = VMStateModel.terminate_not_active(params)

            # 2. get credentials
            infra = None
            access_key = None
            secret_key = None
            if 'infrastructure' in params:
                infra = params['infrastructure']
            else:
                raise Exception('VMStateModel ERROR: Infrastructure is not decided.')

            if 'credentials' in params:
                if 'EC2_ACCESS_KEY' in params['credentials'] and 'EC2_SECRET_KEY' in params['credentials']:
                    access_key = params['credentials']['EC2_ACCESS_KEY']
                    secret_key = params['credentials']['EC2_SECRET_KEY']
                else:
                    raise Exception('VMStateModel ERROR: Cannot get access key or secret.')
            else:
                raise Exception('VMStateModel ERROR: No credentials are provided.')

            if infra is None or access_key is None or secret_key is None:
                raise Exception('VMStateModel ERROR: Either infrastracture or credetials is none.')

            # 3. create exact number of entities in db for this launch, and set the status to 'creating'
            ids = []
            num = 0
            if 'vms' in params:
                for vm in params['vms']:
                    logging.info('vm: {0}, num: {1}'.format(vm['instance_type'], vm['num_vms']))
                    num += vm['num_vms']
            if 'head_node' in params:
                num += 1

            for _ in range(0, num):
                vm_status = VMStateModel(state=VMStateModel.STATE_CREATING, infra=infra, access_key=access_key,
                                         secret_key=secret_key)
                vm_status.put()
                ids.append(vm_status.key().id())

            params[VMStateModel.IDS] = ids

            res = i.run_instances(params, [])
            #res = i.run_instances(params,[])
            #            else:
            #                # Need to start the queue head (RabbitMQ)
            #                params["queue_head"] = True
            #                vms_requested = int(params["num_vms"])
            #                requested_key_name = params["keyname"]
            #                # Only want one queue head, and it must have its own key so
            #                # it can be differentiated if necessary
            #                params["num_vms"] = 1
            #                params["keyname"] = requested_key_name+'-'+self.QUEUEHEAD_KEY_TAG
            #                res = i.run_instances(params,[])
            #                #NOTE: This relies on the InfrastructureManager being run in blocking mode...
            #                queue_head_ip = res["vm_info"]["public_ips"][0]
            #                self.__update_celery_config_with_queue_head_ip(queue_head_ip)
            #                params["keyname"] = requested_key_name
            #                params["queue_head"] = False
            #                if vms_requested > 1:
            #                    params["num_vms"] = vms_requested - 1
            #                    res = i.run_instances(params,[])
            #                params["num_vms"] = vms_requested
            logging.info("startMachines : exiting method with result : %s", str(res))
            return True, None
        except Exception, e:
            traceback.print_exc()
            logging.error("startMachines : exiting method with error : {0}".format(str(e)))
            print "startMachines : exiting method with error :", str(e)
            return False, 'Errors occur in starting machines:' + str(e)


    def stopMachines(self, params, block=False):
        '''
        This method would terminate all the  instances associated with the account
	that have a keyname prefixed with stochss (all instances created by the backend service)
	params must contain credentials key/value
        '''
        key_prefix = self.KEYPREFIX
        if "key_prefix" in params and not params["key_prefix"].startswith(key_prefix):
            key_prefix += params["key_prefix"]
        elif "key_prefix" in params:
            key_prefix = params["key_prefix"]
        try:
            logging.info("Stopping compute nodes with key_prefix: {0}".format(key_prefix))
            i = InfrastructureManager(blocking=block)
            res = i.terminate_instances(params, key_prefix)
            # update db
            VMStateModel.terminate_all(params)
            return True
        except Exception, e:
            logging.error("Terminate machine failed with error : %s", str(e))
            return False

    def describeMachines(self, params):
        '''
        This method gets the status of all the instances of ec2
        '''
        # add calls to the infrastructure manager for getting details of
        # machines
        #logging.info("describeMachines : inside method with params : %s", str(params))
        key_prefix = ""
        if "key_prefix" in params:
            key_prefix = params["key_prefix"]
            if not key_prefix.startswith(self.KEYPREFIX):
                key_prefix = self.KEYPREFIX + key_prefix
        else:
            key_prefix = self.KEYPREFIX
        params["key_prefix"] = key_prefix
        try:
            i = InfrastructureManager()
            res = i.describe_instances(params, [], key_prefix)
            logging.info("describeMachines : exiting method with result : %s", str(res))
            return res
        except Exception, e:
            logging.error("describeMachines : exiting method with error : %s", str(e))
            return None

    def describeMachinesFromDB(self, params):
        i = InfrastructureManager()
        i.synchronize_db(params)
        all_vms = VMStateModel.get_all(params)
        return all_vms

    def validateCredentials(self, params):
        '''
        This method verifies the validity of ec2 credentials
        '''
        if params['infrastructure'] is None:
            logging.error("validateCredentials: infrastructure param not set")
            return False
        creds = params['credentials']
        if creds is None:
            logging.error("validateCredentials: credentials param not set")
            return False
        if creds['EC2_ACCESS_KEY'] is None:
            logging.error("validateCredentials: credentials EC2_ACCESS_KEY not set")
            return False
        if creds['EC2_SECRET_KEY'] is None:
            logging.error("validateCredentials: credentials EC2_ACCESS_KEY not set")
            return False

        logging.info("validateCredentials: inside method with params : %s", str(params))
        try:
            i = InfrastructureManager()
            logging.info("validateCredentials: exiting with result : %s", str(i))
            return i.validate_Credentials(params)
        except Exception, e:
            logging.error("validateCredentials: exiting with error : %s", str(e))
            return False


    def getSizeOfOutputResults(self, aws_access_key, aws_secret_key, output_buckets):
        '''
        This method checks the size of the output results stored in S3 for all of the buckets and keys
         specified in output_buckets.
        @param aws_access_key
         The AWS access key of the user whose output is being examined.
        @param aws_secret_key
         The AWS secret key of the user whose output is being examined.
        @param output_buckets
         A dictionary whose keys are bucket names and whose values are lists of (key name, job name) pairs.
        @return
         A dictionary whose keys are job names and whose values are output sizes of those jobs.
         The output size is either the size specified in bytes or None if no output was found.
        '''
        try:
            logging.info("getSizeOfOutputResults: inside method with output_buckets: {0}".format(output_buckets))
            # Connect to S3
            conn = S3Connection(aws_access_key, aws_secret_key)
            # Output is a dictionary
            result = {}
            for bucket_name in output_buckets:
                # Try to get the bucket
                try:
                    bucket = conn.get_bucket(bucket_name)
                except boto.exception.S3ResponseError:
                    # If the bucket doesn't exist, neither do any of the keys
                    for key_name, job_name in output_buckets[bucket_name]:
                        result[job_name] = None
                else:
                    # Ok the bucket exists, now for the keys
                    for key_name, job_name in output_buckets[bucket_name]:
                        key = bucket.get_key(key_name)
                        if key is None:
                            # No output exists for this key
                            result[job_name] = None
                        else:
                            # Output exists for this key
                            result[job_name] = key.size
            return result
        except Exception, e:
            logging.error("getSizeOfOutputResults: unable to get size with exception: {0}".format(e))
            return None

    def fetchOutput(self, taskid, outputurl):
        '''
        This method gets the output file from S3 and extracts it to the output 
        directory
        @param taskid: the taskid for which the output has to be fetched
        @return: True : if successful or False : if failed 
        '''
        try:
            logging.info("fetchOutput: inside method with taskid : {0} and url {1}".format(taskid, outputurl))
            filename = "{0}.tar".format(taskid)
            #the output directory
            #logging.debug("fetchOutput : the name of file to be fetched : {0}".format(filename))
            #baseurl = "https://s3.amazonaws.com/stochkitoutput/output"
            #fileurl = "{0}/{1}".format(baseurl,filename)
            logging.debug("url to be fetched : {0}".format(taskid))
            fetchurlcmdstr = "curl --remote-name {0}".format(outputurl)
            logging.debug("fetchOutput : Fetching file using command : {0}".format(fetchurlcmdstr))
            os.system(fetchurlcmdstr)
            if not os.path.exists(filename):
                logging.error('unable to download file. Returning result as False')
                return False
            return True
        except Exception, e:
            logging.error("fetchOutput : exiting with error : %s", str(e))
<<<<<<< HEAD
            return False
=======
            return False


################## tests #############################
class bcolors:
    HEADER = '\033[95m'
    OKBLUE = '\033[94m'
    OKGREEN = '\033[92m'
    WARNING = '\033[93m' #yellow
    FAIL = '\033[91m'
    ENDC = '\033[0m'
>>>>>>> 997c9fde
<|MERGE_RESOLUTION|>--- conflicted
+++ resolved
@@ -26,12 +26,6 @@
     QUEUEHEAD_KEY_TAG = 'queuehead'
     INFRA_EC2 = 'ec2'
     INFRA_CLUSTER = 'cluster'
-<<<<<<< HEAD
-    WORKER_AMIS = {
-        INFRA_EC2: 'ami-766f211e'
-    }
-=======
->>>>>>> 997c9fde
     VMSTATUS_IDS = 'ids'
 
     def __init__(self):
@@ -523,18 +517,4 @@
             return True
         except Exception, e:
             logging.error("fetchOutput : exiting with error : %s", str(e))
-<<<<<<< HEAD
-            return False
-=======
-            return False
-
-
-################## tests #############################
-class bcolors:
-    HEADER = '\033[95m'
-    OKBLUE = '\033[94m'
-    OKGREEN = '\033[92m'
-    WARNING = '\033[93m' #yellow
-    FAIL = '\033[91m'
-    ENDC = '\033[0m'
->>>>>>> 997c9fde
+            return False