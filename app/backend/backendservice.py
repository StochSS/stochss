--- conflicted
+++ resolved
@@ -195,12 +195,7 @@
         logging.info("deleteTaskLocal : inside method with pids : %s", pids)
         for pid in pids:
             try:
-<<<<<<< HEAD
-                os.kill(pid, signal.SIGQUIT)
-=======
-                logging.error("KILL TASK {0}".format(pid))
                 os.kill(pid, signal.SIGINT)
->>>>>>> c66f173b
             except Exception, e:
                 logging.error("deleteTaskLocal : couldn't kill process. error: %s", str(e))
         logging.info("deleteTaskLocal : exiting method")        
