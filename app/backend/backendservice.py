--- conflicted
+++ resolved
@@ -7,12 +7,11 @@
 import uuid
 import logging
 from tasks import *
-<<<<<<< HEAD
+
+import boto
 from boto.exception import S3ResponseError
-=======
-import boto
->>>>>>> 3bc95bee
 from boto.s3.connection import S3Connection
+
 from backend_handler import VMStateModel
 from databases.dynamo_db import DynamoDB
 
@@ -45,8 +44,6 @@
                     instance_type=None, cost_replay=False, database=None):
         if not database:
             database = DynamoDB(access_key, secret_key)
-<<<<<<< HEAD
-
         if not agent:
             agent = AgentTypes.EC2
 
@@ -62,222 +59,6 @@
 
         return result
 
-=======
-            
-        result = {}
-        
-        try:
-            
-            #This is a celery task in tasks.py: @celery.task(name='stochss')
-            
-            # Need to make sure that the queue is actually reachable because
-            # we don't want the user to try to submit a task and have it
-            # timeout because the broker server isn't up yet.
-            sleep_time = 5
-            total_wait_time = 15
-            total_tries = total_wait_time / sleep_time
-            current_try = 0
-            logging.info("About to check broker at: {0}".format(celery.current_app.conf['BROKER_URL']))
-            while True:
-                try:
-                    insp = inspect().stats()
-                except IOError as e:
-                    current_try += 1
-                    logging.info("Broker down, try: {0}, exception: {1}".format(current_try, e))
-                    if current_try >= total_tries:
-                        logging.info("Broker unreachable for {0} seconds.".format(total_wait_time))
-                        return {
-                            "success": False,
-                            "reason": "Cloud instances unavailable. Please wait a minute for their initialization to complete.",
-                            "exception": str(e),
-                            "traceback": traceback.format_exc()
-                        }
-                    time.sleep(sleep_time)
-                    continue
-                logging.info("Broker up")
-                break
-            
-            # if there is no taskid explicit, create one the first run
-            if not taskid:
-                taskid = str(uuid.uuid4())
-                
-            result["db_id"] = taskid
-            #create a celery task
-            logging.info("executeTask : executing task with uuid : %s ", taskid)
-            timenow = datetime.now() 
-            data = {
-                'status': "pending",
-                "start_time": timenow.strftime('%Y-%m-%d %H:%M:%S'),
-                'Message': "Task sent to Cloud",
-                'uuid': taskid
-            }
-            
-            tmp = None
-            if params["job_type"] == "mcem2":
-                queue_name = taskid
-                result["queue"] = queue_name
-                data["queue"] = queue_name
-                # How many cores?
-                requested_cores = -1
-                if "cores" in params:
-                    requested_cores = int(params["cores"])
-                
-                ################################################################################
-                # The master task can run on any node...
-                #TODO: master task might need to run on node with at least 2 cores...
-                # launch_params["instance_type"] = "c3.large"
-                # launch_params["num_vms"] = 1
-                ################################################################################
-                
-                celery_info = CelerySingleton().app.control.inspect()
-                # How many active workers are there?
-                active_workers = celery_info.active()
-                logging.info("All active workers: {0}".format(active_workers))
-                # We will keep around a dictionary of the available workers, where
-                # the key will be the workers name and the value will be how many
-                # cores that worker has (i.e. how many tasks they can execute 
-                # concurrently).
-                available_workers = {}
-                core_count = 0
-                if active_workers:
-                    for worker_name in active_workers:
-                        # active_workers[worker_name] will be a list of dictionaries representing
-                        # tasks that the worker is currently executing, so if it doesn't exist
-                        # then the worker isn't busy
-                        if not active_workers[worker_name]:
-                            available_workers[worker_name] = celery_info.stats()[worker_name]['pool']['max-concurrency']
-                            core_count += int(available_workers[worker_name])
-                logging.info("All available workers: {0}".format(available_workers))
-                # We assume that at least one worker is already consuming from the main queue
-                # so we just need to find that one worker and remove it from the list, since
-                # we need one worker on the main queue for the master task.
-                done = False
-                for worker_name in available_workers:
-                    worker_queues = celery_info.active_queues()[worker_name]
-                    for queue in worker_queues:
-                        if queue["name"] == "celery":
-                            popped_cores = int(available_workers.pop(worker_name))
-                            done = True
-                            core_count -= popped_cores
-                            break
-                    if done:
-                        break
-                if core_count <= 0:
-                    # Then theres only one worker available
-                    return {
-                        "success": False,
-                        "reason": "You need to have at least two workers in order to run a parameter estimation job in the cloud."
-                    }
-                logging.info("Found {0} cores that can be used as slaves on the following workers: {1}".format(
-                    core_count,
-                    available_workers
-                ))
-                if requested_cores == -1:
-                    params["paramstring"] += " --cores {0}".format(core_count)
-                    # Now just use all available cores since the user didn't request
-                    # a specific amount, i.e. re-route active workers to the new queue
-                    worker_names = []
-                    for worker_name in available_workers:
-                        worker_names.append(worker_name)
-                    logging.info("Rerouting all available workers: {0} to queue: {1}".format(worker_names, queue_name))
-                    rerouteWorkers(worker_names, queue_name)
-                else:
-                    params["paramstring"] += " --cores {0}".format(requested_cores)
-                    # Now loop through available workers and see if we have enough free to meet
-                    # requested core count.
-                    worker_names = []
-                    unmatched_cores = requested_cores
-                    if available_workers:
-                        for worker_name in available_workers:
-                            # We need to find out what the concurrency of the worker is.
-                            worker_cores = available_workers[worker_name]
-                            # Subtract this from our running count and save the workers name
-                            unmatched_cores -= worker_cores
-                            worker_names.append(worker_name)
-                            if unmatched_cores <= 0:
-                                # Then we have enough
-                                break
-                    # Did we get enough?
-                    if unmatched_cores > 0:
-                        # Nope...
-                        return {
-                            "success": False,
-                            "reason": "Didn't find enough idle cores to meet requested core count of {0}. Still need {1} more.".format(
-                                requested_cores,
-                                unmatched_cores
-                            )
-                        }
-                    logging.info("Found enough idle cores to meet requested core count of {0}".format(requested_cores))
-                    # We have enough, re-route active workers to the new queue
-                    logging.info("Rerouting workers: {0} to queue: {1}".format(worker_names, queue_name))
-                    rerouteWorkers(worker_names, queue_name)
-                
-                # Update DB entry just before sending to worker
-                database.updateEntry(taskid, data, backendservices.TABLENAME)
-                params["queue"] = queue_name
-                tmp = master_task.apply_async(args=[taskid, params, database], queue=celery_queue_name, routing_key=celery_routing_key)
-                #TODO: This should really be done as a background_thread as soon as the task is sent
-                #      to a worker, but this would require an update to GAE SDK.
-                # call the poll task process
-                poll_task_path = os.path.join(
-                    os.path.dirname(os.path.abspath(__file__)),
-                    "poll_task.py"
-                )
-                logging.info("Task sent to cloud with celery id {0}...".format(tmp.id))
-                #poll_task_string = "python {0} {1} {2} > poll_task_{1}.log 2>&1".format(
-                poll_task_string = "python {0} {1} {2}".format(
-                    poll_task_path,
-                    tmp.id,
-                    queue_name
-                )
-                try:
-                    p = subprocess.Popen(shlex.split(poll_task_string))
-                    result["poll_process_pid"] = p.pid
-                except Exception as e:
-                    logging.error("Caught exception {0}".format(e))
-                result["celery_pid"] = tmp.id
-            else:
-                
-                #celery async task execution http://ask.github.io/celery/userguide/executing.html
-                
-                # if this is the cost analysis replay then update the stochss-cost-analysis table
-                if cost_replay:
-                    params["db_table"] = "stochss_cost_analysis"
-                    data={}
-                    data['status'] = "pending"
-                    data['start_time'] = timenow.strftime('%Y-%m-%d %H:%M:%S')
-                    data['message'] = "Task sent to Cloud"
-                    data['agent'] = agent
-                    data['instance_type'] = instance_type
-                    data['uuid'] = taskid
-
-                    taskid_prefix = agent+"_"+instance_type+"_"
-                    
-                    database.updateEntry(taskid_prefix+taskid, data, params["db_table"])
-                    tmp = tasks.task.apply_async(args=[taskid, params, database, access_key, secret_key, taskid_prefix], queue=celery_queue_name, routing_key=celery_routing_key)
-                else:
-                    params["db_table"] = backendservices.TABLENAME
-                    database.updateEntry(taskid, data, params["db_table"])
-                    tmp = tasks.task.apply_async(args=[taskid, params, database, access_key, secret_key], queue=celery_queue_name, routing_key=celery_routing_key)
-                #delay(taskid, params, access_key, secret_key)  #calls task(taskid,params,access_key,secret_key)
-#                 logging.info('RESULT OF TASK: {0}'.format(tmp.get()))
-                print tmp.ready()
-                result["celery_pid"] = tmp.id
-
-            logging.info("executeTask :  result of task : %s", str(tmp.id))
-            result["success"] = True
-            return result
-        except Exception, e:
-            logging.error("executeTask : error - %s", str(e))
-            traceback.print_exc()
-            return {
-                "success": False,
-                "reason": str(e),
-                "exception": str(e),
-                "traceback": traceback.format_exc()
-            }
-    
->>>>>>> 3bc95bee
     def executeTaskLocal(self, params):
         '''
         This method spawns a stochkit process. It doesn't wait for the process to finish. The status of the
@@ -561,26 +342,19 @@
                 ids.append(vm_status.key().id())
 
             params[VMStateModel.IDS] = ids
-<<<<<<< HEAD
-
-            res = i.run_instances(params, [])
-=======
-            
-            
+
             res = i.run_instances(params,[])
             
             # check if dynamodb stochss table exists
             database = DynamoDB(access_key, secret_key)
-            dynamo=boto.connect_dynamodb(access_key, secret_key)
-            if not database.tableexists(dynamo, backendservices.TABLENAME):
-                results = database.createtable(backendservices.TABLENAME)
+            dynamo = boto.connect_dynamodb(access_key, secret_key)
+            if not database.tableexists(dynamo, JobDatabaseConfig.TABLE_NAME):
+                results = database.createtable(JobDatabaseConfig.TABLE_NAME)
                 if results:
-                    logging.info("create table {0}".format(backendservices.TABLENAME))
+                    logging.info("creating table {0}".format(JobDatabaseConfig.TABLE_NAME))
                 else:
-                    logging.error("FAILED on creating table {0}".format(backendservices.TABLENAME))
-            
-            
->>>>>>> 3bc95bee
+                    logging.error("FAILED on creating table {0}".format(JobDatabaseConfig.TABLE_NAME))
+
             logging.info("startMachines : exiting method with result : %s", str(res))
 
             return True, None
@@ -620,10 +394,8 @@
         '''
         # add calls to the infrastructure manager for getting details of
         # machines
-<<<<<<< HEAD
         # logging.info("describeMachines : inside method with params : %s", str(params))
-=======
->>>>>>> 3bc95bee
+
         key_prefix = ""
         if "key_prefix" in params:
             key_prefix = params["key_prefix"]
@@ -741,9 +513,4 @@
             return True
         except Exception, e:
             logging.error("fetchOutput : exiting with error : %s", str(e))
-<<<<<<< HEAD
-            return False
-=======
-            return False
-
->>>>>>> 3bc95bee
+            return False
