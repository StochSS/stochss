'''
This class exposes all the services offered by the backend
It accepts calls from the front-end and pass them on to the backend.
All the input validation is performed in this class.
'''
from infrastructure_manager import InfrastructureManager
import threading
import os, subprocess, shlex, signal, uuid, sys, time
import logging, traceback
from datetime import datetime
from tasks import *
from boto.s3.connection import S3Connection
import celery
from celery.task.control import inspect
import backend_handler
from backend_handler import VMStateModel
from databases.dynamo_db import DynamoDB



class backendservices():
    ''' 
    constructor for the backend service class.
    It should be passed the agent creds
    ''' 
        
    #Class Constants
    TABLENAME = 'stochss'
    KEYPREFIX = 'stochss'
    QUEUEHEAD_KEY_TAG = 'queuehead'
    INFRA_EC2 = 'ec2'
    INFRA_CLUSTER = 'cluster'
    VMSTATUS_IDS = 'ids'

    def __init__(self):
        '''
        constructor to set the path of various libraries
        ''' 
        sys.path.append(os.path.join(os.path.dirname(__file__), 'lib/boto'))
        sys.path.append(os.path.join(os.path.dirname(__file__), 'lib/celery'))
        sys.path.append(os.path.join(os.path.dirname(__file__), 
                                     '/Library/Python/2.7/site-packages/amqp'))
            
    def executeTask(self, params, agent, access_key, secret_key, taskid=None, instance_type=None, cost_replay=False, database=None):
        '''
        This method instantiates celery tasks in the cloud.
        Returns return value from celery async call and the task ID
        '''
        #logging.info('inside execute task for cloud : Params - %s', str(params))
        import tasks
        from tasks import task
            
        if instance_type:
                queue_ins_name = "_"+instance_type.replace(".", "")
        else:
                queue_ins_name = ""
                
        celery_config = tasks.CelerySingleton()
        celery_config.configure()
        celery_config.printCeleryQueue()
        celery_queue_name = backend_handler.CELERY_QUEUE_EC2+""+queue_ins_name
        celery_exchange = backend_handler.CELERY_EXCHANGE_EC2
        celery_routing_key = backend_handler.CELERY_ROUTING_KEY_EC2+""+queue_ins_name
        logging.info('Deliver the task to the queue: {0}, routing key: {1}'.format(celery_queue_name, celery_routing_key))
                
        if not database:
            database = DynamoDB(access_key, secret_key)
            
        result = {}
        
        try:
            
            #This is a celery task in tasks.py: @celery.task(name='stochss')
            
            # Need to make sure that the queue is actually reachable because
            # we don't want the user to try to submit a task and have it
            # timeout because the broker server isn't up yet.
            sleep_time = 5
            total_wait_time = 15
            total_tries = total_wait_time / sleep_time
            current_try = 0
            logging.info("About to check broker at: {0}".format(celery.current_app.conf['BROKER_URL']))
            while True:
                try:
                    insp = inspect().stats()
                except IOError as e:
                    current_try += 1
                    logging.info("Broker down, try: {0}, exception: {1}".format(current_try, e))
                    if current_try >= total_tries:
                        logging.info("Broker unreachable for {0} seconds.".format(total_wait_time))
                        return {
                            "success": False,
                            "reason": "Cloud instances unavailable. Please wait a minute for their initialization to complete.",
                            "exception": str(e),
                            "traceback": traceback.format_exc()
                        }
                    time.sleep(sleep_time)
                    continue
                logging.info("Broker up")
                break
            
            # if there is no taskid explicit, create one the first run
            if not taskid:
                taskid = str(uuid.uuid4())
                
            result["db_id"] = taskid
            #create a celery task
            logging.info("executeTask : executing task with uuid : %s ", taskid)
            timenow = datetime.now() 
            data = {
                'status': "pending",
                "start_time": timenow.strftime('%Y-%m-%d %H:%M:%S'),
                'Message': "Task sent to Cloud",
                'uuid': taskid
            }
            
            tmp = None
            if params["job_type"] == "mcem2":
                queue_name = taskid
                result["queue"] = queue_name
                data["queue"] = queue_name
                # How many cores?
                requested_cores = -1
                if "cores" in params:
                    requested_cores = int(params["cores"])
                
                ################################################################################
                # The master task can run on any node...
                #TODO: master task might need to run on node with at least 2 cores...
                # launch_params["instance_type"] = "c3.large"
                # launch_params["num_vms"] = 1
                ################################################################################
                
                celery_info = CelerySingleton().app.control.inspect()
                # How many active workers are there?
                active_workers = celery_info.active()
                logging.info("All active workers: {0}".format(active_workers))
                # We will keep around a dictionary of the available workers, where
                # the key will be the workers name and the value will be how many
                # cores that worker has (i.e. how many tasks they can execute 
                # concurrently).
                available_workers = {}
                core_count = 0
                if active_workers:
                    for worker_name in active_workers:
                        # active_workers[worker_name] will be a list of dictionaries representing
                        # tasks that the worker is currently executing, so if it doesn't exist
                        # then the worker isn't busy
                        if not active_workers[worker_name]:
                            available_workers[worker_name] = celery_info.stats()[worker_name]['pool']['max-concurrency']
                            core_count += int(available_workers[worker_name])
                logging.info("All available workers: {0}".format(available_workers))
                # We assume that at least one worker is already consuming from the main queue
                # so we just need to find that one worker and remove it from the list, since
                # we need one worker on the main queue for the master task.
                done = False
                for worker_name in available_workers:
                    worker_queues = celery_info.active_queues()[worker_name]
                    for queue in worker_queues:
                        if queue["name"] == "celery":
                            popped_cores = int(available_workers.pop(worker_name))
                            done = True
                            core_count -= popped_cores
                            break
                    if done:
                        break
                if core_count <= 0:
                    # Then theres only one worker available
                    return {
                        "success": False,
                        "reason": "You need to have at least two workers in order to run a parameter estimation job in the cloud."
                    }
                logging.info("Found {0} cores that can be used as slaves on the following workers: {1}".format(
                    core_count,
                    available_workers
                ))
                if requested_cores == -1:
                    params["paramstring"] += " --cores {0}".format(core_count)
                    # Now just use all available cores since the user didn't request
                    # a specific amount, i.e. re-route active workers to the new queue
                    worker_names = []
                    for worker_name in available_workers:
                        worker_names.append(worker_name)
                    logging.info("Rerouting all available workers: {0} to queue: {1}".format(worker_names, queue_name))
                    rerouteWorkers(worker_names, queue_name)
                else:
                    params["paramstring"] += " --cores {0}".format(requested_cores)
                    # Now loop through available workers and see if we have enough free to meet
                    # requested core count.
                    worker_names = []
                    unmatched_cores = requested_cores
                    if available_workers:
                        for worker_name in available_workers:
                            # We need to find out what the concurrency of the worker is.
                            worker_cores = available_workers[worker_name]
                            # Subtract this from our running count and save the workers name
                            unmatched_cores -= worker_cores
                            worker_names.append(worker_name)
                            if unmatched_cores <= 0:
                                # Then we have enough
                                break
                    # Did we get enough?
                    if unmatched_cores > 0:
                        # Nope...
                        return {
                            "success": False,
                            "reason": "Didn't find enough idle cores to meet requested core count of {0}. Still need {1} more.".format(
                                requested_cores,
                                unmatched_cores
                            )
                        }
                    logging.info("Found enough idle cores to meet requested core count of {0}".format(requested_cores))
                    # We have enough, re-route active workers to the new queue
                    logging.info("Rerouting workers: {0} to queue: {1}".format(worker_names, queue_name))
                    rerouteWorkers(worker_names, queue_name)
                
                # Update DB entry just before sending to worker
                database.updateEntry(taskid, data, backendservices.TABLENAME)
                params["queue"] = queue_name
                tmp = master_task.apply_async(args=[taskid, params, database], queue=celery_queue_name, routing_key=celery_routing_key)
                #TODO: This should really be done as a background_thread as soon as the task is sent
                #      to a worker, but this would require an update to GAE SDK.
                # call the poll task process
                poll_task_path = os.path.join(
                    os.path.dirname(os.path.abspath(__file__)),
                    "poll_task.py"
                )
                logging.info("Task sent to cloud with celery id {0}...".format(tmp.id))
                #poll_task_string = "python {0} {1} {2} > poll_task_{1}.log 2>&1".format(
                poll_task_string = "python {0} {1} {2}".format(
                    poll_task_path,
                    tmp.id,
                    queue_name
                )
                try:
                    p = subprocess.Popen(shlex.split(poll_task_string))
                    result["poll_process_pid"] = p.pid
                except Exception as e:
                    logging.error("Caught exception {0}".format(e))
                result["celery_pid"] = tmp.id
            else:
                
                #celery async task execution http://ask.github.io/celery/userguide/executing.html
                
                # if this is the cost analysis replay then update the stochss-cost-analysis table
                if cost_replay:
                    params["db_table"] = "stochss_cost_analysis"
                    data={}
                    data['status'] = "pending"
                    data['start_time'] = timenow.strftime('%Y-%m-%d %H:%M:%S')
                    data['message'] = "Task sent to Cloud"
                    data['agent'] = agent
                    data['instance_type'] = instance_type
                    data['uuid'] = taskid

                    taskid_prefix = agent+"_"+instance_type+"_"
                    
                    database.updateEntry(taskid_prefix+taskid, data, params["db_table"])
                    tmp = tasks.task.apply_async(args=[taskid, params, database, access_key, secret_key, taskid_prefix], queue=celery_queue_name, routing_key=celery_routing_key)
                else:
                    params["db_table"] = backendservices.TABLENAME
                    database.updateEntry(taskid, data, params["db_table"])
                    tmp = tasks.task.apply_async(args=[taskid, params, database, access_key, secret_key], queue=celery_queue_name, routing_key=celery_routing_key)
                #delay(taskid, params, access_key, secret_key)  #calls task(taskid,params,access_key,secret_key)
#                 logging.info('RESULT OF TASK: {0}'.format(tmp.get()))
                print tmp.ready()
                result["celery_pid"] = tmp.id

            logging.info("executeTask :  result of task : %s", str(tmp.id))
            result["success"] = True
            return result
        except Exception, e:
            logging.error("executeTask : error - %s", str(e))
            traceback.print_exc()
            return {
                "success": False,
                "reason": str(e),
                "exception": str(e),
                "traceback": traceback.format_exc()
            }
    
    def executeTaskLocal(self, params):
        '''
        This method spawns a stochkit process. It doesn't wait for the process to finish. The status of the
        process can be tracked using the pid and the output directory returned by this method. 
        
        @param  params['document'] = the contents of the xml file 
        @param  params['paramstring'] = the parameter to be passed to the stochkit execution
        'STOCHKIT_HOME' = this is the environment variable which has the path of the stochkit executable
        @return: 
           {"pid" : 'the process id of the task spawned', "output": "the directory where the files will be generated"}
         
        '''

        try:           
            logging.info("executeTaskLocal : inside method with params : %s ", 
                         str(params))
            res = {}
            
            paramstr =  params['paramstring']
            uuidstr = str(uuid.uuid4())
            res['uuid'] = uuidstr
            create_dir_str = "mkdir -p output/%s " % uuidstr
            os.system(create_dir_str)
            
            # Write the model document to file
            xmlfilepath = "output/" + uuidstr +"/"+uuidstr+".xml"
            xmlfilepath = os.path.abspath(xmlfilepath)
            mfhandle = open(xmlfilepath,'w')
            mfhandle.write(params['document'])
            mfhandle.close()
            
            # Pipe output to these files
            res['stdout'] = os.path.abspath('output/' + uuidstr + '/stdout')
            res['stderr'] = os.path.abspath('output/' + uuidstr + '/stderr')
            
            # The following executiong string is of the form :
            # stochkit_exec_str = "ssa -m ~/output/%s/dimer_decay.xml -t 20 -i 10 -r 1000" % (uuidstr)
            stochkit_exec_str = "{backenddir}/wrapper.py {stdout} {stderr} {0} --model {1} --out-dir output/{2}/result ".format(paramstr,xmlfilepath,uuidstr, stdout = res['stdout'], stderr = res['stderr'], backenddir = os.path.abspath(os.path.dirname(__file__)))
            print stochkit_exec_str
            logging.info("STOCHKIT_EXEX_STR: "+stochkit_exec_str)
            logging.debug("executeTaskLocal : Spawning StochKit Task. String : %s",
                           stochkit_exec_str)
            
            p = subprocess.Popen(stochkit_exec_str.split(), stdin=subprocess.PIPE)

            #logging.debug("executeTaskLocal: the result of task {0} or error {1} ".format(output,error))
            pid = p.pid

            res['pid'] = pid
            filepath = "output/%s//" % (uuidstr)
            logging.debug("executeTaskLocal : PID generated - %s", pid)
            absolute_file_path = os.path.abspath(filepath)
            logging.debug("executeTaskLocal : Output file - %s", absolute_file_path)
            res['output'] = absolute_file_path

            logging.info("executeTaskLocal: exiting with result : %s", str(res))
            return res
        except Exception as e:
            logging.error("executeTaskLocal : exception raised : %s" , str(e))
            return None

    
    def checkTaskStatusLocal(self, pids):
        '''
        checks the status of the pids and returns true if the task is running or else returns false
        pids = [list of pids to check for status]
        returns a dictionary as {"pid1":"status", "pid2":"status", "pid3":"status"}
        '''
        res = {}
        logging.info("checkTaskStatusLocal : inside with params {0}".format(pids))
        try:
            for pid in pids:
                try:
                    os.kill(pid, 0)
                    res[pid] = True
                except Exception,e:
                    res[pid] = False
            logging.info("checkTaskStatusLocal : exiting with result : {0}".format(res))
            return res
        except Exception as e:
            logging.error("checkTaskStatusLocal: Exiting with error : {0}".format(e))
            return None
    
    def checkTaskStatusCloud(self, pids):
        '''
        checks the status of the pids and returns true if the task is running or else returns false
        pids = [list of pids to check for status]
        returns a dictionary as {"pid1":"status", "pid2":"status", "pid3":"status"}
        '''
        res = {}
        
        return res
    
    
    def describeTask(self, params, database=None):
        '''
        @param params: A dictionary with the following fields
         "AWS_ACCESS_KEY_ID" : AWS access key
         "AWS_SECRET_ACCESS_KEY": AWS security key
         taskids : list of celery taskids
         @return: 
         a dictionary of the form :
         {"taskid":"result:"","state":""} 
        '''
        
        logging.debug("describeTask : setting environment variables : AWS_ACCESS_KEY_ID - %s", params['AWS_ACCESS_KEY_ID']) 
        os.environ["AWS_ACCESS_KEY_ID"] = params['AWS_ACCESS_KEY_ID']
        logging.debug("describeTask : setting environment variables : AWS_SECRET_ACCESS_KEY - %s", params['AWS_SECRET_ACCESS_KEY'])
        os.environ["AWS_SECRET_ACCESS_KEY"] = params['AWS_SECRET_ACCESS_KEY']
        if not database:
            database = DynamoDB(params['AWS_ACCESS_KEY_ID'], params['AWS_SECRET_ACCESS_KEY'])
        result = {}
        try:
            result = database.describetask(params['taskids'], backendservices.TABLENAME)
        except Exception, e:
            logging.error("describeTask : exiting with error : %s", str(e))
            return None
        return result
    
    def stopTasks(self, params):
        '''
        @param id_pairs: a list of (database_id, task_id) pairs, each representing
                          a task to be stopped
        '''
        credentials = params['credentials']
        id_pairs = params['ids']
        # First we need to stop the workers from working on the tasks
        db_ids = []
        for id_pair in id_pairs:
            task_id = id_pair[0]
            database_id = id_pair[1]
            logging.info("stopTasks calling removeTask('{0}')".format(task_id))
            removeTask(task_id)
            db_ids.append(database_id)
        # Then we need to return the final description of the tasks
        describe_params = {
            'AWS_ACCESS_KEY_ID': credentials['AWS_ACCESS_KEY_ID'],
            'AWS_SECRET_ACCESS_KEY': credentials['AWS_SECRET_ACCESS_KEY'],
            'taskids': db_ids
        }
        return self.describeTask(describe_params)
    
    def deleteTasks(self, taskids, database=None):
        '''
        @param taskid:the list of taskids to be removed 
        this method revokes scheduled tasks as well as the tasks in progress. It 
        also removes task from the database. It ignores the taskids which are not active.
        '''
        if not database:
            database = DynamoDB(os.environ["AWS_ACCESS_KEY_ID"], os.environ["AWS_SECRET_ACCESS_KEY"])
            
        logging.info("deleteTasks : inside method with taskids : %s", taskids)
        try:
            for taskid_pair in taskids:
                print 'deleteTasks: removing task {0}'.format(str(taskid_pair))
                removeTask(taskid_pair[0]) #this removes task from celery queue
                database.removetask(backendservices.TABLENAME,taskid_pair[1]) #this removes task information from DB. ToDo: change the name of method
            logging.info("deleteTasks: All tasks removed")
        except Exception, e:
            logging.error("deleteTasks : exiting with error : %s", str(e))

    
    def deleteTaskLocal(self, pids):
        """
        pids : list of pids to be deleted.
        Terminates the processes associated with the PID. 
        This methods ignores the PID which are  not active.
        """
        logging.info("deleteTaskLocal : inside method with pids : %s", pids)
        for pid in pids:
            try:
                logging.error("KILL TASK {0}".format(pid))
                os.kill(pid, signal.SIGTERM)
            except Exception, e:
                logging.error("deleteTaskLocal : couldn't kill process. error: %s", str(e))
        logging.info("deleteTaskLocal : exiting method")
    
        
    def isOneOrMoreComputeNodesRunning(self, params, ins_type=None):# credentials):
        '''
        Checks for the existence of running compute nodes. Only need one of running compute node
        to be able to run a job in the cloud.
        '''
        credentials = params["credentials"]
        key_prefix = self.KEYPREFIX
        if "key_prefix" in params:
            key_prefix = params["key_prefix"]
        try:
            params = {
                "infrastructure": self.INFRA_EC2,
                "credentials": credentials,
                "key_prefix": key_prefix
            }
            all_vms = self.describeMachines(params)
            if all_vms == None:
                return False
            # Just need one running vm
            if ins_type:
                for vm in all_vms:
                    if vm != None and vm['state'] == 'running' and vm['instance_type'] == ins_type:
                        return True
            else:
                for vm in all_vms:
                    if vm != None and vm['state'] == 'running':
                        return True
            return False
        except:
            return False
    
    def startMachines(self, params, block=False):
        '''
        This method instantiates ec2 instances
        '''

        logging.info("startMachines : inside method with params : %s", str(params))
        try:
            #make sure that any keynames we use are prefixed with stochss so that
            #we can do a terminate all based on keyname prefix
            if "key_prefix" in params:
                key_prefix = params["key_prefix"]
                if not key_prefix.startswith(self.KEYPREFIX):
                    key_prefix = self.KEYPREFIX + key_prefix
            else:
                key_prefix = self.KEYPREFIX

            key_name = params["keyname"]
            if not key_name.startswith(key_prefix):
                params['keyname'] = key_prefix + key_name

            # NOTE: We are forcing blocking mode within the InfrastructureManager class
            # for the launching of VMs because of how GAE joins on all threads before
            # returning a response from a request.
            i = InfrastructureManager(blocking=block)
            res = {}
            
            # 1. change the status of 'failed' in the previous launch in db to 'terminated' 
            # NOTE: We need to make sure that the RabbitMQ server is running if any compute
            # nodes are running as we are using the AMQP broker option for Celery.

            ins_ids = VMStateModel.terminate_not_active(params)
            
            # 2. get credentials
            infra = None
            access_key = None
            secret_key = None
            if 'infrastructure' in params:
                infra = params['infrastructure']
            else:
                raise Exception('VMStateModel ERROR: Infrastructure is not decided.')
                return False, 'Infrastructure is not decided.'
             
            if 'credentials' in params:
                if 'EC2_ACCESS_KEY' in params['credentials'] and 'EC2_SECRET_KEY' in params['credentials']:
                    access_key = params['credentials']['EC2_ACCESS_KEY']
                    secret_key = params['credentials']['EC2_SECRET_KEY']
                else:
                    raise Exception('VMStateModel ERROR: Cannot get access key or secret.')
                    return False, 'Cannot get access key or secret of the current infrastructure.'
            else:
                raise Exception('VMStateModel ERROR: No credentials are provided.')
                return False, 'No credentials are provided.'
            
            if infra is None or access_key is None or secret_key is None:
                raise Exception('VMStateModel ERROR: Either infrastracture or credetials is none.')
                return False, 'Either infrastracture or credetials is none.'
            # 3. create exact number of entities in db for this launch, and set the status to 'creating'
            ids = []
            num = 0
            if 'vms' in params:
                for vm in params['vms']:
                    logging.info('vm: {0}, num: {1}'.format(vm['instance_type'], vm['num_vms']))
                    num += vm['num_vms']
            if 'head_node' in params:
                num += 1
                
            for _ in range(0, num):
                
                vm_status = VMStateModel(state = VMStateModel.STATE_CREATING, infra = infra, access_key = access_key, secret_key = secret_key)
                vm_status.put()         
                ids.append(vm_status.key().id())
            
            params[VMStateModel.IDS] = ids
            
            
            res = i.run_instances(params,[])
            
            # check if dynamodb stochss table exists
            database = DynamoDB(access_key, secret_key)
            dynamo=boto.connect_dynamodb(access_key, secret_key)
            if not database.tableexists(dynamo, backendservices.TABLENAME):
                results = database.createtable(backendservices.TABLENAME)
                if results:
                    logging.info("create table {0}".format(backendservices.TABLENAME))
                else:
                    logging.error("FAILED on creating table {0}".format(backendservices.TABLENAME))
            
            
            logging.info("startMachines : exiting method with result : %s", str(res))
            return True, None
        except Exception, e:
            traceback.print_exc()
            logging.error("startMachines : exiting method with error : {0}".format(str(e)))
            print "startMachines : exiting method with error :", str(e)
            return False, 'Errors occur in starting machines:'+str(e)
 
        
    def stopMachines(self, params, block=False):
        '''
        This method would terminate all the  instances associated with the account
	that have a keyname prefixed with stochss (all instances created by the backend service)
	params must contain credentials key/value
        '''
        key_prefix = self.KEYPREFIX
        if "key_prefix" in params and not params["key_prefix"].startswith(key_prefix):
            key_prefix += params["key_prefix"]
        elif "key_prefix" in params: 
            key_prefix = params["key_prefix"]
        try:
            logging.info("Stopping compute nodes with key_prefix: {0}".format(key_prefix))
            i = InfrastructureManager(blocking=block)
            res = i.terminate_instances(params,key_prefix)
            # update db
            VMStateModel.terminate_all(params)
            return True
        except Exception, e:
            logging.error("Terminate machine failed with error : %s", str(e))
            return False
    
    def describeMachines(self, params):
        '''
        This method gets the status of all the instances of ec2
        '''
        # add calls to the infrastructure manager for getting details of
        # machines
        key_prefix = ""
        if "key_prefix" in params:
            key_prefix = params["key_prefix"]
            if not key_prefix.startswith(self.KEYPREFIX):
                key_prefix = self.KEYPREFIX + key_prefix
        else:
            key_prefix = self.KEYPREFIX
        params["key_prefix"] = key_prefix
        try:
            i = InfrastructureManager()
            res = i.describe_instances(params, [], key_prefix)
            logging.info("describeMachines : exiting method with result : %s", str(res))
            return res
        except Exception, e:
            logging.error("describeMachines : exiting method with error : %s", str(e))
            return None
    
    def describeMachinesFromDB(self, params):
        i = InfrastructureManager()
        i.synchronize_db(params)
        all_vms = VMStateModel.get_all(params)
        return all_vms
        
    def validateCredentials(self, params):
        '''
        This method verifies the validity of ec2 credentials
        '''
	if params['infrastructure'] is None :
            logging.error("validateCredentials: infrastructure param not set")
	    return False
	creds = params['credentials']
	if creds is None :
            logging.error("validateCredentials: credentials param not set")
	    return False
	if creds['EC2_ACCESS_KEY'] is None :
            logging.error("validateCredentials: credentials EC2_ACCESS_KEY not set")
	    return False
	if creds['EC2_SECRET_KEY'] is None :
            logging.error("validateCredentials: credentials EC2_ACCESS_KEY not set")
	    return False

        logging.info("validateCredentials: inside method with params : %s", str(params))
        try:
            i = InfrastructureManager()
            logging.info("validateCredentials: exiting with result : %s", str(i))
            return i.validate_Credentials(params)
        except Exception, e:
            logging.error("validateCredentials: exiting with error : %s", str(e))
            return False
    
    
    def getSizeOfOutputResults(self, aws_access_key, aws_secret_key, output_buckets):
        '''
        This method checks the size of the output results stored in S3 for all of the buckets and keys
         specified in output_buckets.
        @param aws_access_key
         The AWS access key of the user whose output is being examined.
        @param aws_secret_key
         The AWS secret key of the user whose output is being examined.
        @param output_buckets
         A dictionary whose keys are bucket names and whose values are lists of (key name, job name) pairs.
        @return
         A dictionary whose keys are job names and whose values are output sizes of those jobs.
         The output size is either the size specified in bytes or None if no output was found.
        '''
        try:
            logging.info("getSizeOfOutputResults: inside method with output_buckets: {0}".format(output_buckets))
            # Connect to S3
            conn = S3Connection(aws_access_key, aws_secret_key)
            # Output is a dictionary
            result = {}
            for bucket_name in output_buckets:
                # Try to get the bucket
                try:
                    bucket = conn.get_bucket(bucket_name)
                except boto.exception.S3ResponseError:
                    # If the bucket doesn't exist, neither do any of the keys
                    for key_name, job_name in output_buckets[bucket_name]:
                        result[job_name] = None
                else:
                    # Ok the bucket exists, now for the keys
                    for key_name, job_name in output_buckets[bucket_name]:
                        key = bucket.get_key(key_name)
                        if key is None:
                            # No output exists for this key
                            result[job_name] = None
                        else:
                            # Output exists for this key
                            result[job_name] = key.size
            return result
        except Exception, e:
            logging.error("getSizeOfOutputResults: unable to get size with exception: {0}".format(e))
            return None
    
    def fetchOutput(self, taskid, outputurl):
        '''
        This method gets the output file from S3 and extracts it to the output 
        directory
        @param taskid: the taskid for which the output has to be fetched
        @return: True : if successful or False : if failed 
        '''
        try : 
            logging.info("fetchOutput: inside method with taskid : {0} and url {1}".format(taskid, outputurl))
            filename = "{0}.tar".format(taskid)
            #the output directory
            #logging.debug("fetchOutput : the name of file to be fetched : {0}".format(filename))
            #baseurl = "https://s3.amazonaws.com/stochkitoutput/output"
            #fileurl = "{0}/{1}".format(baseurl,filename)
            logging.debug("url to be fetched : {0}".format(taskid))
            fetchurlcmdstr = "curl --remote-name {0}".format(outputurl)
            logging.debug("fetchOutput : Fetching file using command : {0}".format(fetchurlcmdstr))
            os.system(fetchurlcmdstr)
            if not os.path.exists(filename):
                logging.error('unable to download file. Returning result as False')
                return False
            return True
        except Exception, e:
            logging.error("fetchOutput : exiting with error : %s", str(e))
            return False
<<<<<<< HEAD
=======


################## tests #############################
class bcolors:
    HEADER = '\033[95m'
    OKBLUE = '\033[94m'
    OKGREEN = '\033[92m'
    WARNING = '\033[93m' #yellow
    FAIL = '\033[91m'
    ENDC = '\033[0m'
>>>>>>> 997c9fde
<|MERGE_RESOLUTION|>--- conflicted
+++ resolved
@@ -9,6 +9,7 @@
 import logging, traceback
 from datetime import datetime
 from tasks import *
+import boto
 from boto.s3.connection import S3Connection
 import celery
 from celery.task.control import inspect
@@ -732,16 +733,4 @@
         except Exception, e:
             logging.error("fetchOutput : exiting with error : %s", str(e))
             return False
-<<<<<<< HEAD
-=======
-
-
-################## tests #############################
-class bcolors:
-    HEADER = '\033[95m'
-    OKBLUE = '\033[94m'
-    OKGREEN = '\033[92m'
-    WARNING = '\033[93m' #yellow
-    FAIL = '\033[91m'
-    ENDC = '\033[0m'
->>>>>>> 997c9fde
+
