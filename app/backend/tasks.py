import sys,os,logging
sys.path.append(os.path.join(os.path.dirname(__file__), '../lib/celery'))
sys.path.append(os.path.join(os.path.dirname(__file__), '../lib/boto'))
sys.path.append(os.path.join(os.path.dirname(__file__), '../lib/kombu'))
sys.path.append(os.path.join(os.path.dirname(__file__), '../'))
sys.path.append(os.path.join(os.path.dirname(__file__), '/'))
sys.path.append(os.path.join(os.path.dirname(__file__), '../lib/amqp'))
sys.path.append(os.path.join(os.path.dirname(__file__), '../lib/billiard'))
sys.path.append(os.path.join(os.path.dirname(__file__), '../lib/anyjson'))
sys.path.append(os.path.join(os.path.dirname(__file__), '../lib/pytz'))
sys.path.append(os.path.join(os.path.dirname(__file__), '../lib/cloudtracker'))

#print str(sys.path)
from celery import Celery, group

try:
    import celeryconfig
except ImportError:
    with open('{0}/celeryconfig.py.template'.format(os.path.dirname(__file__)), 'r') as fdr:
        with open('{0}/celeryconfig.py'.format(os.path.dirname(__file__)), 'w') as fdw:
            fdw.write(fdr.read())
    import celeryconfig
     
import os, subprocess, shlex
import uuid,traceback

THOME = '/home/ubuntu'
STOCHKIT_DIR = '/home/ubuntu/StochKit'
ODE_DIR = '/home/ubuntu/ode'
MCEM2_DIR = '/home/ubuntu/stochoptim'

import logging, subprocess
import boto.dynamodb
from boto.exception import S3ResponseError
from datetime import datetime
from multiprocessing import Process
import tempfile, time
import signal
import pickle
from cloudtracker import CloudTracker
from kombu import Exchange, Queue

class CelerySingleton(object):
    """
    Singleton class by Duncan Booth.
    Multiple object variables refer to the same object.
    http://web.archive.org/web/20090619190842/http://www.suttoncourtenay.org.uk/duncan/accu/pythonpatterns.html#singleton-and-the-borg
    """
    _instance = None
    def __new__(cls, *args, **kwargs):
        if not cls._instance:
            cls._instance = object.__new__(cls)
            cls._instance.app = Celery('tasks')
            #cls.__configure(cls._instance)
        return cls._instance
    
    def configure(self):
        reload(celeryconfig)
        self.app.config_from_object('celeryconfig')
        
    def printCeleryQueue(self):
        print self.app.conf.BROKER_URL
        print self.app.conf.CELERY_QUEUES
        
#     def add_queue(self, queue_name, exchange_name, routing_key):
#         exchange = Exchange(exchange_name, type='direct')
#         if not self.app.conf.CELERY_QUEUES:
#             logging.info('No celery queue is currently existing.Creating CELERY_QUEUES')
#             self.app.conf.CELERY_QUEUES = ()
#         if Queue(queue_name, exchange, routing_key) not in self.app.conf.CELERY_QUEUES:
#             logging.info('{0} queue is not existing.Creating it.'.format(queue_name))
#             self.app.conf.CELERY_QUEUES += (Queue(queue_name, exchange, routing_key),)

celery_config = CelerySingleton()
celery_config.configure()
celery = celery_config.app

def poll_commands(queue_name):
    '''
    '''
    print "Polling process: just started..."
    package_root = "StochOptim"
    commands_file = os.path.abspath("commands.txt")
    done_token = "done"
    # slave_tasks = []
    all_slave_params = []
    while True:
        # Do this in a loop forever until the master_task terminates this process
        # Check for commands file
        print "Polling process: checking for commands file..."
        while not os.path.exists(commands_file):
            time.sleep(5)
        print "Polling process: found commands file..."
        # Ok it exists, now check the last line
        all_commands = []
        last_line = ""
        print "Polling process: checking for done token..."
        with open(commands_file, 'r') as commands:
            all_commands = [c.strip() for c in commands.readlines()]
            if all_commands:
                last_line = all_commands[-1]
        # We need to wait until all commmands are there
        while last_line != done_token:
            time.sleep(5)
            with open(commands_file, 'r') as commands:
                all_commands = [c.strip() for c in commands.readlines()]
                if all_commands:
                    last_line = all_commands[-1]
        print "Polling process: found done token, re-constructing commands..."
        # Ok we have all the commands now.
        all_commands.remove(done_token)
        # slave_tasks = []
        all_slave_params = []
        for command in all_commands:
            # We need to reconstruct the command for the remote worker.
            # We are going to reconstruct it in place and then just join
            # the segments of the array to create the final string.
            command_segments = command.split(' ')
            # We actually don't need to worry about the full path to the executable being
            # wrong because all instances on the same infrastructure have the exact same
            # directory structure.
            slave_params = {}
            # We do need to worry about all of the input/output files.
            for index, segment in enumerate(command_segments):
                # For input files, we will pass the contents of the file as a key,value pair
                # to the slave in the input parameters map, where the key is just the file name
                # in the command string and the value is the file contents.
                # We need to re-write the contents to file on the slave before calling.
                if segment == "--model":
                    file_name = command_segments[index+1]
                    with open(file_name, 'r') as file_content:
                        slave_params[file_name] = file_content.read()
                elif segment == "--initial":
                    file_name = command_segments[index+1]
                    with open(file_name, 'r') as file_content:
                        slave_params[file_name] = file_content.read()
                elif segment == "--final":
                    file_name = command_segments[index+1]
                    with open(file_name, 'r') as file_content:
                        slave_params[file_name] = file_content.read()
                # For output files, we don't need to do anything really because the slave will deal with
                # making sure they exist on the master after the slave is finished.
                elif segment == "--output":
                    pass
                elif segment == "--stats":
                    pass
            # Now command_segments is the correct execution string (other than the business with the
            # input files), just need to join it.
            execution_string = " ".join(command_segments)
            print "Polling process: command =", execution_string
            slave_params['exec_str'] = execution_string
            # celery_result = slave_task.delay(slave_params, queue=queue_name)
            # slave_tasks.append(celery_result)
            all_slave_params.append(slave_params)
        # Part of Celery's task calling API, calls all tasks at the same time,
        # can retrieve all the results together.
        slave_group = group(
            slave_task.s(slave_params).set(queue=queue_name) for slave_params in all_slave_params
        )()
        print "Polling process: waiting on results from slaves", queue_name
        # all_results will be a list of dictionaries, each with one or two
        # (file name, file content) key-value pairs
        all_results = slave_group.get()
        # Now remove the commands file and wait until all slave_tasks are done
        os.remove(commands_file)
        # Need to write them all to files now
        for result in all_results:
            for key in result:
                fileint, file_name = tempfile.mkstemp(suffix=".RData")
                os.close(fileint)
                with open(file_name, 'w') as file_handle:
                    file_handle.write(result[key])
                print_size_string = "ls -lh {0}".format(file_name)
                print print_size_string
                os.system(print_size_string)
                mv_string = "mv {0} {1}".format(file_name, key)
                print mv_string
                os.system(mv_string)
                # with open(key, 'w') as file_handle:
                #     file_handle.write(result[key])
        # Now we loop back to the start since the actual master executable just polls the
        # file-system and should have all the files it needs now.
        print "Polling process: done writing output files"

def update_s3_bucket(task_id, bucket_name, output_dir, database):
    print "S3 update process just started..."
    # Wait 60 seconds initially for some output to build up
    time.sleep(60)
    while True:
        tar_output_str = "tar -zcf {0}.tar {0}".format(output_dir)
        print "S3 update", tar_output_str
        os.system(tar_output_str)
        copy_to_s3_str = "python {0}/sccpy.py {1}.tar {2}".format(THOME, output_dir, bucket_name)
        print "S3 update", copy_to_s3_str
        os.system(copy_to_s3_str)
        data = {
            'uuid': task_id,
            'status': 'active',
            'message': 'Task executing in the cloud.',
            'output': "https://s3.amazonaws.com/{0}/{1}.tar".format(bucket_name, output_dir)
        }
        database.updateEntry(task_id, data, "stochss")
        # Update the output in S3 every 60 seconds...
        time.sleep(60)

def handle_task_success(task_id, data, s3_data, bucket_name, database):
    tar_output_str = "tar -zcf {0}.tar {0}".format(s3_data)
    print tar_output_str
    os.system(tar_output_str)
    copy_to_s3_str = "python {0}/sccpy.py {1}.tar {2}".format(THOME, s3_data, bucket_name)
    print copy_to_s3_str
    return_code = os.system(copy_to_s3_str)
    if return_code != 0:
        print "S3 update conflict, waiting 60 seconds for retry..."
        sleep(60)
        return_code = os.system(copy_to_s3_str)
    print "Return code after S3 retry is {0}".format(return_code)
    cleanup_string = "rm -rf {0} {0}".format(s3_data)
    print cleanup_string
    os.system(cleanup_string)
    data['output'] = "https://s3.amazonaws.com/{0}/{1}.tar".format(bucket_name, s3_data)
    database.updateEntry(task_id, data, "stochss")

def handle_task_failure(task_id, data, database, s3_data=None, bucket_name=None):
    if s3_data and bucket_name:
        tar_output_str = "tar -zcf {0}.tar {0}".format(s3_data)
        print tar_output_str
        os.system(tar_output_str)
        copy_to_s3_str = "python {0}/sccpy.py {1}.tar {2}".format(THOME, s3_data, bucket_name)
        print copy_to_s3_str
        return_code = os.system(copy_to_s3_str)
        if return_code != 0:
            print "S3 update conflict, waiting 60 seconds for retry..."
            sleep(60)
            return_code = os.system(copy_to_s3_str)
        print "Return code after S3 retry is {0}".format(return_code)
        cleanup_string = "rm -rf {0} {0}".format(s3_data)
        print cleanup_string
        os.system(cleanup_string)
        data['output'] = "https://s3.amazonaws.com/{0}/{1}.tar".format(bucket_name, s3_data)
    database.updateEntry(task_id, data, "stochss")

@celery.task(name='tasks.master_task')
def master_task(task_id, params, database):
    '''
    This task encapsulates the logic behind the new R program.
    '''
    global MCEM2_DIR
    try:
        print "Master task starting execution..."
        start_time = datetime.now()
        data = {
            'status': 'active',
            'message': 'Task executing in the cloud.'
        }
        database.updateEntry(task_id, data, "stochss")
        result = {
            'uuid': task_id
        }
        paramstr =  params['paramstring']
        output_dir = "output/{0}".format(task_id)
        create_dir_str = "mkdir -p {0}".format(output_dir) #output_dir+"/result"
        print create_dir_str
        os.system(create_dir_str)
        # Write files
        model_file_name = "{0}/model-{1}.R".format(output_dir, task_id)
        f = open(model_file_name, 'w')
        f.write(params['model_file'])
        f.close()
        # This file can have different extensions...
        model_data_dict = params['model_data']
        model_data_file_name = "{0}/model-data-{1}.{2}".format(output_dir, task_id, model_data_dict["extension"])
        f = open(model_data_file_name, 'w')
        f.write(model_data_dict['content'])
        f.close()
        # This argument is optional (?)
        final_data_file_name = None
        if 'final_data' in params:
            final_data_dict = params['final_data']
            final_data_file_name = "{0}/final-data-{1}.{2}".format(output_dir, task_id, final_data_dict["extension"])
            f = open(final_data_file_name, 'w')
            f.write(final_data_dict['content'])
            f.close()
        # Start up a new process to poll commands.txt
        poll_process = Process(
            target=poll_commands,
            args=(params["queue"],)
        )
        # Need to start up another process to periodically update stdout
        # and stderr in S3 bucket.
        bucket_name = params["bucketname"]
        update_process = Process(
            target=update_s3_bucket,
            args=(task_id, bucket_name, output_dir, database)
        )
        # Construct execution string and call it
        exec_str = "{0}/{1} --model {2} --data {3}".format(
            MCEM2_DIR,
            params["paramstring"],
            model_file_name,
            model_data_file_name
        )
        if final_data_file_name:
            exec_str += " --finalData {0}".format(final_data_file_name)
        
        stdout = "{0}/stdout".format(output_dir)
        stderr = "{0}/stderr".format(output_dir)
        print "Master: about to call {0}".format(exec_str)
        execution_time = 0
        with open(stdout, 'w') as stdout_fh:
            with open(stderr, 'w') as stderr_fh:
                execution_start = datetime.now()
                p = subprocess.Popen(
                    shlex.split(exec_str),
                    stdout=stdout_fh,
                    stderr=stderr_fh
                )
                poll_process.start()
                update_process.start()
                # Handler that should catch the first SIGTERM signal and then kill
                # off all subprocesses
                def handler(signum, frame, *args):
                    print 'Caught signal:', signum
                    # try to kill subprocesses off...
                    try:
                        p.terminate()
                        poll_process.terminate()
                        update_process.terminate()
                    except Exception as e:
                        print '******************************************************************'
                        print "Exception:", e
                        print traceback.format_exc()
                        print '******************************************************************'
                # Register the handler with SIGTERM signal
                signal.signal(signal.SIGTERM, handler)
                # Wait on program execution...
                stdout, stderr = p.communicate()
                execution_time = (datetime.now() - execution_start).total_seconds()
                print "Should be empty:", stdout
                print "Should be empty:", stderr
                print "Return code:", p.returncode
        # Done
        print "Master: finished execution of executable"
        poll_process.terminate()
        update_process.terminate()
        # 0 means success
        # -15 means SIGTERM, i.e. it was explicitly terminated, most likely
        # by the signal handler defined just above
        if p.returncode not in [0, -15]:
            data = {
                'status': 'failed',
                'message': 'The executable failed with an exit status of {0}.'.format(p.returncode)
            }
            handle_task_failure(task_id, data, database, output_dir, bucket_name)
            return
        # Else just send final output to S3
        data = {
            'status': 'finished',
            'uuid': task_id,
            'total_time': (datetime.now() - start_time).total_seconds(),
            'execution_time': execution_time
        }
        handle_task_success(task_id, data, output_dir, bucket_name, database)
    except Exception, e:
        data = {
            'status':'failed',
            'message': str(e),
            'traceback': traceback.format_exc()
        }
        handle_task_failure(task_id, data, database)

@celery.task(name='tasks.slave_task')
def slave_task(params):
    '''
    The worker tasks for the R program, only to be called from the master_task.
    '''
    command = params["exec_str"]
    # First, we need to reconstruct the execution string with the
    # input files. We are going to reconstruct it in place and then
    # just join the segments of the array to create the final string.
    command_segments = command.split(' ')
    input_files = []
    output_files = {}
    # First, we need to worry about all of the input/output files.
    for index, segment in enumerate(command_segments):
        # For input files, the value passed is the key to use to retrieve the
        # proper file contents from the input params dictionary. We need to
        # re-write the contents to file and replace file name in command
        # string before calling executable.
        if segment == "--model":
            for file_handle in with_temp_file(input_files):
                file_handle.write(params[command_segments[index+1]])
            command_segments[index+1] = input_files[-1]
        elif segment == "--initial":
            for file_handle in with_temp_file(input_files):
                file_handle.write(params[command_segments[index+1]])
            command_segments[index+1] = input_files[-1]
        elif segment == "--final":
            for file_handle in with_temp_file(input_files):
                file_handle.write(params[command_segments[index+1]])
            command_segments[index+1] = input_files[-1]
        # For output files, we need to store the name that the master is expecting and
        # then replace it with a new temp file name
        elif segment == "--output":
            output_files["output"] = [command_segments[index+1]]
            fileint, file_name = tempfile.mkstemp(suffix=".RData")
            os.close(fileint)
            command_segments[index+1] = file_name
            output_files["output"].append(file_name)
        elif segment == "--stats":
            output_files["stats"] = [command_segments[index+1]]
            fileint, file_name = tempfile.mkstemp(suffix=".RData")
            os.close(fileint)
            command_segments[index+1] = file_name
            output_files["stats"].append(file_name)
    # Now command_segments is the correct execution string, just need to join it.
    execution_string = " ".join(command_segments)
    print execution_string
    p = subprocess.Popen(
        shlex.split(execution_string),
        stdout=subprocess.PIPE,
        stderr=subprocess.PIPE
    )
    stdout, stderr = p.communicate()
    # Clean up the input files first
    delete_input_string = "rm -f {0}".format(" ".join(input_files))
    print delete_input_string
    os.system(delete_input_string)
    # Need to send the output files back to the master now, so send them back
    # in a dictionary, where the key is the absolute file path that the master
    # is expecting and the value is the contents of the file.
    result = {}
    if "stats" in output_files:
        # Get the output
        master_output_file = output_files["output"][0]
        slave_output_file = output_files["output"][1]
        with open(slave_output_file, 'r') as file_handle:
            result[master_output_file] = file_handle.read()
        print_size_string = "ls -lh {0}".format(slave_output_file)
        print print_size_string
        os.system(print_size_string)
        # Clean up
        delete_file_string = "rm -f {0}".format(slave_output_file)
        print delete_file_string
        os.system(delete_file_string)
        # Get the output
        master_stats_file = output_files["stats"][0]
        slave_stats_file = output_files["stats"][1]
        with open(slave_stats_file, 'r') as file_handle:
            result[master_stats_file] = file_handle.read()
        print_size_string = "ls -lh {0}".format(slave_stats_file)
        print print_size_string
        os.system(print_size_string)
        # Clean up
        delete_file_string = "rm -f {0}".format(slave_stats_file)
        print delete_file_string
        os.system(delete_file_string)
    else:
        # Get the output
        master_output_file = output_files["output"][0]
        slave_output_file = output_files["output"][1]
        with open(slave_output_file, 'r') as file_handle:
            result[master_output_file] = file_handle.read()
        print_size_string = "ls -lh {0}".format(slave_output_file)
        print print_size_string
        os.system(print_size_string)
        # Clean up
        delete_file_string = "rm -f {0}".format(slave_output_file)
        print delete_file_string
        os.system(delete_file_string)
    return result

def with_temp_file(file_names):
    fileint, file_name = tempfile.mkstemp(suffix=".RData")
    os.close(fileint)
    file_names.append(file_name)
    with open(file_name, 'w') as file_handle:
        yield file_handle

@celery.task(name='stochss')
def task(taskid, params, database, access_key, secret_key, task_prefix=""):
  ''' 
  This is the actual work done by a task worker 
  
  params    should contain at least 'bucketname'
  
  
  '''
    
  try:
      
      
      global THOME
      global STOCHKIT_DIR
      global ODE_DIR
      
      res = {}
      uuidstr = taskid
       
      bucketname = params['bucketname']
      if_tracking = False
      try:
        # Initialize cloudtracker with the task's UUID
        ct = CloudTracker(access_key, secret_key, uuidstr, bucketname)
        if_tracking = ct.if_tracking()
        
        logging.info('This is the first time to execute the job? '.format(if_tracking))
        if if_tracking:
            ct.track_input(params)
        
      except Exception:
        print "Error initializing tracking"

      logging.info('task to be executed at remote location')
      print 'inside celery task method'
      data = {'status':'active','message':'Task Executing in cloud'}
      
      # will have prefix for cost-anaylsis job
      taskid = task_prefix + taskid
      
      database.updateEntry(taskid, data, params["db_table"])
      paramstr =  params['paramstring']
      
      job_type = params['job_type']
      if job_type == 'spatial':
        create_dir_str = "mkdir -p output/%s/results " % uuidstr
        os.system(create_dir_str)
      create_dir_str = "mkdir -p output/%s/result " % uuidstr
      os.system(create_dir_str)

      filename = "output/{0}/{0}.xml".format(uuidstr)
      f = open(filename,'w')
      f.write(params['document'])
      f.close()
      xmlfilepath = filename
      stdout = "output/%s/stdout.log" % uuidstr
      stderr = "output/%s/stderr.log" % uuidstr


      
      
      exec_str = ''
      if job_type == 'stochkit':
          # The following executiong string is of the form : stochkit_exec_str = "~/StochKit/ssa -m ~/output/%s/dimer_decay.xml -t 20 -i 10 -r 1000" % (uuidstr)
          exec_str = "{0}/{1} -m {2} --force --out-dir output/{3}/result 2>{4} > {5}".format(STOCHKIT_DIR, paramstr, xmlfilepath, uuidstr, stderr, stdout)
      elif job_type == 'stochkit_ode' or job_type == 'sensitivity':
          logging.info('SENSITIVITY JOB!!!')
          exec_str = "{0}/{1} -m {2} --force --out-dir output/{3}/result 2>{4} > {5}".format(ODE_DIR, paramstr, xmlfilepath, uuidstr, stderr, stdout)
      elif job_type == 'spatial':
          cmd = "chown -R ubuntu output/{0}".format(uuidstr)
          print cmd
          os.system(cmd)
          exec_str = "sudo -E -u ubuntu {0}/pyurdme_wrapper.py {1} {2} {3} {4} {5} 2>{6} > {7}".format(THOME, xmlfilepath, 'output/{0}/results'.format(uuidstr), params['simulation_algorithm'], params['simulation_realizations'], params['simulation_seed'], stderr, stdout)
     
      
      
      
      
      print "======================="
      print " Command to be executed : "
      print "{0}".format(exec_str)
      print "======================="
      print "To test if the command string was correct. Copy the above line and execute in terminal."
      timestarted = datetime.now()
      os.system(exec_str)
      timeended = datetime.now()
      
      results = os.listdir("output/{0}/result".format(uuidstr))
      if 'stats' in results and os.listdir("output/{0}/result/stats".format(uuidstr)) == ['.parallel']:
          raise Exception("The compute node can not handle a job of this size.")     
      
      filepath = "output/%s//" % (uuidstr)
      absolute_file_path = os.path.abspath(filepath)  
      
      try:
          if if_tracking:
              ct.track_output(absolute_file_path)
      except Exception,e:
        print "CloudTracker Error: track_output"
        print e
          
      data = {'status':'active','message':'Task finished. Generating output.'}
      database.updateEntry(taskid, data, params["db_table"])
      diff = timeended - timestarted
      
      if task_prefix != "":
          res['status'] = "finished"
          res['time_taken'] = "{0} seconds".format(diff.total_seconds())
      else:   
          print 'generating tar file'
          create_tar_output_str = "tar -zcvf output/{0}.tar output/{0}".format(uuidstr)
          print create_tar_output_str      
          copy_to_s3_str = "python {2}/sccpy.py output/{0}.tar {1}".format(uuidstr,bucketname,THOME)     
          os.system(create_tar_output_str)
          print 'copying file to s3 : {0}'.format(copy_to_s3_str)
          os.system(copy_to_s3_str)
          print 'removing xml file'
          removefilestr = "rm {0}".format(xmlfilepath)
          os.system(removefilestr)
          removetarstr = "rm output/{0}.tar".format(uuidstr)
          os.system(removetarstr)
          removeoutputdirstr = "rm -r output/{0}".format(uuidstr)
          os.system(removeoutputdirstr)
      
          # if there is some task prefix, meaning that it is cost replay, 
          # update the table another way
          res['status'] = "finished" 
          res['pid'] = uuidstr
          res['output'] = "https://s3.amazonaws.com/{1}/output/{0}.tar".format(uuidstr,bucketname)  
          res['time_taken'] = "{0} seconds and {1} microseconds ".format(diff.seconds, diff.microseconds)
      
      database.updateEntry(taskid, res, params["db_table"])

  except Exception,e:
      expected_output_dir = "output/%s" % uuidstr
      # First check for existence of output directory
      if os.path.isdir(expected_output_dir):
          # Then we should store this in S3 for debugging purposes
          create_tar_output_str = "tar -zcvf {0}.tar {0}".format(expected_output_dir)
          os.system(create_tar_output_str)
          bucketname = params['bucketname']
          copy_to_s3_str = "python {0}/sccpy.py {1}.tar {2}".format(THOME, expected_output_dir, bucketname)
          os.system(copy_to_s3_str)
          # Now clean up
          remove_output_str = "rm {0}.tar {0}".format(expected_output_dir)
          os.system(remove_output_str)
          # Update the DB entry
          res['output'] = "https://s3.amazonaws.com/{0}/{1}.tar".format(bucketname, expected_output_dir)
          res['status'] = 'failed'
          res['message'] = str(e)
          database.updateEntry(taskid, res, "stochss")
      else:
          # Nothing to do here besides send the exception
          data = {'status':'failed', 'message':str(e)}
          database.updateEntry(taskid, data, "stochss")
      raise e
  return res


def checkStatus(task_id):
    '''
    Method takes task_id as input and returns the result of the celery task
    '''
    logging.info("checkStatus inside method with params %s", str(task_id))
    result = {}
    try:
        from celery.result import AsyncResult
        res = AsyncResult(task_id)
        logging.debug("checkStatus: result returned for the taskid = {0} is {1}".format(task_id, str(res)))
        result = res.result
        result['state'] = res.status
        if res.status == "PROGRESS":
            print 'Task in progress'
            print 'Current %d' % result['current']
            print 'Total %d' % result['total']
            result['result'] = None
        elif res.status == "SUCCESS":
            result['result'] = res.result
        elif res.status == "FAILURE":
            result['result'] = res.result 
        
    except Exception, e:
        logging.debug("checkStatus error : %s", str(e))
        result['state'] = "FAILURE"
        result['result'] = str(e)
    logging.debug("checkStatus : Exiting with result %s", str(res))
    return result


def removeTask(task_id):
    '''
    this method revokes scheduled tasks as well as the tasks in progress
    '''
    try:
        print "removeTask: with task_id: {0}".format(str(task_id))
        from celery.task.control import revoke
        # Celery can't use remote control (which includes revoking tasks) with SQS
        # http://docs.celeryproject.org/en/latest/getting-started/brokers/sqs.html
        revoke(task_id, terminate=True, signal="SIGTERM")
    except Exception,e:
        print "task {0} cannot be removed/deleted. Error : {1}".format(task_id, str(e))

def rerouteWorkers(worker_names, to_queue, from_queue="celery"):
    '''
    Changes all workers specified by worker_names to stop consuming from the
    from_queue and start consuming from the to_queue.
    By default, the from_queue is the main default queue created that all workers
    consume from initially.
    '''
    app = CelerySingleton().app
    app.control.cancel_consumer(from_queue, reply=True, destination=worker_names)
    app.control.add_consumer(to_queue, reply=True, destination=worker_names)

def workersConsumingFromQueue(from_queue):
    '''
    Returns a list of the names of all workers that are consuming from the
    from_queue, or an empty list if no workers are consuming from the queue.
    '''
    worker_names = []
    app = CelerySingleton().app
    all_worker_assignments = app.control.inspect().active_queues()
    for worker_name in all_worker_assignments:
        worker_queues = all_worker_assignments[worker_name]
        for queue in worker_queues:
            if queue["name"] == from_queue:
                worker_names.append(worker_name)
    return worker_names

#def describeTask():
#    i = celery.control.inspect()
#    print type(i)
#    print dir(i)
#    print str(i.active_queues())
#    print str(i.registered_tasks())
#    print str(i.stats())
#    #print str(i.registered())
#    #print str(i.active())
#    #print str(i.scheduled())

<<<<<<< HEAD
#     
# if __name__ == "__main__":
# 
#     '''
#     NOTE: these must be set in your environment:
#     export AWS_SECRET_ACCESS_KEY=XXX
#     export AWS_ACCESS_KEY_ID=YYY
#     '''
#     global THOME
#     global STOCHKIT_DIR
#     os.environ["AWS_ACCESS_KEY_ID"] = os.environ['EC2_ACCESS_KEY']
#     os.environ["AWS_SECRET_ACCESS_KEY"] = os.environ['EC2_SECRET_KEY']
# 
#     print createtable('stochss')
#     val = {'status':"running", 'message':'done'}
#     updateEntry('1234', val, 'stochss')
#     print describetask(['1234', '1234'], 'stochss')
#     
#     #this executes a task locally
#     #NOTE: dimer_decay.xml must be in this local dir
#     xmlfile = open('dimer_decay.xml','r')
#     doc = xmlfile.read()
#     xmlfile.close()
#     taskargs = {}
#     taskargs['paramstring'] = 'ssa -t 100 -i 1000 -r 100 --keep-trajectories --seed 706370 --label'
#     taskargs['document'] = doc
#     taskargs['bucketname'] = 'cjk1234'
# 
#     THOME=os.getcwd()
#     STOCHKIT_DIR='{0}/../../StochKit'.format(THOME)
#     task('1234',taskargs)
#     print describetask(['1234', '1234'], 'stochss')
#  
#     print 'BE SURE TO GO TO YOUR AWS ADMIN CONSOLE AND DELETE DYNAMODB TABLES AND S3 BUCKETS'
#     
=======
"""
All DynamoBD related methods follow next. TODO: move it to a different file
"""

def describetask(taskids,tablename):
    res = {}
    try:
        logging.info('inside describetask method with taskids = {0} and tablename {1}'.format(str(taskids), tablename))
        dynamo=boto.connect_dynamodb()
        if not tableexists(dynamo, tablename): return res
        table = dynamo.get_table(tablename)
        for taskid in taskids:
            try:
                item = table.get_item(hash_key=taskid)
                res[taskid] = item
            except Exception,e:
                res[taskid] = None
        return res
    except Exception,e:
        print "exiting describetask  with error : {0}".format(str(e))
        print str(e)
        return res

def removetask(tablename,taskid):
    print 'inside removetask method with tablename = {0} and taskid = {1}'.format(tablename, taskid)
    try:
        dynamo=boto.connect_dynamodb()
        if tableexists(dynamo, tablename):
            table = dynamo.get_table(tablename)
            item = table.get_item(hash_key=taskid)
            item.delete()
            return True
        else:
            print 'exiting removetask with error : table doesn\'t exists'
            return False
        
    except Exception,e:
        print 'exiting removetask with error {0}'.format(str(e))
        return False
    
def createtable(tablename=str()):
    print 'inside create table method with tablename :: {0}'.format(tablename)
    if tablename == None:
        tablename = "stochss"
        print 'default table name picked as stochss'
    try:
        print 'connecting to dynamodb'
        dynamo=boto.connect_dynamodb()
        #check if table already exisits
        print 'checking if table {0} exists'.format(tablename)
        if not tableexists(dynamo,tablename):
            print 'creating table schema'
            myschema=dynamo.create_schema(hash_key_name='taskid',hash_key_proto_value=str)
            table=dynamo.create_table(name=tablename, schema=myschema, read_units=6, write_units=4)
        else:
            print "table already exists"
        return True  
    except Exception,e:
        print str(e)
        return False

def tableexists(dynamo, tablename):
    try:
        table = dynamo.get_table(tablename)
        if table == None:
            print "table doesn't exist"
            return False
        else:
            return True
    except Exception,e:
        print str(e)
        return False

def updateEntry(taskid=str(), data=dict(), tablename=str()):
    '''
     check if entry exists
     create a entry if not or
     update the status
    '''
    try:
        print 'inside update entry method with taskid = {0} and data = {1}'.format(taskid, str(data))
        dynamo=boto.connect_dynamodb()
        if not tableexists(dynamo, tablename):
            print "invalid table name specified"
            return False
        table = dynamo.get_table(tablename)
        item = table.new_item(hash_key=str(taskid),attrs=data)
        item.put()
        return True
    except Exception,e:
        print 'exiting updatedata with error : {0}'.format(str(e))
        return False
    
if __name__ == "__main__":

    '''
    NOTE: these must be set in your environment:
    export AWS_SECRET_ACCESS_KEY=XXX
    export AWS_ACCESS_KEY_ID=YYY
    '''
    global THOME
    global STOCHKIT_DIR
    os.environ["AWS_ACCESS_KEY_ID"] = os.environ['EC2_ACCESS_KEY']
    os.environ["AWS_SECRET_ACCESS_KEY"] = os.environ['EC2_SECRET_KEY']

    print createtable('stochss')
    val = {'status':"running", 'message':'done'}
    updateEntry('1234', val, 'stochss')
    print describetask(['1234', '1234'], 'stochss')
    
    #this executes a task locally
    #NOTE: dimer_decay.xml must be in this local dir
    xmlfile = open('dimer_decay.xml','r')
    doc = xmlfile.read()
    xmlfile.close()
    taskargs = {}
    taskargs['paramstring'] = 'ssa -t 100 -i 1000 -r 100 --keep-trajectories --seed 706370 --label'
    taskargs['document'] = doc
    taskargs['bucketname'] = 'cjk1234'

    THOME=os.getcwd()
    STOCHKIT_DIR='{0}/../../StochKit'.format(THOME)
    task('1234',taskargs)
    print describetask(['1234', '1234'], 'stochss')
 
    print 'BE SURE TO GO TO YOUR AWS ADMIN CONSOLE AND DELETE DYNAMODB TABLES AND S3 BUCKETS'
    
>>>>>>> 911c7cb7
<|MERGE_RESOLUTION|>--- conflicted
+++ resolved
@@ -717,7 +717,100 @@
 #    #print str(i.active())
 #    #print str(i.scheduled())
 
-<<<<<<< HEAD
+
+# 
+# """
+# All DynamoBD related methods follow next. TODO: move it to a different file
+# """
+# 
+# def describetask(taskids,tablename):
+#     res = {}
+#     try:
+#         logging.info('inside describetask method with taskids = {0} and tablename {1}'.format(str(taskids), tablename))
+#         dynamo=boto.connect_dynamodb()
+#         if not tableexists(dynamo, tablename): return res
+#         table = dynamo.get_table(tablename)
+#         for taskid in taskids:
+#             try:
+#                 item = table.get_item(hash_key=taskid)
+#                 res[taskid] = item
+#             except Exception,e:
+#                 res[taskid] = None
+#         return res
+#     except Exception,e:
+#         print "exiting describetask  with error : {0}".format(str(e))
+#         print str(e)
+#         return res
+# 
+# def removetask(tablename,taskid):
+#     print 'inside removetask method with tablename = {0} and taskid = {1}'.format(tablename, taskid)
+#     try:
+#         dynamo=boto.connect_dynamodb()
+#         if tableexists(dynamo, tablename):
+#             table = dynamo.get_table(tablename)
+#             item = table.get_item(hash_key=taskid)
+#             item.delete()
+#             return True
+#         else:
+#             print 'exiting removetask with error : table doesn\'t exists'
+#             return False
+#         
+#     except Exception,e:
+#         print 'exiting removetask with error {0}'.format(str(e))
+#         return False
+#     
+# def createtable(tablename=str()):
+#     print 'inside create table method with tablename :: {0}'.format(tablename)
+#     if tablename == None:
+#         tablename = "stochss"
+#         print 'default table name picked as stochss'
+#     try:
+#         print 'connecting to dynamodb'
+#         dynamo=boto.connect_dynamodb()
+#         #check if table already exisits
+#         print 'checking if table {0} exists'.format(tablename)
+#         if not tableexists(dynamo,tablename):
+#             print 'creating table schema'
+#             myschema=dynamo.create_schema(hash_key_name='taskid',hash_key_proto_value=str)
+#             table=dynamo.create_table(name=tablename, schema=myschema, read_units=6, write_units=4)
+#         else:
+#             print "table already exists"
+#         return True  
+#     except Exception,e:
+#         print str(e)
+#         return False
+# 
+# def tableexists(dynamo, tablename):
+#     try:
+#         table = dynamo.get_table(tablename)
+#         if table == None:
+#             print "table doesn't exist"
+#             return False
+#         else:
+#             return True
+#     except Exception,e:
+#         print str(e)
+#         return False
+# 
+# def updateEntry(taskid=str(), data=dict(), tablename=str()):
+#     '''
+#      check if entry exists
+#      create a entry if not or
+#      update the status
+#     '''
+#     try:
+#         print 'inside update entry method with taskid = {0} and data = {1}'.format(taskid, str(data))
+#         dynamo=boto.connect_dynamodb()
+#         if not tableexists(dynamo, tablename):
+#             print "invalid table name specified"
+#             return False
+#         table = dynamo.get_table(tablename)
+#         item = table.new_item(hash_key=str(taskid),attrs=data)
+#         item.put()
+#         return True
+#     except Exception,e:
+#         print 'exiting updatedata with error : {0}'.format(str(e))
+#         return False
 #     
 # if __name__ == "__main__":
 # 
@@ -753,132 +846,3 @@
 #  
 #     print 'BE SURE TO GO TO YOUR AWS ADMIN CONSOLE AND DELETE DYNAMODB TABLES AND S3 BUCKETS'
 #     
-=======
-"""
-All DynamoBD related methods follow next. TODO: move it to a different file
-"""
-
-def describetask(taskids,tablename):
-    res = {}
-    try:
-        logging.info('inside describetask method with taskids = {0} and tablename {1}'.format(str(taskids), tablename))
-        dynamo=boto.connect_dynamodb()
-        if not tableexists(dynamo, tablename): return res
-        table = dynamo.get_table(tablename)
-        for taskid in taskids:
-            try:
-                item = table.get_item(hash_key=taskid)
-                res[taskid] = item
-            except Exception,e:
-                res[taskid] = None
-        return res
-    except Exception,e:
-        print "exiting describetask  with error : {0}".format(str(e))
-        print str(e)
-        return res
-
-def removetask(tablename,taskid):
-    print 'inside removetask method with tablename = {0} and taskid = {1}'.format(tablename, taskid)
-    try:
-        dynamo=boto.connect_dynamodb()
-        if tableexists(dynamo, tablename):
-            table = dynamo.get_table(tablename)
-            item = table.get_item(hash_key=taskid)
-            item.delete()
-            return True
-        else:
-            print 'exiting removetask with error : table doesn\'t exists'
-            return False
-        
-    except Exception,e:
-        print 'exiting removetask with error {0}'.format(str(e))
-        return False
-    
-def createtable(tablename=str()):
-    print 'inside create table method with tablename :: {0}'.format(tablename)
-    if tablename == None:
-        tablename = "stochss"
-        print 'default table name picked as stochss'
-    try:
-        print 'connecting to dynamodb'
-        dynamo=boto.connect_dynamodb()
-        #check if table already exisits
-        print 'checking if table {0} exists'.format(tablename)
-        if not tableexists(dynamo,tablename):
-            print 'creating table schema'
-            myschema=dynamo.create_schema(hash_key_name='taskid',hash_key_proto_value=str)
-            table=dynamo.create_table(name=tablename, schema=myschema, read_units=6, write_units=4)
-        else:
-            print "table already exists"
-        return True  
-    except Exception,e:
-        print str(e)
-        return False
-
-def tableexists(dynamo, tablename):
-    try:
-        table = dynamo.get_table(tablename)
-        if table == None:
-            print "table doesn't exist"
-            return False
-        else:
-            return True
-    except Exception,e:
-        print str(e)
-        return False
-
-def updateEntry(taskid=str(), data=dict(), tablename=str()):
-    '''
-     check if entry exists
-     create a entry if not or
-     update the status
-    '''
-    try:
-        print 'inside update entry method with taskid = {0} and data = {1}'.format(taskid, str(data))
-        dynamo=boto.connect_dynamodb()
-        if not tableexists(dynamo, tablename):
-            print "invalid table name specified"
-            return False
-        table = dynamo.get_table(tablename)
-        item = table.new_item(hash_key=str(taskid),attrs=data)
-        item.put()
-        return True
-    except Exception,e:
-        print 'exiting updatedata with error : {0}'.format(str(e))
-        return False
-    
-if __name__ == "__main__":
-
-    '''
-    NOTE: these must be set in your environment:
-    export AWS_SECRET_ACCESS_KEY=XXX
-    export AWS_ACCESS_KEY_ID=YYY
-    '''
-    global THOME
-    global STOCHKIT_DIR
-    os.environ["AWS_ACCESS_KEY_ID"] = os.environ['EC2_ACCESS_KEY']
-    os.environ["AWS_SECRET_ACCESS_KEY"] = os.environ['EC2_SECRET_KEY']
-
-    print createtable('stochss')
-    val = {'status':"running", 'message':'done'}
-    updateEntry('1234', val, 'stochss')
-    print describetask(['1234', '1234'], 'stochss')
-    
-    #this executes a task locally
-    #NOTE: dimer_decay.xml must be in this local dir
-    xmlfile = open('dimer_decay.xml','r')
-    doc = xmlfile.read()
-    xmlfile.close()
-    taskargs = {}
-    taskargs['paramstring'] = 'ssa -t 100 -i 1000 -r 100 --keep-trajectories --seed 706370 --label'
-    taskargs['document'] = doc
-    taskargs['bucketname'] = 'cjk1234'
-
-    THOME=os.getcwd()
-    STOCHKIT_DIR='{0}/../../StochKit'.format(THOME)
-    task('1234',taskargs)
-    print describetask(['1234', '1234'], 'stochss')
- 
-    print 'BE SURE TO GO TO YOUR AWS ADMIN CONSOLE AND DELETE DYNAMODB TABLES AND S3 BUCKETS'
-    
->>>>>>> 911c7cb7
