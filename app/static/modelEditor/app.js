--- conflicted
+++ resolved
@@ -23,11 +23,7 @@
     ajaxConfig: function () {
         return {
             xhrFields: {
-<<<<<<< HEAD
-                timeout : 120000
-=======
                 timeout : 10000
->>>>>>> d03a1e6e
             }
         };
     }
@@ -41,11 +37,7 @@
     ajaxConfig: function () {
         return {
             xhrFields: {
-<<<<<<< HEAD
-                timeout : 120000
-=======
                 timeout : 10000
->>>>>>> d03a1e6e
             }
         };
     }
@@ -59,11 +51,7 @@
     ajaxConfig: function () {
         return {
             xhrFields: {
-<<<<<<< HEAD
-                timeout : 120000
-=======
                 timeout : 10000
->>>>>>> d03a1e6e
             }
         };
     }
