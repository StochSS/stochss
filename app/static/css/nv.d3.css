
/********************
 * HTML CSS
 */


.chartWrap {
  margin: 0;
  padding: 0;
  overflow: hidden;
} 

<<<<<<< HEAD

#container{
  display:none; 
  border-style: solid; 
  color: gray;
  background-color: black;
  height: 35px;
}


=======
>>>>>>> 49ec8f9c
/********************
  Box shadow and border radius styling
*/
.nvtooltip.with-3d-shadow, .with-3d-shadow .nvtooltip {
  -moz-box-shadow: 0 5px 10px rgba(0,0,0,.2);
  -webkit-box-shadow: 0 5px 10px rgba(0,0,0,.2);
  box-shadow: 0 5px 10px rgba(0,0,0,.2);

  -webkit-border-radius: 6px;
  -moz-border-radius: 6px;
  border-radius: 6px;
}

/********************
 * TOOLTIP CSS
 */

.nvtooltip {
  position: absolute;
  background-color: rgba(255,255,255,1.0);
  padding: 1px;
  border: 1px solid rgba(0,0,0,.2);
  z-index: 10000;

  font-family: Arial;
  font-size: 13px;
  text-align: left;
  pointer-events: none;

  white-space: nowrap;

  -webkit-touch-callout: none;
  -webkit-user-select: none;
  -khtml-user-select: none;
  -moz-user-select: none;
  -ms-user-select: none;
  user-select: none;
}

/*Give tooltips that old fade in transition by
    putting a "with-transitions" class on the container div.
*/
.nvtooltip.with-transitions, .with-transitions .nvtooltip {
  transition: opacity 250ms linear;
  -moz-transition: opacity 250ms linear;
  -webkit-transition: opacity 250ms linear;

  transition-delay: 250ms;
  -moz-transition-delay: 250ms;
  -webkit-transition-delay: 250ms;
}

.nvtooltip.x-nvtooltip,
.nvtooltip.y-nvtooltip {
  padding: 8px;
}

.nvtooltip h3 {
  margin: 0;
  padding: 4px 14px;
  line-height: 18px;
  font-weight: normal;
  background-color: rgba(247,247,247,0.75);
  text-align: center;

  border-bottom: 1px solid #ebebeb;

  -webkit-border-radius: 5px 5px 0 0;
  -moz-border-radius: 5px 5px 0 0;
  border-radius: 5px 5px 0 0;
}

.nvtooltip p {
  margin: 0;
  padding: 5px 14px;
  text-align: center;
}

.nvtooltip span {
  display: inline-block;
  margin: 2px 0;
}

.nvtooltip table {
  margin: 6px;
  border-spacing:0;
}


.nvtooltip table td {
  padding: 2px 9px 2px 0;
  vertical-align: middle;
}

.nvtooltip table td.key {
  font-weight:normal;
}
.nvtooltip table td.value {
  text-align: right;
  font-weight: bold;
}

.nvtooltip table tr.highlight td {
  padding: 1px 9px 1px 0;
  border-bottom-style: solid;
  border-bottom-width: 1px;
  border-top-style: solid;
  border-top-width: 1px;
}

.nvtooltip table td.legend-color-guide div {
  width: 8px;
  height: 8px;
  vertical-align: middle;
}

.nvtooltip .footer {
  padding: 3px;
  text-align: center;
}


.nvtooltip-pending-removal {
  position: absolute;
  pointer-events: none;
}


/********************
 * SVG CSS
 */


svg {
  -webkit-touch-callout: none;
  -webkit-user-select: none;
  -khtml-user-select: none;
  -moz-user-select: none;
  -ms-user-select: none;
  user-select: none;
  /* Trying to get SVG to act like a greedy block in all browsers */
  display: block;
  width:100%;
  height:100%;
}


svg text {
  font: normal 12px Arial;
}

svg .title {
 font: bold 14px Arial;
}

.nvd3 .nv-background {
  fill: white;
  fill-opacity: 0;
  /*
  pointer-events: none;
  */
}

.nvd3.nv-noData {
  font-size: 18px;
  font-weight: bold;
}


/**********
*  Brush
*/

.nv-brush .extent {
  fill-opacity: .125;
  shape-rendering: crispEdges;
}



/**********
*  Legend
*/

.nvd3 .nv-legend .nv-series {
  cursor: pointer;
}

.nvd3 .nv-legend .disabled circle {
  fill-opacity: 0;
}



/**********
*  Axes
*/
.nvd3 .nv-axis {
  pointer-events:none;
}

.nvd3 .nv-axis path {
  fill: none;
  stroke: #000;
  stroke-opacity: .75;
  shape-rendering: crispEdges;
}

.nvd3 .nv-axis path.domain {
  stroke-opacity: .75;
}

.nvd3 .nv-axis.nv-x path.domain {
  stroke-opacity: 0;
}

.nvd3 .nv-axis line {
  fill: none;
  stroke: #e5e5e5;
  shape-rendering: crispEdges;
}

.nvd3 .nv-axis .zero line,
/*this selector may not be necessary*/ .nvd3 .nv-axis line.zero {
  stroke-opacity: .75;
}

.nvd3 .nv-axis .nv-axisMaxMin text {
  font-weight: bold;
}

.nvd3 .x  .nv-axis .nv-axisMaxMin text,
.nvd3 .x2 .nv-axis .nv-axisMaxMin text,
.nvd3 .x3 .nv-axis .nv-axisMaxMin text {
  text-anchor: middle
}



/**********
*  Brush
*/

.nv-brush .resize path {
  fill: #eee;
  stroke: #666;
}



/**********
*  Bars
*/

.nvd3 .nv-bars .negative rect {
    zfill: brown;
}

.nvd3 .nv-bars rect {
  zfill: steelblue;
  fill-opacity: .75;

  transition: fill-opacity 250ms linear;
  -moz-transition: fill-opacity 250ms linear;
  -webkit-transition: fill-opacity 250ms linear;
}

.nvd3 .nv-bars rect.hover {
  fill-opacity: 1;
}

.nvd3 .nv-bars .hover rect {
  fill: lightblue;
}

.nvd3 .nv-bars text {
  fill: rgba(0,0,0,0);
}

.nvd3 .nv-bars .hover text {
  fill: rgba(0,0,0,1);
}


/**********
*  Bars
*/

.nvd3 .nv-multibar .nv-groups rect,
.nvd3 .nv-multibarHorizontal .nv-groups rect,
.nvd3 .nv-discretebar .nv-groups rect {
  stroke-opacity: 0;

  transition: fill-opacity 250ms linear;
  -moz-transition: fill-opacity 250ms linear;
  -webkit-transition: fill-opacity 250ms linear;
}

.nvd3 .nv-multibar .nv-groups rect:hover,
.nvd3 .nv-multibarHorizontal .nv-groups rect:hover,
.nvd3 .nv-discretebar .nv-groups rect:hover {
  fill-opacity: 1;
}

.nvd3 .nv-discretebar .nv-groups text,
.nvd3 .nv-multibarHorizontal .nv-groups text {
  font-weight: bold;
  fill: rgba(0,0,0,1);
  stroke: rgba(0,0,0,0);
}

/***********
*  Pie Chart
*/

.nvd3.nv-pie path {
  stroke-opacity: 0;
  transition: fill-opacity 250ms linear, stroke-width 250ms linear, stroke-opacity 250ms linear;
  -moz-transition: fill-opacity 250ms linear, stroke-width 250ms linear, stroke-opacity 250ms linear;
  -webkit-transition: fill-opacity 250ms linear, stroke-width 250ms linear, stroke-opacity 250ms linear;

}

.nvd3.nv-pie .nv-slice text {
  stroke: #000;
  stroke-width: 0;
}

.nvd3.nv-pie path {
  stroke: #fff;
  stroke-width: 1px;
  stroke-opacity: 1;
}

.nvd3.nv-pie .hover path {
  fill-opacity: .7;
}
.nvd3.nv-pie .nv-label {
  pointer-events: none;
}
.nvd3.nv-pie .nv-label rect {
  fill-opacity: 0;
  stroke-opacity: 0;
}

/**********
* Lines
*/

.nvd3 .nv-groups path.nv-line {
  fill: none;
  stroke-width: 1.5px;
  /*
  stroke-linecap: round;
  shape-rendering: geometricPrecision;

  transition: stroke-width 250ms linear;
  -moz-transition: stroke-width 250ms linear;
  -webkit-transition: stroke-width 250ms linear;

  transition-delay: 250ms
  -moz-transition-delay: 250ms;
  -webkit-transition-delay: 250ms;
  */
}

.nvd3 .nv-groups path.nv-line.nv-thin-line {
  stroke-width: 1px;
}


.nvd3 .nv-groups path.nv-area {
  stroke: none;
  /*
  stroke-linecap: round;
  shape-rendering: geometricPrecision;

  stroke-width: 2.5px;
  transition: stroke-width 250ms linear;
  -moz-transition: stroke-width 250ms linear;
  -webkit-transition: stroke-width 250ms linear;

  transition-delay: 250ms
  -moz-transition-delay: 250ms;
  -webkit-transition-delay: 250ms;
  */
}

.nvd3 .nv-line.hover path {
  stroke-width: 6px;
}

/*
.nvd3.scatter .groups .point {
  fill-opacity: 0.1;
  stroke-opacity: 0.1;
}
  */

.nvd3.nv-line .nvd3.nv-scatter .nv-groups .nv-point {
  fill-opacity: 0;
  stroke-opacity: 0;
}

.nvd3.nv-scatter.nv-single-point .nv-groups .nv-point {
  fill-opacity: .5 !important;
  stroke-opacity: .5 !important;
}


.with-transitions .nvd3 .nv-groups .nv-point {
  transition: stroke-width 250ms linear, stroke-opacity 250ms linear;
  -moz-transition: stroke-width 250ms linear, stroke-opacity 250ms linear;
  -webkit-transition: stroke-width 250ms linear, stroke-opacity 250ms linear;

}

.nvd3.nv-scatter .nv-groups .nv-point.hover,
.nvd3 .nv-groups .nv-point.hover {
  stroke-width: 7px;
  fill-opacity: .0 !important;
  stroke-opacity: .95 !important;
}


.nvd3 .nv-point-paths path {
  stroke: #aaa;
  stroke-opacity: 0.5;
  fill: #eee;
  fill-opacity: 0.5;
}



.nvd3 .nv-indexLine {
  cursor: ew-resize;
}


/**********
* Distribution
*/

.nvd3 .nv-distribution {
  pointer-events: none;
}



/**********
*  Scatter
*/

/* **Attempting to remove this for useVoronoi(false), need to see if it's required anywhere
.nvd3 .nv-groups .nv-point {
  pointer-events: none;
}
*/

.nvd3 .nv-groups .nv-point.hover {
  stroke-width: 20px;
  stroke-opacity: .5;
}

.nvd3 .nv-scatter .nv-point.hover {
  fill-opacity: 1;
}

/*
.nv-group.hover .nv-point {
  fill-opacity: 1;
}
*/


/**********
*  Stacked Area
*/

.nvd3.nv-stackedarea path.nv-area {
  fill-opacity: .7;
  /*
  stroke-opacity: .65;
  fill-opacity: 1;
  */
  stroke-opacity: 0;

  transition: fill-opacity 250ms linear, stroke-opacity 250ms linear;
  -moz-transition: fill-opacity 250ms linear, stroke-opacity 250ms linear;
  -webkit-transition: fill-opacity 250ms linear, stroke-opacity 250ms linear;

  /*
  transition-delay: 500ms;
  -moz-transition-delay: 500ms;
  -webkit-transition-delay: 500ms;
  */

}

.nvd3.nv-stackedarea path.nv-area.hover {
  fill-opacity: .9;
  /*
  stroke-opacity: .85;
  */
}
/*
.d3stackedarea .groups path {
  stroke-opacity: 0;
}
  */



.nvd3.nv-stackedarea .nv-groups .nv-point {
  stroke-opacity: 0;
  fill-opacity: 0;
}

/*
.nvd3.nv-stackedarea .nv-groups .nv-point.hover {
  stroke-width: 20px;
  stroke-opacity: .75;
  fill-opacity: 1;
}*/



/**********
*  Line Plus Bar
*/

.nvd3.nv-linePlusBar .nv-bar rect {
  fill-opacity: .75;
}

.nvd3.nv-linePlusBar .nv-bar rect:hover {
  fill-opacity: 1;
}


/**********
*  Bullet
*/

.nvd3.nv-bullet { font: 10px sans-serif; }
.nvd3.nv-bullet .nv-measure { fill-opacity: .8; }
.nvd3.nv-bullet .nv-measure:hover { fill-opacity: 1; }
.nvd3.nv-bullet .nv-marker { stroke: #000; stroke-width: 2px; }
.nvd3.nv-bullet .nv-markerTriangle { stroke: #000; fill: #fff; stroke-width: 1.5px; }
.nvd3.nv-bullet .nv-tick line { stroke: #666; stroke-width: .5px; }
.nvd3.nv-bullet .nv-range.nv-s0 { fill: #eee; }
.nvd3.nv-bullet .nv-range.nv-s1 { fill: #ddd; }
.nvd3.nv-bullet .nv-range.nv-s2 { fill: #ccc; }
.nvd3.nv-bullet .nv-title { font-size: 14px; font-weight: bold; }
.nvd3.nv-bullet .nv-subtitle { fill: #999; }


.nvd3.nv-bullet .nv-range {
  fill: #bababa;
  fill-opacity: .4;
}
.nvd3.nv-bullet .nv-range:hover {
  fill-opacity: .7;
}



/**********
* Sparkline
*/

.nvd3.nv-sparkline path {
  fill: none;
}

.nvd3.nv-sparklineplus g.nv-hoverValue {
  pointer-events: none;
}

.nvd3.nv-sparklineplus .nv-hoverValue line {
  stroke: #333;
  stroke-width: 1.5px;
 }

.nvd3.nv-sparklineplus,
.nvd3.nv-sparklineplus g {
  pointer-events: all;
}

.nvd3 .nv-hoverArea {
  fill-opacity: 0;
  stroke-opacity: 0;
}

.nvd3.nv-sparklineplus .nv-xValue,
.nvd3.nv-sparklineplus .nv-yValue {
  /*
  stroke: #666;
  */
  stroke-width: 0;
  font-size: .9em;
  font-weight: normal;
}

.nvd3.nv-sparklineplus .nv-yValue {
  stroke: #f66;
}

.nvd3.nv-sparklineplus .nv-maxValue {
  stroke: #2ca02c;
  fill: #2ca02c;
}

.nvd3.nv-sparklineplus .nv-minValue {
  stroke: #d62728;
  fill: #d62728;
}

.nvd3.nv-sparklineplus .nv-currentValue {
  /*
  stroke: #444;
  fill: #000;
  */
  font-weight: bold;
  font-size: 1.1em;
}

/**********
* historical stock
*/

.nvd3.nv-ohlcBar .nv-ticks .nv-tick {
  stroke-width: 2px;
}

.nvd3.nv-ohlcBar .nv-ticks .nv-tick.hover {
  stroke-width: 4px;
}

.nvd3.nv-ohlcBar .nv-ticks .nv-tick.positive {
 stroke: #2ca02c;
}

.nvd3.nv-ohlcBar .nv-ticks .nv-tick.negative {
 stroke: #d62728;
}

.nvd3.nv-historicalStockChart .nv-axis .nv-axislabel {
  font-weight: bold;
}

.nvd3.nv-historicalStockChart .nv-dragTarget {
  fill-opacity: 0;
  stroke: none;
  cursor: move;
}

.nvd3 .nv-brush .extent {
  /*
  cursor: ew-resize !important;
  */
  fill-opacity: 0 !important;
}

.nvd3 .nv-brushBackground rect {
  stroke: #000;
  stroke-width: .4;
  fill: #fff;
  fill-opacity: .7;
}



/**********
* Indented Tree
*/


/**
 * TODO: the following 3 selectors are based on classes used in the example.  I should either make them standard and leave them here, or move to a CSS file not included in the library
 */
.nvd3.nv-indentedtree .name {
  margin-left: 5px;
}

.nvd3.nv-indentedtree .clickable {
  color: #08C;
  cursor: pointer;
}

.nvd3.nv-indentedtree span.clickable:hover {
  color: #005580;
  text-decoration: underline;
}


.nvd3.nv-indentedtree .nv-childrenCount {
  display: inline-block;
  margin-left: 5px;
}

.nvd3.nv-indentedtree .nv-treeicon {
  cursor: pointer;
  /*
  cursor: n-resize;
  */
}

.nvd3.nv-indentedtree .nv-treeicon.nv-folded {
  cursor: pointer;
  /*
  cursor: s-resize;
  */
}

/**********
* Parallel Coordinates
*/

.nvd3 .background path {
  fill: none;
  stroke: #ccc;
  stroke-opacity: .4;
  shape-rendering: crispEdges;
}

.nvd3 .foreground path {
  fill: none;
  stroke: steelblue;
  stroke-opacity: .7;
}

.nvd3 .brush .extent {
  fill-opacity: .3;
  stroke: #fff;
  shape-rendering: crispEdges;
}

.nvd3 .axis line, .axis path {
  fill: none;
  stroke: #000;
  shape-rendering: crispEdges;
}

.nvd3 .axis text {
  text-shadow: 0 1px 0 #fff;
}

/****
Interactive Layer
*/
.nvd3 .nv-interactiveGuideLine {
  pointer-events:none;
}
.nvd3 line.nv-guideline {
  stroke: #ccc;
}<|MERGE_RESOLUTION|>--- conflicted
+++ resolved
@@ -10,19 +10,13 @@
   overflow: hidden;
 } 
 
-<<<<<<< HEAD
-
 #container{
   display:none; 
   border-style: solid; 
   color: gray;
   background-color: black;
-  height: 35px;
-}
-
-
-=======
->>>>>>> 49ec8f9c
+}
+
 /********************
   Box shadow and border radius styling
 */
