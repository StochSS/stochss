var Sensitivity = Sensitivity || {}

var updateMsg = function(data)
{
    $( "#msg" ).html(data.msg);
    if(data.status)
        $( "#msg" ).prop('class', 'alert alert-success');
    else
        $( "#msg" ).prop('class', 'alert alert-error');
    $( "#msg" ).show();
};

Sensitivity.SelectTable = Backbone.View.extend(
    {
        initialize: function(attributes, options)
        {
            this.$el = $( "#selectTable" );

	    this.rowTemplate = _.template('<span><input type="checkbox" /><%= name %></span>');

            this.pc = this.$el.find('#parameterContainer');
            this.icc = this.$el.find('#initialConditionContainer');

            this.state = { id : undefined, selections : { pc : {}, icc : {} } };
            
            this.$el.hide();
        },

        attach: function(model)
        {
            if(!_.isEmpty(this.model))
            {
                this.detach();
            }

            this.model = model;

            this.state.id = model.id;
            $( "#name" ).val(model.attributes.name + "_sens");

            this.render();

            this.listenTo(model, 'destroy', this.detach);           
        },

        detach: function()
        {
            this.stopListening(this.model);

            this.state = { id : undefined, selections : { pc : {}, icc : {} } };

            this.render();

            this.$el.hide();
        },

        render: function()
        {
            this.pc.empty();
            this.icc.empty();

            this.$el.hide();

            if(_.has(this, 'model')) {
                var parameters = this.model.ParametersList.children();

                var firstBoxParam = '';

                for(var i = 0; i < parameters.length; i++) {
                    var parameter = parameters.eq(i);

                    var id = parameter.find('Id').text();

                    var html = this.rowTemplate({ name : id + ((i == parameters.length - 1) ? '' : ', ') });

                    var boxparam = $( html ).appendTo( this.pc );

<<<<<<< HEAD
                    if((i + 1) % 20 == 0)
                    {
                        $( "<br>" ).appendTo(this.pc);
=======
                    if(firstBoxParam == '')
                    {
                        firstBoxParam = boxparam.find('input');
>>>>>>> 27945c2b
                    }

                    boxparam.find('input').change( _.partial(function(state, id, event) {
                        state[id] = $( event.target ).prop( 'checked' );
                    }, this.state.selections.pc, id) );
                }

                /*var species = this.model.SpeciesList.children();

                for(var i = 0; i < species.length; i++) {
                    var specie = species.eq(i);

                    var id = specie.find('Id').text();

                    var html = this.rowTemplate({ name : id });

                    var boxparam = $( html ).appendTo( this.icc );

                    boxparam.find('input').change( _.partial(function(state, id, event) {
                        state[id] = $( event.target ).prop( 'checked' );
                    }, this.state.selections.icc, id) );
                }*/

                if(firstBoxParam != '')
                {
                    firstBoxParam.prop('checked', true).trigger('change');
                }
                this.$el.show();
            }

            return this;
        }
    });<|MERGE_RESOLUTION|>--- conflicted
+++ resolved
@@ -75,15 +75,13 @@
 
                     var boxparam = $( html ).appendTo( this.pc );
 
-<<<<<<< HEAD
                     if((i + 1) % 20 == 0)
                     {
                         $( "<br>" ).appendTo(this.pc);
-=======
+                    }
                     if(firstBoxParam == '')
                     {
                         firstBoxParam = boxparam.find('input');
->>>>>>> 27945c2b
                     }
 
                     boxparam.find('input').change( _.partial(function(state, id, event) {
