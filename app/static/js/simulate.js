--- conflicted
+++ resolved
@@ -179,11 +179,7 @@
 
                       if(data.status == "Finished")
                       {
-<<<<<<< HEAD
-                          if(data.job.output_location != null && (data.job.resource == "Local" || data.job.output_stored == "True"))
-=======
                           if(data.job.output_location != null && (data.job.resource == 'Local' || data.job.output_stored == "True"))
->>>>>>> 37fc6d8b
                           {
                               var plotData = []
 
