
$( document ).ready( function() {
    //loadTemplate("speciesEditorTemplate", "/model/speciesEditor.html");
    //loadTemplate("parameterEditorTemplate", "/model/parameterEditor.html");
    //loadTemplate("reactionEditorTemplate", "/model/reactionEditor.html");

    waitForTemplates(run);
});

var updateMsg = function(data)
{
    $( "#msg" ).text(data.msg);
    if(data.status)
        $( "#msg" ).prop('class', 'alert alert-success');
    else
        $( "#msg" ).prop('class', 'alert alert-error');
    $( "#msg" ).show();
};

var Spatial = Spatial || {}

Spatial.Controller = Backbone.View.extend(
    {
        el : $("#jobInfo"),

        initialize : function(attributes)
        {
            this.maxLimit = 101;
            this.wireFlag = false;
            this.playFlag = true;
            this.spt = this.timeIdx % this.maxLimit;
            this.upt = (this.timeIdx + 25) % this.maxLimit;
            
            this.initializeCache();

            // Set up room for the model select stuff
            // Pull in all the models from the internets
            // Build the simulationConf page (don't need external info to make that happen)
            this.attributes = attributes;

            // We gotta fetch this also!!
            this.jobInfo = undefined;
            this.meshData = undefined;

            // These are our control states
            this.timeIdx = 0;
            this.selectedSpecies = undefined;
            this.trajectory = 0;

            // Draw a screen so folks have something to see
            this.render();

            // Go get the csvFiles we have hosted
            //this.meshFiles = new meshserver.FileList();
            this.refreshData();
        },

        refreshData : function()
        {
            $.ajax( { url : '/spatial',
                      type : 'GET',
                      reqType : 'json',
                      data : { 'reqType' : 'getJobInfo',
                               'id' : this.attributes.id },
                      success : _.bind(this.render, this) } );
        },

        renderFrame : function() {
            this.renderer.render(this.scene, this.camera);
            this.updateWorldCamera();
            this.renderer2.render(this.scene2, this.camera2);
            requestAnimationFrame(_.bind(this.renderFrame, this));
            this.controls.update();

        },


        
        addGui : function() {
            $(" #container").show();
            $( '#zoomPlus_btn' ).click( _.bind(function() { this.controls.dollyOut();}, this) );
            $( '#zoomMinus_btn' ).click( _.bind(function() { this.controls.dollyIn();}, this) );
            $( '#panLeft_btn' ).click( _.bind(function() { this.controls.panLeft(-0.1);}, this) );
            $( '#panRight_btn' ).click( _.bind(function() { this.controls.panLeft(0.1);}, this) );
            $( '#panUp_btn' ).click( _.bind(function() { this.controls.panUp(-0.1);}, this) );
            $( '#panDown_btn' ).click( _.bind(function() { this.controls.panUp(0.1);}, this) );

            $( '#rotateUp_btn' ).click( _.bind(function() { this.controls.rotateUp(0.5);}, this) );
            $( '#rotateDown_btn' ).click( _.bind(function() { this.controls.rotateUp(-0.5);}, this) );
            $( '#rotateRight_btn' ).click( _.bind(function() { this.controls.rotateLeft(0.5);}, this) );
            $( '#rotateLeft_btn' ).click( _.bind(function() { this.controls.rotateLeft(-0.5);}, this) );
            $( '#reset_btn' ).click( _.bind(function() { this.controls.reset();this.camera.position.z = 1.5; }, this) );

            $( '#play_btn' ).click(_.bind(this.playMesh, this));
            $( '#stop_btn' ).click(_.bind(this.stopMesh, this));
         },

         playTimeHelper: function(timeVal, delta){
            return Math.min(timeVal + delta, this.maxLimit-1); 
         },

         playMesh: function(){

            this.spt = this.timeIdx;

            this.playFlag = true;

            var playStats = $( "#playStats" ).html( 'Running');

            var count = 0;
            this.intervalID = setInterval(
                // Function for setInterval
                _.bind(function(){

                if(this.playFlag){
                $( "#playStats" ).html( '@'+this.timeIdx);

                if(! ( this.timeIdx >= this.spt && this.timeIdx <= this.playTimeHelper(this.spt , 25) ) )
                {

                if(this.timeIdx <= this.playTimeHelper(this.spt , 50) )
                    this.deleteCache(this.spt, this.playTimeHelper(this.spt , 25) );
                else
                    this.deleteCache(this.spt, this.playTimeHelper(this.spt , 50) );
                            
                
                // Updating the cache from 50 to 75
                if(this.timeIdx <= this.playTimeHelper(this.spt , 50) )
                        this.updateCache( this.playTimeHelper(this.spt , 49) , this.playTimeHelper(this.spt , 75 ) ); 
                else
                        this.updateCache( this.timeIdx , this.playTimeHelper(this.timeIdx , 25 ) ); 

                this.spt = this.timeIdx;
                
                }

                // Updating the screen
                else{

                if(this.cache[this.timeIdx])
                {
                    count = 0;
                    console.log("Data is "+this.cache[this.timeIdx]+" @time"+this.timeIdx);
                    this.handleMeshColorUpdate(this.cache[this.timeIdx]);
                    // Changing the time
                    console.log(" *** Changing @Time : "+this.timeIdx);
                    this.timeIdx = (this.timeIdx+1);
                    console.log(" *** New Time = "+this.timeIdx); 
                }
                else{
                if(this.timeIdx < 100){
                    $( "#playStats" ).html( 'Buffering..');
                    console.log("Cache still loading");
                    count++;

                    if(count == 5)
                    {
                        this.updateCache(this.timeIdx, this.playTimeHelper(this.timeIdx , 25 ) );
                    }

                }


                }

                // Checking if time == 100
                if(this.timeIdx == 100)
                {
                    console.log("STOP!");
                    this.playFlag = false;
                    clearInterval(this.intervalID);
                    $( "#playStats" ).html( 'Stopped');
                    return;
                }
            

            }

            }

            }, this), 

            // Time for update
            1000);

         },

        stopMesh: function(){
            console.log("Stopping mesh with Id: "+this.intervalID);
            console.log("STOP!");
            clearInterval(this.intervalID);
            $( "#playStats" ).html( 'Stopped');
            this.playFlag =false;

         },

        createText : function(letter, x, y, z){

            // create a canvas element
            var canvas1 = document.createElement('canvas');
            var context1 = canvas1.getContext('2d');
            context1.font = "Bold 20px Arial";
            context1.fillStyle = "rgba(0,0,0,0.95)";
            context1.fillText(letter, 20, 20);
            
            // canvas contents will be used for a texture
            var texture1 = new THREE.Texture(canvas1) 
            texture1.needsUpdate = true;
              
            var material1 = new THREE.MeshBasicMaterial( {map: texture1, side:THREE.DoubleSide } );
            material1.transparent = true;

            var mesh1 = new THREE.Mesh(
                new THREE.PlaneGeometry(1, 1),
                material1
              );
            mesh1.position.set(x, y, z);
            this.scene2.add( mesh1 );
        },

        addAxes : function(){
            var dom2 = $( '#inset' ).empty();
            var camera2 = new THREE.OrthographicCamera( -1, 1, 1, -1, 1, 1000);
            this.camera2 = camera2; 
            
            // renderer
            var renderer2 = new THREE.WebGLRenderer({ alpha: true });
            renderer2.setClearColor( 0x000000, 0 ); 
            renderer2.setSize( this.d_width/5, this.d_width/5);
            $( renderer2.domElement ).appendTo(dom2);
            
            this.renderer2 = renderer2;
            
            // scene
            var scene2 = new THREE.Scene();
            this.scene2 = scene2;
<<<<<<< HEAD

=======
            
            // axes
>>>>>>> 2857887a
            var dir = new THREE.Vector3( 1.0, 0.0, 0.0 );
            var origin = new THREE.Vector3( 0, 0, 0 ); 
            var hex = 0xff0000; 
            var material = new THREE.LineBasicMaterial({ color: hex });
            var geometry = new THREE.Geometry();
            geometry.vertices.push( origin, dir );
            var line = new THREE.Line( geometry, material );
            //var coneGeometry = new THREE.CylinderGeometry( 0, 0.5, 1, 5, 1 );
            //coneGeometry.applyMatrix( new THREE.Matrix4().makeTranslation( 1.0, 0.0, 0 ) );
            //var cone = new THREE.Mesh( coneGeometry, new THREE.MeshBasicMaterial( { color: color } ) );
<<<<<<< HEAD
             //   this.cone.matrixAutoUpdate = false;
             //   this.add( this.cone );
=======
            //   this.cone.matrixAutoUpdate = false;
            //   this.add( this.cone );
>>>>>>> 2857887a
            this.createText('X',1.25, -0.3, 0);
            this.scene2.add( line );
            
            
            dir = new THREE.Vector3( 0, 1.0, 0 );
            origin = new THREE.Vector3( 0, 0, 0 ); 
            hex = 0x0000ff; 
            material = new THREE.LineBasicMaterial({ color: hex });
            geometry = new THREE.Geometry();
            geometry.vertices.push( origin, dir );
            line = new THREE.Line( geometry, material );
            this.createText('Y', 0.5,0.5,0);            
            scene2.add( line );
            
            
            dir = new THREE.Vector3( 0, 0, 1.0 );
            origin = new THREE.Vector3( 0, 0, 0 ); 
            hex = 0x00ff00; 
            material = new THREE.LineBasicMaterial({ color: hex });
            geometry = new THREE.Geometry();
            geometry.vertices.push( origin, dir );
            line = new THREE.Line( geometry, material );
            this.createText('Z', 0.5,-0.4,0.9);
            scene2.add( line );
<<<<<<< HEAD

=======
>>>>>>> 2857887a
        },


        updateWorldCamera: function(){
            this.camera2.position.subVectors( this.camera.position, this.controls.target );
            this.camera2.position.setLength( 1.8 );
            this.camera2.lookAt( this.scene2.position );
        },


        // This event gets fired when the user selects a csv data file
        meshDataPreview : function(data)
        {
            console.log("meshDataPreview : function(data)");

            if(String(data['min']).length > 5 || String(data['max']).length > 5)
            {
                this.minVal = data['min'].toExponential(3);
                this.maxVal = data['max'].toExponential(3);
            }
            else
            {
                this.minVal = String(data['min']);
                this.maxVal = String(data['max']);
            }

            $( "#minVal" ).text(this.minVal);
            $( "#maxVal" ).text(this.maxVal);

<<<<<<< HEAD
            
=======
            if (!window.WebGLRenderingContext) {
                // Browser has no idea what WebGL is. Suggest they
                // get a new browser by presenting the user with link to
                // http://get.webgl.org
                $( "#meshPreview" ).html('<center><h2 style="color: red;">WebGL Not Supported</h2><br /> \
                    <ul><li>Download an updated Firefox or Chromium to use StochSS (both come with WebGL support)</li> \
                    <li>It may be necessary to update system video drivers to make this work</li></ul></center>');
                return;
            }

            if(typeof(this.webGL) == 'undefined')
            {
                var canvas = document.createElement('canvas');
                this.webGL = Boolean(canvas.getContext("webgl"));
                delete canvas;
            }

            if (!this.webGL) {
                // Browser could not initialize WebGL. User probably needs to
                // update their drivers or get a new browser. Present a link to
                // http://get.webgl.org/troubleshooting
                $( "#meshPreview" ).html('<center><h2 style="color: red;">WebGL Disabled</h2><br /> \
                    <ul><li>In Safari and certain older browsers, this must be enabled manually</li> \
                    <li>Browsers can also throw this error when they detect old or incompatible video drivers</li> \
                    <li>Enable WebGL, or try using StochSS in an up to date Chrome or Firefox browser</li> \
                    </ul></center>');
                return;  
            }
>>>>>>> 2857887a

            if(!this.renderer)
            {
                if (!window.WebGLRenderingContext) {
                    // Browser has no idea what WebGL is. Suggest they
                    // get a new browser by presenting the user with link to
                    // http://get.webgl.org
                    $( "#meshPreview" ).html('<center><h2 style="color: red;">WebGL Not Supported</h2><br /> \
                        <ul><li>Download an updated Firefox or Chromium to use StochSS (both come with WebGL support)</li> \
                        <li>It may be necessary to update system video drivers to make this work</li></ul></center>');
                    return;
                }

                var canvas = document.createElement('canvas');

                gl = canvas.getContext("webgl");
                delete canvas;
                if (!gl) {
                    // Browser could not initialize WebGL. User probably needs to
                    // update their drivers or get a new browser. Present a link to
                    // http://get.webgl.org/troubleshooting
                    $( "#meshPreview" ).html('<center><h2 style="color: red;">WebGL Disabled</h2><br /> \
                        <ul><li>In Safari and certain older browsers, this must be enabled manually</li> \
                        <li>Browsers can also throw this error when they detect old or incompatible video drivers</li> \
                        <li>Enable WebGL, or try using StochSS in an up to date Chrome or Firefox browser</li> \
                        </ul></center>');
                    return;  
                }

                var dom = $( "#meshPreview" ).empty();
                var scene = new THREE.Scene();
                var width = dom.width(); this.d_width = width;
                var height = 0.75 * width; this.d_height = height;
                var camera = new THREE.PerspectiveCamera( 75, 4.0 / 3.0, 0.1, 1000 );
                var renderer = new THREE.WebGLRenderer();
                renderer.setSize( width, height);
                renderer.setClearColor( 0xffffff, 1);
                
                var rendererDom = $( renderer.domElement ).appendTo(dom);
                
                var controls = new THREE.OrbitControls( camera, renderer.domElement );
<<<<<<< HEAD
=======
                controls.noZoom = true;
>>>>>>> 2857887a

                camera.position.z = 1.5;

                this.camera = camera;
                this.renderer = renderer;
                this.controls = controls;

<<<<<<< HEAD

            // Adding gui
            this.addGui();

            // Adding Axes
            this.addAxes();


=======
                // Adding gui
                this.addGui();
                
                // Adding Axes
                this.addAxes();
>>>>>>> 2857887a
            }
            else
            {
                delete this.scene;
            }

            var scene = new THREE.Scene();
            var loader = new THREE.JSONLoader();
            
            var model = loader.parse(data['mesh']);

            var material = new THREE.MeshBasicMaterial( { vertexColors: THREE.VertexColors, wireframe:this.wireFlag } );
	    
            material.side = THREE.DoubleSide;
            mesh = new THREE.Mesh(model.geometry, material);
            scene.add(mesh);

            delete loader;
            delete material;            
            // add subtle blue ambient lighting
            var ambientLight = new THREE.AmbientLight(0x000000);
            scene.add(ambientLight);
            hemiLight = new THREE.HemisphereLight( 0x000000, 0x00ff00, 0.6 );
            scene.add(hemiLight);

            // directional lighting
            var directionalLight = new THREE.DirectionalLight(0xffffff);
            directionalLight.position.set(1, 1, 1).normalize();
            scene.add(directionalLight);
            
            this.scene = scene;
<<<<<<< HEAD
=======

>>>>>>> 2857887a
            $( "#meshPreviewMsg" ).hide();

            //$( "#meshPreview" ).show();

            if(!this.rendererInitialized)
            {
                this.renderFrame();
                this.rendererInitialized = true;
            }
<<<<<<< HEAD

=======
>>>>>>> 2857887a
        },

        /*

        Caching Methods

        */

        initializeCache: function()
        {
            console.log("initializeCache: function()");
            this.cache = {};
        },

        initializeCache: function()
        {
            console.log("initializeCache: function()");
            this.cache = {};
        },

        deleteCache : function(start, stop){
            console.log(" deleteCache : function("+start+", "+stop+")");

            idx = start; 

            while(idx!=stop)
            {
                delete this.cache[idx];
                idx = (idx + 1 )% this.maxLimit;
            }

        },

        updateCache : function(start, stop){
            console.log(" updateCache : function("+start+", "+stop+")");

            $.ajax( { type : "GET",
                    url : "/spatial",
                    data : { reqType : "onlyColorRange",
                    id : this.attributes.id,
                    data : JSON.stringify( { trajectory : this.trajectory, timeStart : start , timeEnd: stop} )},
                    success : _.bind(function(data)
                        {
                            var time = _.keys(data).sort();
                            for (var i = 0; i < time.length; i++) {
                                var t = time[i]; 
                                this.cache[t] = data[t].mesh;
                            }

                        }, this)
                    }
            );
        },

        updateMesh : function(){
                $.ajax( { type : "GET",
                    url : "/spatial",
                    data : { reqType : "timeData",
                    id : this.attributes.id,
                    data : JSON.stringify( { trajectory : this.trajectory,
                    timeIdx : this.timeIdx } )},
                    success : _.bind(this.handleMeshDataUpdate, this)
                });
        },

       acquireNewData : function()
        {
            $( "#meshPreviewMsg" ).show();
            
            console.log("acquireNewData : function()");

            // Cache available
            if(this.cache[this.timeIdx])
            {
                this.handleMeshColorUpdate(this.cache[this.timeIdx]); 
                return;
            }

            // Mesh Available
            if(this.meshData){
                this.initializeCache();
                this.updateCache(this.timeIdx, ( this.timeIdx + 50 )% this.maxLimit);
                this.updateMesh();
                return;
            }

            // Neither cache or mesh available
            else{
                this.updateMesh();
                return;
            }


        },
         

        handleSliderChange : function(event)
        {
            console.log("handleSliderChange : function(event)");

            var slider = $( event.target );

            $( '#timeSelectDisplay' ).text('Time: ' + slider.val())

            this.timeIdx = Math.round( slider.val() / slider.prop('step') );

            this.acquireNewData();
        },

        handleMeshDataUpdate : function(data)
        {
            console.log(" handleMeshDataUpdate : function(data)");
            $( '#speciesSelect' ).empty();
            this.meshData = data;
            var sortedSpecies = _.keys(data).sort();
            this.handleMeshUpdate(sortedSpecies);

        },

        handleMeshColorUpdate : function(data)
        {
            console.log("handleMeshColorUpdate : function(data)");
            // Add radio buttons for species select
            $( '#speciesSelect' ).empty();

            var sortedSpecies = _.keys(data).sort();

<<<<<<< HEAD
            for(i in sortedSpecies){
                val = sortedSpecies[i];
                this.meshData[val].mesh.colors = data[val].mesh
            } 

            this.handleMeshUpdate(sortedSpecies);

        },

        handleMeshUpdate: function(sortedSpecies)
        {

            console.log("handleMeshUpdate: function(sortedSpecies)");
=======
            var speciesSelect = $("#speciesSelect");

            speciesSelect.on('change', _.bind(this.handleSpeciesSelect, this));

>>>>>>> 2857887a
            for(var i in sortedSpecies) {
                var specie = sortedSpecies[i];

                var input = $( '<option value="' + specie + '">' + specie + '</option>' ).appendTo( speciesSelect );
                //var input = $( '<div><input type="radio" name="speciesSelect" value="' + specie + '"> ' + specie + '</div>' ).appendTo( $( '#speciesSelect' ) ).find( 'input' );

                // Select default
                if(typeof this.selectedSpecies === 'undefined')
                {
                    this.selectedSpecies = specie;
                }

                if(this.selectedSpecies == specie)
                {
                    input.trigger('change');
                }
            }

        },

        handleSpeciesSelect : function(event)
        {
            console.log("handleSpeciesSelect : function(event)");
            var species = $( event.target ).val();

            this.selectedSpecies = species;

            this.meshDataPreview(this.meshData[species]);

        },

        handleDownloadDataButton : function(event)
        {
            updateMsg( { status : true,
                         msg : "Downloading data from cloud... (will refresh page when ready)" } );

            $.ajax( { type : "POST",
                      url : "/spatial",
                      data : { reqType : "getDataCloud",
                               id : this.attributes.id },
                      success : function(data) {
                          updateMsg(data);
                          
                          location.reload();
                      },                      
                      error: function(data)
                      {
                          updateMsg( { status : false,
                                       msg : "Server error downloading cloud data" } );
                      },
                      dataType : 'json'
                    });
        },

        handleAccessDataButton : function(event)
        {
            updateMsg( { status : true,
                         msg : "Packing up data... (will forward you to file when ready)" } );

            $.ajax( { type : "POST",
                      url : "/spatial",
                      data : { reqType : "getDataLocal",
                               id : this.attributes.id },
                      success : function(data) {
                          updateMsg(data);
                          
                          if(data.status == true)
                          {
                              window.location = data.url;
                          }
                      },                      
                      error: function(data)
                      {
                          updateMsg( { status : false,
                                       msg : "Server error packaging up job data" } );
                      },
                      dataType : 'json'
                    });
        },

        handleTrajectorySelectChange : function(event)
        {
            this.initializeCache();
            
            this.trajectory = Number( $( event.target ).val() );

            this.acquireNewData();
        },

        render : function(data)
        {
            if(typeof data != 'undefined')
            {
                this.jobInfo = data;

                var jobInfoTemplate = _.template( $( "#jobInfoTemplate" ).html() );

                $( "#jobInfo" ).html( jobInfoTemplate(this.jobInfo) )
                
                if(typeof data.status != 'undefined')
                {
                    updateMsg( data );
                    
                    if(!data.status)
                        return;
                }
                
                if(data['jobStatus'] == 'Finished' && data['complete'] == 'yes')
                {
                    if(data['outData'])
                        $( '#plotRegion' ).show();
                    //Set up trajectory select
                    trajectorySelect = $("#trajectorySelect");
                    for(var i = 0; i < this.jobInfo.indata.realizations; i++)
                    {
                        $( '<option value="' + i + '">Trajectory ' + i + '</option>' ).appendTo( trajectorySelect );
                    }

                    trajectorySelect.on('change', _.bind(this.handleTrajectorySelectChange, this));

                    //Set up slider
                    var slider = $( '#timeSelect' );

                    slider.prop('max', this.jobInfo.indata.time);
                    slider.val(slider.prop('max'));
                    slider.prop('step', this.jobInfo.indata.increment);

                    //Add event handler to slider
                    slider.on('change', _.throttle(_.bind(this.handleSliderChange, this), 1000));

                    slider.trigger('change');

                    // Set up radio buttons

                    var withWire = $("#withWire");
                    withWire.click(_.bind(function(){
                    this.wireFlag = true;
                    this.acquireNewData();
                    }, this));

                    var withoutWire = $("#withoutWire");
                    withoutWire.click(_.bind(function(){
                    this.wireFlag = false;
                    this.acquireNewData();
                    }, this));


                }
                else
                {
                    $( '#error' ).show();
                }

                $( "#accessOutput" ).show();
                // Add event handler to access button
                if(data['resource'] == 'cloud' && !data['outData'])
                {

                    console.log("at finished");
                    console.log("at resource");
                    $( "#access" ).text("Fetch Data from Cloud");                    
                    $( "#access" ).click(_.bind(this.handleDownloadDataButton, this));
                }
                else
                {
                    $( "#access" ).text("Access Local Data");
                    $( "#access" ).click(_.bind(this.handleAccessDataButton, this));
                }
            }
        }
    }
);

var run = function()
{
    var id = $.url().param("id");
    var cont = new Spatial.Controller( { id : id } );
}




<|MERGE_RESOLUTION|>--- conflicted
+++ resolved
@@ -234,29 +234,14 @@
             // scene
             var scene2 = new THREE.Scene();
             this.scene2 = scene2;
-<<<<<<< HEAD
-
-=======
-            
-            // axes
->>>>>>> 2857887a
-            var dir = new THREE.Vector3( 1.0, 0.0, 0.0 );
+            
+            var dir = new THREE.Vector3( 1.0, 0, 0 );
             var origin = new THREE.Vector3( 0, 0, 0 ); 
-            var hex = 0xff0000; 
+            var hex = 0x0000ff; 
             var material = new THREE.LineBasicMaterial({ color: hex });
             var geometry = new THREE.Geometry();
             geometry.vertices.push( origin, dir );
             var line = new THREE.Line( geometry, material );
-            //var coneGeometry = new THREE.CylinderGeometry( 0, 0.5, 1, 5, 1 );
-            //coneGeometry.applyMatrix( new THREE.Matrix4().makeTranslation( 1.0, 0.0, 0 ) );
-            //var cone = new THREE.Mesh( coneGeometry, new THREE.MeshBasicMaterial( { color: color } ) );
-<<<<<<< HEAD
-             //   this.cone.matrixAutoUpdate = false;
-             //   this.add( this.cone );
-=======
-            //   this.cone.matrixAutoUpdate = false;
-            //   this.add( this.cone );
->>>>>>> 2857887a
             this.createText('X',1.25, -0.3, 0);
             this.scene2.add( line );
             
@@ -281,10 +266,6 @@
             line = new THREE.Line( geometry, material );
             this.createText('Z', 0.5,-0.4,0.9);
             scene2.add( line );
-<<<<<<< HEAD
-
-=======
->>>>>>> 2857887a
         },
 
 
@@ -314,9 +295,6 @@
             $( "#minVal" ).text(this.minVal);
             $( "#maxVal" ).text(this.maxVal);
 
-<<<<<<< HEAD
-            
-=======
             if (!window.WebGLRenderingContext) {
                 // Browser has no idea what WebGL is. Suggest they
                 // get a new browser by presenting the user with link to
@@ -345,7 +323,7 @@
                     </ul></center>');
                 return;  
             }
->>>>>>> 2857887a
+
 
             if(!this.renderer)
             {
@@ -387,10 +365,7 @@
                 var rendererDom = $( renderer.domElement ).appendTo(dom);
                 
                 var controls = new THREE.OrbitControls( camera, renderer.domElement );
-<<<<<<< HEAD
-=======
-                controls.noZoom = true;
->>>>>>> 2857887a
+
 
                 camera.position.z = 1.5;
 
@@ -398,22 +373,12 @@
                 this.renderer = renderer;
                 this.controls = controls;
 
-<<<<<<< HEAD
-
             // Adding gui
             this.addGui();
 
             // Adding Axes
             this.addAxes();
 
-
-=======
-                // Adding gui
-                this.addGui();
-                
-                // Adding Axes
-                this.addAxes();
->>>>>>> 2857887a
             }
             else
             {
@@ -445,10 +410,7 @@
             scene.add(directionalLight);
             
             this.scene = scene;
-<<<<<<< HEAD
-=======
-
->>>>>>> 2857887a
+
             $( "#meshPreviewMsg" ).hide();
 
             //$( "#meshPreview" ).show();
@@ -458,10 +420,6 @@
                 this.renderFrame();
                 this.rendererInitialized = true;
             }
-<<<<<<< HEAD
-
-=======
->>>>>>> 2857887a
         },
 
         /*
@@ -589,7 +547,6 @@
 
             var sortedSpecies = _.keys(data).sort();
 
-<<<<<<< HEAD
             for(i in sortedSpecies){
                 val = sortedSpecies[i];
                 this.meshData[val].mesh.colors = data[val].mesh
@@ -603,12 +560,10 @@
         {
 
             console.log("handleMeshUpdate: function(sortedSpecies)");
-=======
             var speciesSelect = $("#speciesSelect");
 
             speciesSelect.on('change', _.bind(this.handleSpeciesSelect, this));
 
->>>>>>> 2857887a
             for(var i in sortedSpecies) {
                 var specie = sortedSpecies[i];
 
