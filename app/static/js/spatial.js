--- conflicted
+++ resolved
@@ -68,49 +68,6 @@
 
         
         addGui : function() {
-<<<<<<< HEAD
-
-                var gui = new dat.GUI({
-                    height : 5 * 32 - 1,
-                    autoPlace: false
-                });
-
-            var gui_func = {
-                    globalController : this,
-                    zoomin :  function() { this.globalController.controls.dollyOut();},
-                    zoomout : function() { this.globalController.controls.dollyIn(); },
-                    panleft: function(){ this.globalController.controls.panLeft(1); },
-                    panright: function(){ this.globalController.controls.panLeft(-1); },
-                    rotateUp: function(){ this.globalController.controls.rotateUp(0.5); },
-                    rotateLeft: function(){ this.globalController.controls.rotateLeft(1);},
-                    rotateRight: function(){ this.globalController.controls.rotateLeft(-1);},
-                    rotateDown: function(){ this.globalController.controls.rotateUp(-1);},
-                    reset: function() {this.globalController.controls.reset();this.globalController.camera.position.z = 1.5;},
-                    zoomin: function(){this.globalController.controls.dollyOut();},
-                    zoomout: function() { this.globalController.controls.dollyIn(); },   
-                    };
-
-            var zoom = gui.addFolder('Zoom');
-            zoom.add(gui_func, 'zoomin');
-            zoom.add(gui_func, 'zoomout');
-
-            var pan = gui.addFolder('Pan..');
-            pan.add(gui_func, 'panleft');
-            pan.add(gui_func, 'panright');
-
-            var rotate = gui.addFolder('Rotate..');
-            rotate.add(gui_func, 'rotateUp');
-            rotate.add(gui_func, 'rotateDown');
-            rotate.add(gui_func, 'rotateLeft');
-            rotate.add(gui_func, 'rotateRight');
-
-            gui.add(gui_func, 'reset');
-
-            var guiContainer = $( '#dat-gui-container' ).empty();
-            testtest = $( gui.domElement ).appendTo( guiContainer);
-            testtest.css('display : block');
-        },
-=======
             $(" #container").show();
             $( '#zoomPlus_btn' ).click( _.bind(function() { this.controls.dollyOut();}, this) );
             $( '#zoomMinus_btn' ).click( _.bind(function() { this.controls.dollyIn();}, this) );
@@ -125,7 +82,6 @@
             $( '#rotateLeft_btn' ).click( _.bind(function() { this.controls.rotateLeft(-0.5);}, this) );
             $( '#reset_btn' ).click( _.bind(function() { this.controls.reset();this.camera.position.z = 1.5; }, this) ); 
          },
->>>>>>> 8008faea
 
 
         createText : function(letter, x, y, z){
@@ -154,21 +110,15 @@
 
         addAxes : function(){
             var dom2 = $( '#inset' ).empty();
-<<<<<<< HEAD
-=======
             // camera
             var camera2 = new THREE.OrthographicCamera( -1, 1, 1, -1, 1, 1000);
             this.camera2 = camera2; 
->>>>>>> 8008faea
 
             // renderer
             var renderer2 = new THREE.WebGLRenderer({ alpha: true });
             renderer2.setClearColor( 0x000000, 0 ); 
-<<<<<<< HEAD
-=======
             console.log("Width: ",this.d_width);
             renderer2.setSize( this.d_width/5, this.d_width/5);
->>>>>>> 8008faea
             $( renderer2.domElement ).appendTo(dom2);
 
             this.renderer2 = renderer2;
@@ -178,11 +128,7 @@
             this.scene2 = scene2;
 
             // axes
-<<<<<<< HEAD
-            var dir = new THREE.Vector3( 1, 0, 0 );
-=======
             var dir = new THREE.Vector3( 1.0, 0.0, 0.0 );
->>>>>>> 8008faea
             var origin = new THREE.Vector3( 0, 0, 0 ); 
             var length = 1; 
             var hex = 0xff0000; 
@@ -208,79 +154,17 @@
             this.createText('Z', 0.5,-0.4,0.9);
             scene2.add( zaxis );
 
-<<<<<<< HEAD
-            // camera
-            var camera2 = new THREE.PerspectiveCamera( 75, 0.4 / 0.3, 0.1, 1000 );
-            this.camera2 = camera2; 
-=======
->>>>>>> 8008faea
 
         },
 
 
         updateWorldCamera: function(){
-<<<<<<< HEAD
-            this.camera2.up = this.camera.up; 
-            this.camera2.position.copy( this.camera.position );
-            this.camera2.position.sub( this.controls.target ); 
-=======
             this.camera2.position.subVectors( this.camera.position, this.controls.target );
             this.camera2.position.setLength( 1.8 );
->>>>>>> 8008faea
             this.camera2.lookAt( this.scene2.position );
         },
 
 
-<<<<<<< HEAD
-        /*addControls: function(){
-            var controlContainer = $( '#controls' ).empty();
-            var buttonText = ["Pan Left","Pan Right","br","Rotate Up","br","Rotate Left","Rotate Right","br","Rotate Down","br", "Reset", "br", "Zoom In", "Zoom Out"];   
-            
-            var utility = [
-                function(){ console.log("click"); this.globalController.controls.panLeft(1); },
-                function(){ this.globalController.controls.panLeft(-1); },
-                function(){},
-                function(){ this.globalController.controls.rotateUp(1); },
-                function(){},
-                function(){ this.globalController.controls.rotateLeft(1);},
-                function(){ this.globalController.controls.rotateLeft(-1);},
-                function(){},
-                function(){ this.globalController.controls.rotateUp(-1);},
-                function(){},
-                function() {this.globalController.controls.reset();this.globalController.camera.position.z = 1.5;},
-                function(){}, 
-                function(){this.globalController.controls.dollyOut();},
-                function() { this.globalController.controls.dollyIn(); },          
-            ];
-
-            for (i = 0; i < buttonText.length; i++) {
-            
-            if(buttonText[i] == "br")
-            {
-                var linebreak = document.createElement("br");
-                $('#controls').append(linebreak);
-            }
-            else
-                {
-                    this.addButtons(buttonText[i], utility[i]);
-                }  
-            
-            }
-
-
-        },
-
-        addButtons: function(text, func){
-            var newButton = document.createElement('button');
-            var newText = document.createTextNode(text); 
-            newButton.appendChild(newText);
-            newButton.onClick = func;
-            $('#controls').append(newButton);
-
-        },*/
-
-=======
->>>>>>> 8008faea
         // This event gets fired when the user selects a csv data file
         meshDataPreview : function(data)
         {
@@ -394,12 +278,7 @@
                 this.rendererInitialized = true;
             }
 
-<<<<<<< HEAD
-
-
-=======
             console.log("Width: "+width+" Height:"+height);
->>>>>>> 8008faea
 
         },
 
