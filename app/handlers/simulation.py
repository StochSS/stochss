--- conflicted
+++ resolved
@@ -584,11 +584,7 @@
                 result = {'status':False,'msg':'Cloud execution failed. '}
                 return result
             # Create a StochKitJob instance
-<<<<<<< HEAD
             stochkit_job = StochKitJob(name = ensemblename, final_time = time, realizations = realizations, increment = increment, seed = seed, exec_type = exec_type, units = model.units.lower())
-=======
-            stochkit_job = StochKitJob(name=ensemblename, final_time=stime, realizations=realizations,increment=increment,seed=seed,exec_type=exec_type)
->>>>>>> 8a77d3c7
         
         
             stochkit_job.resource = 'Cloud'
@@ -605,12 +601,8 @@
         
             # Create a wrapper to store the Job description in the datastore
             stochkit_job_db = StochKitJobWrapper()
-<<<<<<< HEAD
-            stochkit_job_db.user_id = self.user.user_id()
-=======
             stochkit_job_db.startDate = time.strftime("%Y-%m-%d-%H-%M-%S")
             stochkit_job_db.user_id = self.user.email_address
->>>>>>> 8a77d3c7
             stochkit_job_db.name = stochkit_job.name
             stochkit_job_db.stochkit_job = stochkit_job
             stochkit_job_db.put()
@@ -729,11 +721,7 @@
                 return result
         
             # Create a StochKitJob instance
-<<<<<<< HEAD
             stochkit_job = StochKitJob(name = ensemblename, final_time = time, realizations = realizations, increment = increment, seed = seed, exec_type = exec_type, units = model.units.lower())
-=======
-            stochkit_job = StochKitJob(name=ensemblename, final_time=stime, realizations=realizations,increment=increment,seed=seed, exec_type = exec_type)
->>>>>>> 8a77d3c7
         
             stochkit_job.resource = 'Local'
             stochkit_job.type = 'StochKit2 Ensemble'
@@ -747,12 +735,8 @@
             
             # Create a wrapper to store the Job description in the datastore
             stochkit_job_db = StochKitJobWrapper()
-<<<<<<< HEAD
-            stochkit_job_db.user_id = self.user.user_id()
-=======
             stochkit_job_db.user_id = self.user.email_address
             stochkit_job_db.startDate = time.strftime("%Y-%m-%d-%H-%M-%S")
->>>>>>> 8a77d3c7
             stochkit_job_db.name = stochkit_job.name
             stochkit_job_db.stochkit_job = stochkit_job
             stochkit_job_db.stdout = stochkit_job.stdout
