--- conflicted
+++ resolved
@@ -116,13 +116,6 @@
 
     @staticmethod
     def createModel(handler, model, modelAsString = True, rename = None):
-<<<<<<< HEAD
-        print "createModel(): rename = {0}".format(rename)
-        print "createModel(): model = {0}".format(model)
-        #raise Exception("This isn't working cause the spatial bit isn't implemented right")
-    
-=======
->>>>>>> 5f55ac01
         userID = None
 
         if 'user_id' in model:
@@ -179,12 +172,6 @@
 
     @staticmethod
     def updateModel(handler, model):
-<<<<<<< HEAD
-        print "createModel(): model = {0}".format(model)
-        #raise Exception("This isn't working cause the spatial bit isn't implemented right 2")
-
-=======
->>>>>>> 5f55ac01
         modelWrap = StochKitModelWrapper.get_by_id(model["id"])
         print model["name"]
         if "name" not in model:
