try:
  import json
except ImportError:
  from django.utils import simplejson as json
from google.appengine.ext import db
import pickle
import traceback
import logging
import time
from google.appengine.api import users

from stochssapp import BaseHandler
from stochss.model import *
from stochss.stochkit import *
from stochss.examplemodels import *

import webapp2

class ObjectProperty(db.Property):
    """  A db property to store objects. """

    def get_value_for_datastore(self, model_instance):
        result = super(ObjectProperty, self).get_value_for_datastore(model_instance)
        result = pickle.dumps(result)
        return db.Blob(result)

    def make_value_from_datastore(self, value):
        if value is None:
            return None
        return pickle.loads(value)

    def empty(self, value):
        return value is None


class StochKitModelWrapper(db.Model):
    """
    A wrapper for the StochKit Model object
    """
    user_id = db.StringProperty()
    model_name = db.StringProperty()    
    model = ObjectProperty()
    attributes = ObjectProperty()

class ModelManager():
    @staticmethod
    def getModels(handler):
        models = db.GqlQuery("SELECT * FROM StochKitModelWrapper WHERE user_id = :1", handler.user.user_id()).fetch(100000)

        output = []

        for model in models:
            jsonModel = { "id" : model.key().id(),
                          "name" : model.model_name }
            if model.attributes:
                jsonModel.update(model.attributes)
            print model.model.units
            jsonModel["type"] = model.model.units
            jsonModel["model"] = model.model.serialize()

            #print jsonModel

            output.append(jsonModel)

        return output

    @staticmethod
    def getModel(handler, model_id):
        model = StochKitModelWrapper.get_by_id(model_id)

        jsonModel = { "id" : model.key().id(),
                      "name" : model.model_name }
        if model.attributes:
            jsonModel.update(model.attributes)
        jsonModel["type"] = model.model.units
        jsonModel["model"] = model.model.serialize()
            
        return jsonModel

    @staticmethod
    def createModel(handler, model):
        modelWrap = StochKitModelWrapper()
        if "name" in model:
            name = model["name"]
        else:
            name = "tmpname"

        modelWrap.user_id = handler.user.user_id()
        modelWrap.model_name = name
        modelWrap.model = StochMLDocument.fromString(model["model"]).toModel(name)
        modelWrap.model.units = model["type"]

        attributes = {}
        for key in model:
            if key != "model" and key != "type" and key != "name":
                attributes[key] = model[key]

        modelWrap.attributes = attributes

        return modelWrap.put().id()

    @staticmethod
    def deleteModel(handler, model_id):
        model = StochKitModelWrapper.get_by_id(model_id)
        model.delete()

    @staticmethod
    def updateModel(handler, model):
        modelWrap = StochKitModelWrapper.get_by_id(model_id)
        if not hasattr(model, "name"):
            name = "tmpname"
        else:
            name = model["name"]

        modelWrap.user_id = handler.user.user_id()
        modelWrap.model_name = name
        modelWrap.model = StochMLDocument.fromString(model["model"]).toModel(name)
        modelWrap.model.units = model["type"]

        attributes = {}
        for key in model:
            if key != "model" and key != "type" and key != "name":
                attributes[key] = model[key]

        modelWrap.attributes = attributes

        return modelWrap.put().id()

class ModelBackboneInterface(BaseHandler):
  def get(self):
    req = self.request.path.split('/')[-1]
    
    self.response.content_type = 'application/json'
    
    if req == 'list':
        models = ModelManager.getModels(self)

        self.response.write(json.dumps(models))
    else:
        model = ModelManager.getModel(self, int(req))

        self.response.write(json.dumps(model))

  def post(self):
      jsonModel = json.loads(self.request.body)
      modelId = ModelManager.createModel(self, jsonModel)
      
      #print 'CREATE', model["id"]
      
      self.response.content_type = "application/json"
      self.response.write(json.dumps(ModelManager.getModel(self, modelId)))

  def put(self):
      req = request.uri.split('/')[-1]

      modelId = int(req)
      jsonModel = json.loads(self.request.body)
      modelId = ModelManager.updateModel(self, jsonModel)
      
      print 'UPDATE', req, model["id"]

      self.response.content_type = "application/json"
      self.response.write(json.dumps(ModelManager.getModel(self, modelId)))

  def delete(self):
      model_id = request.uri.split('/')[-1]
      
      print 'DELETE', str(int(model_id))
      
      ModelManager.deleteModel(self, int(model_id))
      
      request.setHeader("Content-Type", "application/json")
      self.response.write(json.dumps([]))

class ModelConvertPage(BaseHandler):
    def get(self):
        self.render_response('convert.html')

class ModelEditorPage(BaseHandler):
    """
        
    """
    def authentication_required(self):
        return True
        
    def get(self):
        model_edited = self.request.get('model_edited')
        # If no model is currently edited, just grab one from the datastore as default
        #if model_edited is None or model_edited is "":
        #    db_model = db.GqlQuery("SELECT * FROM StochKitModelWrapper WHERE user_id = :1", self.user.user_id()).get()
        #    if db_model is not None:
        #        self.set_session_property('model_edited', db_model.model)

        print model_edited

        if model_edited is not None and model_edited is not "":
            result = self.edit_model(model_edited)
        
        elif self.request.get('get_model_edited') == "1":
            result = self.get_model_edited()    
            self.response.headers['Content-Type'] = 'application/json'
            self.response.write(json.dumps(result))
            return
        else:
          result = {}

        models = get_all_models(self)
        result.update({ "all_models" : map(lambda x : { "name" : x.name, "units" : x.units }, models) })

        self.render_response('modeleditor.html', **result)


    def post(self):
        # First, check to see if it's a save_changes request and then route it to the appropriate function.
        save_changes = self.request.get('save_changes')
        if save_changes is not "":
            result = self.save_model(save_changes)
            self.response.headers['Content-Type'] = 'application/json'
            self.response.write(json.dumps(result))
            return
        elif self.request.get("delete") == "1":
            result = self.delete_model()
        else:
            result = self.create_model()

        models = get_all_models(self)
        result.update({ "all_models" : map(lambda x : { "name" : x.name, "units" : x.units }, models) })

        print "post", result

        self.render_response('modeleditor.html', **result)

    def get_model_edited(self):
        """
        Returns the current model that is being edited. This would be called asynchronously each time the modeleditor.html loads.
        """
        model_edited = self.get_session_property('model_edited')        
        return {'status': True, 'model_edited': model_edited }
              
              
    def delete_model(self):
        name = self.request.get('toDelete')
        if name == "":
            return {'status': False, 'msg': 'Name is missing'}
        
        try:
            model_edited = self.get_session_property('model_edited')
            
            # If the model selected for deletion is same as the one that is currently being edited,
            if model_edited is not None and model_edited.name == name:
                self.session['model_edited'] = None                
<<<<<<< HEAD

            db_model = db.GqlQuery("SELECT * FROM StochKitModelWrapper WHERE user_id = :1 AND model_name = :2", self.user.user_id(), name).get()
=======
            
            db_model = db.GqlQuery("SELECT * FROM StochKitModelWrapper WHERE user_id = :1 AND model_name = :2", self.user.email_address, name).get()
>>>>>>> 7d43f20d
            if db_model is None:
                return {'status': False, 'msg': 'The datastore does not have any such entry.'}
            
            db_model.delete()
            all_models = self.get_session_property('all_models')

            if all_models:
              all_models.pop(all_models.index(name))
            
            self.set_session_property('all_models', all_models)
            
            return {'status': True, 'msg': name + ' deleted successfully.'}
            
        except Exception, e:
            logging.error("model::delete_model - Deleting the model failed with error: %s", e)
            traceback.print_exc()
            return {'status': False, 'msg': 'There was an error while deleting the model!'}
            
        
    def save_model(self, save_changes):
        """
          Save the changes that were made to the current model.
        """
        try:
            user_id = self.user.email_address
            model = self.get_session_property('model_edited')
            if model is None:
                return {'status': False, 'msg': 'Model not found in cache!'}
            if save_changes == "0":
                result = {'status': False, 'msg': 'Your recent changes to ' + model.name + ' have been discarded!'}
            else:
                # Flush the data in cache to the datastore.
                db_model = db.GqlQuery("SELECT * FROM StochKitModelWrapper WHERE user_id = :1 AND model_name = :2", user_id, model.name).get()
                db_model.model = model
                db_model.put()
                # TODO: This is a hack to make it unlikely that the db transaction has not completed
                # before we re-render the page (which would cause an error). We need some real solution for this...
                time.sleep(0.5)
                result = {'status': True, 'msg': model.name + ' saved successfully!'}

            self.set_session_property('is_model_saved', True)

            new_model_name = self.request.get('model_edited')
            # Save called through the modal dialog box
            if new_model_name is not None and new_model_name is not "":
                 db_model = db.GqlQuery("SELECT * FROM StochKitModelWrapper WHERE user_id = :1 AND model_name = :2", user_id, new_model_name).get()
                 self.set_session_property('model_edited', db_model.model)
            
            # redirect_page refers to the page to be redirected to, after the user chooses to save or discard the recent changes.
            redirect_page = self.request.get('redirect_page')
            if redirect_page != '':
                result['redirect_page'] = redirect_page                            
                    
            return result

        except Exception, e:
            logging.error("model::save_model - Saving the model failed with error: %s", e)
            traceback.print_exc()
            return {'status': False, 'msg': 'There was an error while saving the model.'}


    def edit_model(self, name):
        """
        Update the cache with the model that is being edited.
        """
        try:
            # If the user tries to edit another model before saving all the changes, show a message.
            is_model_saved = self.get_session_property('is_model_saved')

            if is_model_saved is not None and not is_model_saved:
                model_edited = self.get_session_property('model_edited')
                # It is okay if the currently edited model is the same as the newly chosen one.
                if(model_edited.name == name):
                    return { 'status': True, 'model_edited': model_edited, 'model_has_volume': bool(model_edited.volume)}
              
                logging.debug('old_model: ' + self.get_session_property('model_edited').name)
                return {'status': False, 'save_msg': 'Please save your changes first!', 'is_saved': False, 'model_edited': name}
            
            db_model = db.GqlQuery("SELECT * FROM StochKitModelWrapper WHERE user_id = :1 AND model_name = :2", self.user.email_address, name).get()
            self.set_session_property('model_edited', db_model.model)
            self.set_session_property('is_model_saved', True)

            print str(db_model.model.volume)
            return {'status': True, 'model_edited': db_model.model, 'model_has_volume': bool(db_model.model.volume), 'is_model_saved' : True }
        except Exception, e:
            logging.error("model::edit_model - Editing the model failed with error: %s", e)
            traceback.print_exc()
            return {'status': False, 'msg': 'There was an error while editing the model.'+str(e)}

      
    def create_model(self):
        """
          Creates a new ModelWrapper and stores it in the Datastore.
          Parameters:
            name:  To identify the given model.
            model: The Model string

          Returns:
            A dict that indicates the status of this call.
        """
        name = self.request.get('name').strip()
        units = self.request.get('exec_type').strip().lower()
        if not name:
          return {'status': False, 'msg': 'Model name is missing.'}

        if not units:
          return {'status': False, 'msg': 'Units are missing.'}

        model = StochKitModel(name)
        try:
<<<<<<< HEAD
          model.setUnits(units)

          user_id = self.user.user_id()
=======
          user_id = self.user.email_address
>>>>>>> 7d43f20d
          logging.debug("user_id " + user_id)  
          
          #db_model = StochKitModelWrapper.get_by_key_name(key_name)
          db_model = db.GqlQuery("SELECT * FROM StochKitModelWrapper WHERE user_id = :1 AND model_name = :2", user_id, name).get()
          
          if db_model is not None:
              return {'status': False, 'msg': 'A Model already exists by that name.', 'name': name}
          
          save_model(model, name, user_id)
          
          # Also add the model name to cache.
          add_model_to_cache(self, name)
          
          # After creating the model and before setting this as the currently edited model, check if the previously edited model was saved.
          is_model_saved = self.get_session_property('is_model_saved')
          if is_model_saved is not None and not is_model_saved:
              logging.debug('old_model: ' + self.get_session_property('model_edited').name)
              return {'status': False, 'save_msg': 'Please save your changes first!', 'is_saved': False, 'model_edited': name}

          # Set the new model as the one that is being edited.
          self.set_session_property('model_edited', model)

          return {'status': True, 'msg': 'Model created successfully!'}
        except Exception, e:
          logging.error("model::create_model: Model creation failed with error %s", e)
          traceback.print_exc()
          return {'status': False, 'msg': 'There was an error while creating the model.'}
      

class ModelEditorImportFromFilePage(BaseHandler):

    def authentication_required(self):
        return True
        
    def get(self):
        self.render_response('modeleditor/importmodelfile.html')        
        
    def post(self):
        result = self.import_model()
        template_file = 'modeleditor/importmodelfile.html'
        # The template file may refer to modeleditor.html for some cases.
        if 'template_file' in result:
            template_file = result['template_file']
        self.render_response(template_file, **result)
        
    def import_model(self):
        name = self.request.get('name').strip()
        if not name:
            return {'status': False, 'msg': 'Model name is missing.'}
        
        file_data = self.request.POST['model_file']
        
        if file_data == "":
            return {'status': False, 'msg': 'No file was chosen to import.'}
        
        logging.debug("file_name: " + file_data.filename)
        
        return do_import(self, name)        

class ModelEditorImportFromLibrary(BaseHandler):
    
    def authentication_required(self):
        return True
        
    def get(self):
        example_library = self.get_library()
        self.render_response('modeleditor/importfromlibrary.html', **{'example_library': example_library})
        
    def post(self):
        result = self.import_model()
        template_file = 'modeleditor/importfromlibrary.html'
        # The template file may refer to modeleditor.html for some cases.
        if 'template_file' in result:
            template_file = result['template_file']
        result = dict({'example_library': self.get_library()}, **result)    
        self.render_response(template_file, **result)
    
    def get_library(self):
        # For now, it is hard-coded here.
        return ['dimerdecay', 'MichaelisMenten']
                
    def import_model(self):
        name = self.request.get('name').strip()
        if name == "":
            return {'status': False, 'msg': 'Model name is missing.'}
        
        model_class = self.request.get('model_class')   
        return do_import(self, name, False, model_class)   

def do_import(handler, name, from_file = True, model_class=""):
    """
        Helper function to import models from file / library.
        """
    try:
        user_id = handler.user.email_address
        db_model = db.GqlQuery("SELECT * FROM StochKitModelWrapper WHERE user_id = :1 AND model_name = :2", user_id, name).get()
        
        if db_model is not None:
            return {'status': False, 'msg': 'A Model already exists by that name.'}
        
        if from_file:
            doc = StochMLDocument.fromFile(handler.request.POST['model_file'].file)
            model = doc.toModel(name)
        
        else:
            if model_class == 'dimerdecay':
                model = dimerdecay(name)
            elif model_class == 'MichaelisMenten':
                model = MichaelisMenten(name)
            else:
                return {'status': False, 'msg': 'Invalid model class'}

        # For the model to display and function properly in the UI, we need to make sure that all
        # the parameters have been resolved to scalar values.
        try:
            model.resolveParameters()
        # Save the model so the resolved parameter values are persisted
        #save_model(model, name, user_id)
        except:
            raise ModelError("Could not resolve model parameters.")
    
        # Save the model to the datastore.
        save_model(model, name, user_id)
        
        # Add this model to cache
        add_model_to_cache(handler, name)
        
        # After importing the model and before setting this as the currently edited model, check if the previously edited model was saved.
        is_model_saved = handler.get_session_property('is_model_saved')
        if is_model_saved is not None and not is_model_saved:
            logging.debug("Model not saved!")
            return {'status': False, 'save_msg': 'Please save your changes first!', 'is_saved': False, 'template_file': 'modeleditor.html', 'model_edited': name, 'redirect_page': '/modeleditor'}

        # Set the new model as the one that is being edited.
        handler.set_session_property('model_edited', model)
            
    except Exception, e:
        logging.error("model::import_model failed with error %s", e)
        traceback.print_exc()
        return {'status': False, 'msg': 'Model could not be imported.'}

    return {'status': True, 'msg': 'Model imported successfully.'}


class ModelEditorExportToStochkit2(BaseHandler):

    def authentication_required(self):
        return True
        
    def get(self):
        model = self.get_session_property('model_edited')
        if model is None:
            result = {'status': False, 'msg': 'You have not selected any model to export.'}
            result = dict(get_all_model_names(self), **result)
            self.render_response('modeleditor.html', **result)
            return
        try:
            doc = model.serialize()
            self.response.headers['Content-Type'] = 'text/xml'
            self.response.headers['Content-Disposition'] = 'attachment;filename=' + model.name.encode('utf-8') + '.xml'
            self.response.write(doc)
        except Exception, e:
            logging.error('Error in exporting to StochML. %s', e)
            traceback.print_exc()
            result = {'status': False, 'msg': 'There was an error while exporting to StochML.'}
            result = dict(get_all_model_names(self), **result)
            self.render_response('modeleditor.html', **result)


def save_model(model, model_name, user_id):
    """ Save model as a new entity. """
    db_model = StochKitModelWrapper()
    db_model.user_id = user_id
    db_model.model = model
    db_model.model_name = model_name
    db_model.put()

def add_model_to_cache(obj, new_model_name):
    """
    Adds the given model name to the cache (only if it is not already there).
    """
    all_models_cache = obj.get_session_property('all_models')
    if all_models_cache is None:
        all_models_cache = []
        
    if not new_model_name in all_models_cache:
        all_models_cache.append(new_model_name)
        obj.set_session_property('all_models', all_models_cache)
        logging.debug("Model added to cache.")



def get_all_model_names(handler):
    """
      Retrieves all models from the cache. If the cache is not already populated, db_models the datastore, populate the cache and then return it.
    """
    try:
        all_models = handler.get_session_property('all_models')
        logging.debug("handler.user.email_address " + handler.user.email_address)
        logging.debug("all_models " + str(all_models))
        if all_models is None:
            db_models = db.GqlQuery("SELECT * FROM StochKitModelWrapper WHERE user_id = :1", handler.user.email_address)
            logging.debug("here")
            if db_models is not None:
                all_models = [row.model_name for row in db_models]
                handler.set_session_property('all_models', all_models)

        return {'status': True, 'all_models': all_models}

    except Exception, e:
        logging.error("model::get_all_model_names - Error retrieving all the models: %s", e)
        traceback.print_exc()
        return {'status': False, 'msg': 'There was an error while getting all the models.'}
        
def get_all_models(handler):
    """
      Retrieves all models from the cache. If the cache is not already populated, db_models the datastore, populate the cache and then return it.
    """
    try:
        db_models = db.GqlQuery("SELECT * FROM StochKitModelWrapper WHERE user_id = :1", handler.user.user_id())
        all_models = [row.model for row in db_models]
        
        return all_models

    except Exception, e:
        logging.error("model::get_all_model - Error retrieving all the models: %s", e)
        traceback.print_exc()
        return {'status': False, 'msg': 'There was an error while getting all the models.'}
        <|MERGE_RESOLUTION|>--- conflicted
+++ resolved
@@ -45,7 +45,7 @@
 class ModelManager():
     @staticmethod
     def getModels(handler):
-        models = db.GqlQuery("SELECT * FROM StochKitModelWrapper WHERE user_id = :1", handler.user.user_id()).fetch(100000)
+        models = db.GqlQuery("SELECT * FROM StochKitModelWrapper WHERE user_id = :1", handler.user.email_address).fetch(100000)
 
         output = []
 
@@ -85,7 +85,7 @@
         else:
             name = "tmpname"
 
-        modelWrap.user_id = handler.user.user_id()
+        modelWrap.user_id = handler.user.email_address
         modelWrap.model_name = name
         modelWrap.model = StochMLDocument.fromString(model["model"]).toModel(name)
         modelWrap.model.units = model["type"]
@@ -112,7 +112,7 @@
         else:
             name = model["name"]
 
-        modelWrap.user_id = handler.user.user_id()
+        modelWrap.user_id = handler.user.email_address
         modelWrap.model_name = name
         modelWrap.model = StochMLDocument.fromString(model["model"]).toModel(name)
         modelWrap.model.units = model["type"]
@@ -127,52 +127,58 @@
         return modelWrap.put().id()
 
 class ModelBackboneInterface(BaseHandler):
-  def get(self):
-    req = self.request.path.split('/')[-1]
+    def get(self):
+        req = self.request.path.split('/')[-1]
     
-    self.response.content_type = 'application/json'
-    
-    if req == 'list':
-        models = ModelManager.getModels(self)
-
-        self.response.write(json.dumps(models))
-    else:
-        model = ModelManager.getModel(self, int(req))
-
-        self.response.write(json.dumps(model))
-
-  def post(self):
-      jsonModel = json.loads(self.request.body)
-      modelId = ModelManager.createModel(self, jsonModel)
+        self.response.content_type = 'application/json'
+        
+        if req == 'list':
+            models = ModelManager.getModels(self)
+
+            self.response.write(json.dumps(models))
+        else:
+            model = ModelManager.getModel(self, int(req))
+
+            self.response.write(json.dumps(model))
+
+    def post(self):
+        jsonModel = json.loads(self.request.body)
+        modelId = ModelManager.createModel(self, jsonModel)
       
       #print 'CREATE', model["id"]
+        
+        self.response.content_type = "application/json"
+        self.response.write(json.dumps(ModelManager.getModel(self, modelId)))
+
+    def put(self):
+        req = request.uri.split('/')[-1]
+
+        modelId = int(req)
+        jsonModel = json.loads(self.request.body)
+        modelId = ModelManager.updateModel(self, jsonModel)
       
-      self.response.content_type = "application/json"
-      self.response.write(json.dumps(ModelManager.getModel(self, modelId)))
-
-  def put(self):
-      req = request.uri.split('/')[-1]
-
-      modelId = int(req)
-      jsonModel = json.loads(self.request.body)
-      modelId = ModelManager.updateModel(self, jsonModel)
+        print 'UPDATE', req, model["id"]
+
+        self.response.content_type = "application/json"
+        self.response.write(json.dumps(ModelManager.getModel(self, modelId)))
+
+    def delete(self):
+        model_id = request.uri.split('/')[-1]
       
-      print 'UPDATE', req, model["id"]
-
-      self.response.content_type = "application/json"
-      self.response.write(json.dumps(ModelManager.getModel(self, modelId)))
-
-  def delete(self):
-      model_id = request.uri.split('/')[-1]
+        print 'DELETE', str(int(model_id))
       
-      print 'DELETE', str(int(model_id))
+        ModelManager.deleteModel(self, int(model_id))
       
-      ModelManager.deleteModel(self, int(model_id))
-      
-      request.setHeader("Content-Type", "application/json")
-      self.response.write(json.dumps([]))
+        request.setHeader("Content-Type", "application/json")
+        self.response.write(json.dumps([]))
+
+    def authentication_required(self):
+        return True
 
 class ModelConvertPage(BaseHandler):
+    def authentication_required(self):
+        return True
+
     def get(self):
         self.render_response('convert.html')
 
@@ -249,13 +255,9 @@
             # If the model selected for deletion is same as the one that is currently being edited,
             if model_edited is not None and model_edited.name == name:
                 self.session['model_edited'] = None                
-<<<<<<< HEAD
-
-            db_model = db.GqlQuery("SELECT * FROM StochKitModelWrapper WHERE user_id = :1 AND model_name = :2", self.user.user_id(), name).get()
-=======
             
             db_model = db.GqlQuery("SELECT * FROM StochKitModelWrapper WHERE user_id = :1 AND model_name = :2", self.user.email_address, name).get()
->>>>>>> 7d43f20d
+
             if db_model is None:
                 return {'status': False, 'msg': 'The datastore does not have any such entry.'}
             
@@ -366,13 +368,13 @@
 
         model = StochKitModel(name)
         try:
-<<<<<<< HEAD
           model.setUnits(units)
 
-          user_id = self.user.user_id()
-=======
+#<<<<<<< HEAD
+#          user_id = self.user.user_id()
+#=======
           user_id = self.user.email_address
->>>>>>> 7d43f20d
+#>>>>>>> upstream/auth
           logging.debug("user_id " + user_id)  
           
           #db_model = StochKitModelWrapper.get_by_key_name(key_name)
@@ -592,7 +594,7 @@
       Retrieves all models from the cache. If the cache is not already populated, db_models the datastore, populate the cache and then return it.
     """
     try:
-        db_models = db.GqlQuery("SELECT * FROM StochKitModelWrapper WHERE user_id = :1", handler.user.user_id())
+        db_models = db.GqlQuery("SELECT * FROM StochKitModelWrapper WHERE user_id = :1", handler.user.email_address)
         all_models = [row.model for row in db_models]
         
         return all_models
