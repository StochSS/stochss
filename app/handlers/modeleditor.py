--- conflicted
+++ resolved
@@ -353,12 +353,10 @@
             result = {}
 
         isSpatial = False
-<<<<<<< HEAD
 
         db_models = db.GqlQuery("SELECT * FROM StochKitModelWrapper WHERE user_id = :1", self.user.user_id())
 
         model_edited = self.get_session_property('model_edited')
-        print model_edited
         if model_edited == None:
             isSpatial = False
         else:
@@ -368,12 +366,6 @@
                 isSpatial = False
             else:
                 isSpatial = row.isSpatial
-=======
-        if model_edited is None or model_edited == '':
-            tmp = self.get_session_property('model_edited')
-            if tmp is not None:
-                model_edited = tmp.name
->>>>>>> 5f548ad2
 
         all_models = []
         for row in db_models:
