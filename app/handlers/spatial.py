--- conflicted
+++ resolved
@@ -145,13 +145,8 @@
             shutil.rmtree(self.outData)
 
         # delete on cloud
-<<<<<<< HEAD
         if self.resource is not None and self.resource in backendservices.SUPPORTED_CLOUD_RESOURCES:
-            service.deleteTasks(taskids=[(self.celeryPID, self.cloud_id)])
-=======
-        if self.resource in backendservices.SUPPORTED_CLOUD_RESOURCES:
             service.deleteTasks(self)
->>>>>>> cb3134e2
         
         super(SpatialJobWrapper, self).delete()
 
@@ -690,11 +685,7 @@
         service = backendservices(self.user_data)
         if not service.isOneOrMoreComputeNodesRunning():
             raise Exception('No cloud computing resources found')
-<<<<<<< HEAD
-
-=======
-            
->>>>>>> cb3134e2
+
         # If the seed is negative, this means choose a seed >= 0 randomly
         if int(data['seed']) < 0:
             random.seed()
