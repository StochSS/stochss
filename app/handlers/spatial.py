--- conflicted
+++ resolved
@@ -380,27 +380,9 @@
         # timespan
         pymodel.timespan(numpy.arange(0,simulation_end_time+simulation_time_increment, simulation_time_increment))
         # subdomains
-<<<<<<< HEAD
         if len(meshWrapperDb.subdomains) > 0:
             pymodel.set_subdomain_vector(numpy.array(meshWrapperDb.subdomains))
 
-=======
-        if mesh_subdomain_filename is not None:
-            #if we get a 'mesh_subdomain_filename' read it in and use model.set_subdomain_vector() to set the subdomain
-            try:
-                with open(mesh_subdomain_filename) as fd:
-                    input_sd = numpy.zeros(len(pymodel.mesh.coordinates()))
-                    for line in fd:
-                        ndx, val = line.split(',', 2)
-                        input_sd[int(ndx)] = int(float((val.strip())))
-                    pymodel.set_subdomain_vector(input_sd)
-            except IOError as e:
-                #self.response.write(json.dumps({"status" : False,
-                #                                "msg" : "Mesh subdomain file specified, but file not found: {0}".format(e)}))
-                #return
-                raise Exception("Mesh subdomain file specified, but file not found: {0}".format(e))
-            
->>>>>>> 0170ac79
         # species
         for s in stochkit_model_obj.listOfSpecies:
             pymodel.add_species(pyurdme.Species(name=s, diffusion_constant=float(species_diffusion_coefficients[s])))
