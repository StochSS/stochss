--- conflicted
+++ resolved
@@ -124,20 +124,13 @@
 def mapAnalysis(result):
     metrics = { 'max' : {}, 'min' : {}, 'avg' : {}, 'var' : {}, 'finalTime' : {} }
     for i, specie in enumerate(statsSpecies):
-<<<<<<< HEAD
-        metrics['max'][specie] = numpy.max(result[:, i])
-        metrics['min'][specie] = numpy.min(result[:, i])
-        metrics['avg'][specie] = numpy.mean(result[:, i])
-        metrics['var'][specie] = numpy.var(result[:, i])
-        metrics['finalTime'][specie] = result[-1, i]
-=======
         val = result.get_species(specie)
         non_spatial_val = numpy.sum(val,axis=1)
         metrics['max'][specie] = numpy.max(non_spatial_val)
         metrics['min'][specie] = numpy.min(non_spatial_val)
         metrics['avg'][specie] = numpy.mean(non_spatial_val)
         metrics['var'][specie] = numpy.var(non_spatial_val)
->>>>>>> c2acd70c
+        metrics['finalTime'][specie] = non_spatial_val[-1]
 
     return metrics
 
