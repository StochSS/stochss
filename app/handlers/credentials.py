--- conflicted
+++ resolved
@@ -18,8 +18,6 @@
 import os
 
 class CredentialsPage(BaseHandler):
-    """
-    """
     INS_TYPES = ["t1.micro", "m1.small", "m3.medium", "m3.large", "c3.large", "c3.xlarge"]
     HEAD_NODE_TYPES = ["c3.large", "c3.xlarge"]
     
@@ -96,11 +94,11 @@
                         if int(params[num_type]) > 20:
                             result = {'status': 'Failure' , 'msg': 'Number of new vms should be no more than 20.'}
                             all_numbers_correct = False
-                            break;
+                            break
                         elif int(params[num_type]) <= 0:
                             result = {'status': 'Failure' , 'msg': 'Number of new vms should be at least 1.'}
                             all_numbers_correct = False
-                            break;
+                            break
                         else:
                             vms.append({"instance_type": type, "num_vms": int(params[num_type])})                   
 
@@ -280,11 +278,7 @@
         params ={"infrastructure":"ec2",
              'group':group_random_name, 
              'vms': vms_info,
-<<<<<<< HEAD
              'image_id': 'ami-6e226406',
-=======
-             'image_id': 'ami-f28bc89a',
->>>>>>> 239b10ab
              'key_prefix':key_prefix, #key_prefix = user_id
              'keyname':group_random_name, 
              'email':[user_id],
@@ -303,11 +297,7 @@
                       
         res, msg = service.startMachines(params)
         if res == True:
-<<<<<<< HEAD
             result = {'status':'Success' , 'msg': 'Successfully requested starting virtual machines. Processing request...'}
-=======
-            result = {'status':'Success' , 'msg': 'Sucessfully requested starting virtual machines. Processing request...'}
->>>>>>> 239b10ab
         else:
             result = {'status':'Failure' , 'msg': msg}
         return result
