--- conflicted
+++ resolved
@@ -280,11 +280,7 @@
         params ={"infrastructure":"ec2",
              'group':group_random_name, 
              'vms': vms_info,
-<<<<<<< HEAD
-             'image_id': 'ami-082e6960',
-=======
              'image_id': 'ami-3a2b6c52',
->>>>>>> 24a6fb1b
              'key_prefix':key_prefix, #key_prefix = user_id
              'keyname':group_random_name, 
              'email':[user_id],
