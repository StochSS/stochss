try:
  import json
except ImportError:
  from django.utils import simplejson as json

from collections import OrderedDict
import logging
import traceback
import __future__
import random
import string
from stochssapp import BaseHandler
from backend.backendservice import *
from google.appengine.ext import db
import time
from backend import pricing
from backend.databases.dynamo_db import DynamoDB
import os

from backend.common.config import AWSConfig, AgentTypes

class CredentialsPage(BaseHandler):
    INS_TYPES = ["t1.micro", "m1.small", "m3.medium", "m3.large", "c3.large", "c3.xlarge"]
    HEAD_NODE_TYPES = ["c3.large", "c3.xlarge"]
    
    def authentication_required(self):
        return True
    
    def get(self):
        try:
            # User id is a string
            user_id = self.user.user_id()
            if user_id is None:
                raise InvalidUserException
        except Exception, e:
            raise InvalidUserException('Cannot determine the current user. '+str(e))
        
        context = self.getContext(user_id)
        self.render_response('credentials.html', **context)


    def post(self):

        params = self.request.POST
        
        print "CredentialsPage.post() params={0}".format(params)
        
        try:
            # User id is a string
            user_id = self.user.user_id()
            if user_id is None:
                raise InvalidUserException
        except Exception, e:
            raise InvalidUserException('Cannot determine the current user. '+str(e))
        
            
        

        if 'save' in params:
            # Save the access and private keys to the datastore
            access_key = params['ec2_access_key']
            secret_key = params['ec2_secret_key']

            credentials = {'EC2_ACCESS_KEY':access_key, 'EC2_SECRET_KEY':secret_key}
            result = self.saveCredentials(credentials)
            # TODO: This is a hack to make it unlikely that the db transaction has not completed
            # before we re-render the page (which would cause an error). We need some real solution for this...
            time.sleep(0.5)
            context = self.getContext(user_id)
            self.render_response('credentials.html', **(dict(context, **result)))

        elif 'start' in params:
            context = self.getContext(user_id)
            vms = []           
            all_numbers_correct = True       
            
            if 'compute_power' in params:   
                if params['compute_power'] == 'small':
                     head_node = {"instance_type": 't1.micro', "num_vms": 1}
                else:
                    result = {'status': 'Failure' , 'msg': 'Unknown instance type.'}
                    all_numbers_correct = False
            else:
                head_node = None
                if 'head_node' in params:
                    head_node = {"instance_type": params['head_node'].replace('radio_', ''), "num_vms": 1}
                    
                for type in self.INS_TYPES:
                    num_type = 'num_'+type
                 
                    if num_type in params and params[num_type] != '':
                        if int(params[num_type]) > 20:
                            result = {'status': 'Failure' , 'msg': 'Number of new vms should be no more than 20.'}
                            all_numbers_correct = False
                            break
                        elif int(params[num_type]) <= 0:
                            result = {'status': 'Failure' , 'msg': 'Number of new vms should be at least 1.'}
                            all_numbers_correct = False
                            break
                        else:
                            vms.append({"instance_type": type, "num_vms": int(params[num_type])})                   

            if all_numbers_correct:    
                result = self.start_vms(user_id, self.user_data.getCredentials(), head_node, vms)
                context['starting_vms'] = True
            else:
                context['starting_vms'] = False
                
            self.render_response('credentials.html', **(dict(context, **result)))

        elif 'stop' in params:
            # Kill all running VMs.
            try:
                service = backendservices()
                credentials = self.user_data.getCredentials()
                terminate_params = {
                  "infrastructure": "ec2",
                  "credentials": self.user_data.getCredentials(),
                  "key_prefix": user_id
                }
                stopped = service.stopMachines(terminate_params,True) #True means blocking, ie wait for success (its pretty quick)
                if not stopped:
                    raise
                result = {'status': True, 'msg': 'Successfully terminated all running VMs.'}
            except Exception,e:
                result = {'status': False, 'msg': 'Failed to terminate the VMs. Please check their status in the EC2 managment consol available from your Amazon account.'}
            finally:
                context = self.getContext(user_id)
                self.render_response('credentials.html',**(dict(context,**result)))
    
        elif 'refresh' in params:
            self.redirect('/credentials')
        else:
            result = {'status': True, 'msg': ''}
            context = self.getContext(user_id)
            self.render_response('credentials.html', **(dict(context, **result)))

    def saveCredentials(self, credentials, database=None):
        """ Save the Credentials to the datastore. """
        try:
            service = backendservices()
            params ={}
            params['credentials'] =credentials
            params["infrastructure"] = "ec2"
            
            # Check if the supplied credentials are valid of not
            if service.validateCredentials(params):
                self.user_data.valid_credentials = True
                result = {'status': True, 'credentials_msg': ' Credentials saved successfully! The EC2 keys have been validated.'}
                # See if the amazon db table is intitalized
                if not self.user_data.isTable():
                    db_credentials = self.user_data.getCredentials()
                    # Set the environmental variables
                    os.environ["AWS_ACCESS_KEY_ID"] = credentials['EC2_ACCESS_KEY']
                    os.environ["AWS_SECRET_ACCESS_KEY"] = credentials['EC2_SECRET_KEY']

                    try:
                        if not database:
                            database = DynamoDB(os.environ["AWS_ACCESS_KEY_ID"], os.environ["AWS_SECRET_ACCESS_KEY"])
                            
                        database.createtable(backendservices.TABLENAME)
                        self.user_data.is_amazon_db_table=True
                    except Exception,e:
                        pass
            else:
                result = {'status': False, 'credentials_msg':' Invalid Secret Key or Access key specified'}
                self.user_data.valid_credentials = False
    
            # Write the credentials to the datastore
            self.user_data.setCredentials(credentials)
            self.user_data.put()
        
    
        except Exception,e:
            result = {'status': False, 'credentials_msg':' There was an error saving the credentials: '+str(e)}
        
        return result


    def getContext(self,user_id):
        
        params = {}
        credentials =  self.user_data.getCredentials()
#         logging.info('CREDENTIALS: {0}'.format(credentials))
        params['credentials'] = credentials
        params["infrastructure"] = "ec2"
        
        context = {}
        result = {}
        
        # Check if the credentials are valid.
        if not self.user_data.valid_credentials:
            result = {'status': False,
                      'vm_status': False,
                      'vm_status_msg': 'Could not determine the status of the VMs: Invalid Credentials.'}

            context['vm_names'] = None
            context['valid_credentials']=False
            context['active_vms']=False

            fake_credentials = { 'EC2_ACCESS_KEY': '',
                                 'EC2_SECRET_KEY': '' }
        else:
            fake_credentials = { 'EC2_ACCESS_KEY': '*' * len(credentials['EC2_ACCESS_KEY']),
                                 'EC2_SECRET_KEY': '*' * len(credentials['EC2_SECRET_KEY']) }
            
            context['valid_credentials'] = True
            all_vms = self.get_all_vms(user_id,params)
            if all_vms == None:
                result = {'status':False,'vm_status':False,'vm_status_msg':'Could not determine the status of the VMs.'}
                context = {'vm_names':all_vms}
            else:
                number_creating = 0
                number_pending = 0
                number_running = 0
                number_failed = 0
                running_instances={}
                for vm in all_vms:
                    if vm != None and vm['state']=='creating': number_creating = number_creating + 1
                    elif vm != None and vm['state']=='pending': number_pending = number_pending + 1
                    elif vm != None and vm['state']=='running': 
                        number_running = number_running + 1
                        instance_type = vm['instance_type']
                        if instance_type not in running_instances:
                            running_instances[instance_type] = 1
                        else:
                            running_instances[instance_type] = running_instances[instance_type] + 1
                    elif vm != None and vm['state']=='failed': number_failed = number_failed + 1
                number_of_vms = len(all_vms)
                print "number creating = " + str(number_creating)
                print "number pending = " + str(number_pending)
                print "number running = " + str(number_running)
                print "number failed = " + str(number_failed)
                context['number_of_vms'] = number_of_vms
                context['vm_names'] = all_vms
                context['number_creating'] = number_creating
                context['number_pending'] = number_pending
                context['number_running'] = number_running
                context['number_failed'] = number_failed
                context['running_instances'] = running_instances
                result['status']= True
                result['credentials_msg'] = 'The EC2 keys have been validated.'
                if number_running+number_pending+number_creating+number_failed == 0:
                    context['active_vms'] = False
                else:
                    context['active_vms'] = True
                    
                if number_running == 0:
                    context['running_vms'] = False
                else:
                    context['running_vms'] = True
                
        context = dict(context, **fake_credentials)
        context = dict(result, **context)
        return context
    
    def get_all_vms(self,user_id,params):
        """
            
        """
        if user_id is None or user_id is "":
            return None
        else:
            try:
                service = backendservices()

                result = service.describeMachinesFromDB(params)
                return result
            except:
                return None
                    
    def start_vms(self, user_id, credentials, head_node, vms_info):
        key_prefix = user_id
        group_random_name = key_prefix +"-"+''.join(random.choice(string.ascii_uppercase + string.digits) for x in range(6))
        
<<<<<<< HEAD
        params ={
            "infrastructure": AgentTypes.EC2,
            'group': group_random_name,
            'vms': vms_info,
            'image_id': None,
            'key_prefix': key_prefix, #key_prefix = user_id
            'keyname': group_random_name,
            'email': [user_id],
            'credentials': credentials,
            'use_spot_instances' :False
        }

=======
        params ={"infrastructure":"ec2",
             'group':group_random_name, 
             'vms': vms_info,
             'image_id': 'ami-a26924ca',
             'key_prefix':key_prefix, 
             'keyname':group_random_name, 
             'email':[user_id],
             'credentials':credentials,
             'use_spot_instances':False}
>>>>>>> 3bc95bee
        # Check for AMI build by the stochss_ami_manager
        try:
            with open(AWSConfig.EC2_SETTINGS_FILENAME) as fd:
                ec2_config = json.load(fd)
                params['image_id'] = ec2_config['ami_id']
        except Exception as e:
            logging.error(e)
            return {
                'status':'Failure',
                'msg': 'Cannot load AMI config from {0}!'.format(AWSConfig.EC2_SETTINGS_FILENAME)
            }

        service = backendservices()
        
        if not service.isOneOrMoreComputeNodesRunning(params):
            if head_node is None:
                return {'status':'Failure' , 'msg': "At least one head node needs to be launched."} 
            else:
                params['head_node'] = head_node
                
        elif head_node:
            params['vms'] = [head_node]
                      
        res, msg = service.startMachines(params)
        if res == True:
            result = {
                'status':'Success',
                'msg': 'Successfully requested starting virtual machines. Processing request...'
            }
        else:
            result = {
                'status':'Failure',
                'msg': msg
            }

        return result



class LocalSettingsPage(BaseHandler):
    """ Set paths for local plugin software. """
    def authentication_required(self):
        return True
    
    def get(self):
        """ """
        env_variables = self.user_data.env_variables
        if env_variables == None:
            context = {}
        else:
            context = json.loads(env_variables)
        
        logging.info(context)
        self.render_response("localsettings.html",**context)
    
    def post(self):
        """ """
        params = self.request.POST
        
        if self.user_data.env_variables == None:
            env_variables = {}
        else:
            env_variables = json.loads(self.user_data.env_variables)
                
        for key in params:
            env_variables[key] = params[key]
                
        self.user_data.env_variables = json.dumps(env_variables)
        self.user_data.put()
        self.render_response("localsettings.html",**env_variables)


class InvalidUserException(Exception):
    pass<|MERGE_RESOLUTION|>--- conflicted
+++ resolved
@@ -272,8 +272,7 @@
     def start_vms(self, user_id, credentials, head_node, vms_info):
         key_prefix = user_id
         group_random_name = key_prefix +"-"+''.join(random.choice(string.ascii_uppercase + string.digits) for x in range(6))
-        
-<<<<<<< HEAD
+
         params ={
             "infrastructure": AgentTypes.EC2,
             'group': group_random_name,
@@ -286,17 +285,6 @@
             'use_spot_instances' :False
         }
 
-=======
-        params ={"infrastructure":"ec2",
-             'group':group_random_name, 
-             'vms': vms_info,
-             'image_id': 'ami-a26924ca',
-             'key_prefix':key_prefix, 
-             'keyname':group_random_name, 
-             'email':[user_id],
-             'credentials':credentials,
-             'use_spot_instances':False}
->>>>>>> 3bc95bee
         # Check for AMI build by the stochss_ami_manager
         try:
             with open(AWSConfig.EC2_SETTINGS_FILENAME) as fd:
