import jinja2
import os
import cgi
import datetime
import urllib
import webapp2
import tempfile,sys
from google.appengine.ext import db
import pickle
import threading
import subprocess
import traceback
import logging
from google.appengine.api import users

from stochss.model import *
from stochss.stochkit import *

from stochssapp import BaseHandler

from backend.backendservice import backendservices
from backend.databases.dynamo_db import DynamoDB

import time

import modeleditor
import exportimport

import os, shutil
import random

try:
    import json
except ImportError:
    from django.utils import simplejson as json

jinja_environment = jinja2.Environment(autoescape=True,
                                       loader=(jinja2.FileSystemLoader(os.path.join(os.path.dirname(__file__), '../templates'))))
        
class SensitivityJobWrapper(db.Model):
    userId = db.StringProperty()
    pid = db.IntegerProperty()
    startTime = db.StringProperty()
    jobName = db.StringProperty()
    modelName = db.StringProperty()
    indata = db.TextProperty()
    outData = db.StringProperty()
    status = db.StringProperty()
    zipFileName = db.StringProperty()
    resource = db.StringProperty()
    cloudDatabaseID = db.StringProperty()
    celeryPID = db.StringProperty()
    outputURL = db.StringProperty()
    exceptionMessage = db.StringProperty()
    output_stored = db.StringProperty()

    def stop(self, handler):
        if self.status == "Running":
            if self.resource.lower() == "local":
                try:
                    os.killpg(int(self.pid), signal.SIGTERM)
                except:
                    pass

            elif self.resource in backendservices.SUPPORTED_CLOUD_RESOURCES:
                service = backendservices(handler)
                result = service.stopTask(self)
                
                if result and result[self.cloudDatabaseID]:
                    final_cloud_result = result[self.cloudDatabaseID]
                    try:
                        self.outputURL = final_cloud_result['output']
                    except KeyError:
                        pass
                    self.status = "Finished"
                    self.put()
                    return True
                else:
                    # Something went wrong
                    logging.error(result)
                    return False
            else:
                logging.error('Job Resource {0} not supported!'.format(self.resource))

    def delete(self, handler):
        if self.outData is not None and os.path.exists(self.outData):
            shutil.rmtree(self.outData)

        if self.zipFileName is not None and os.path.exists(self.zipFileName):
<<<<<<< HEAD
            os.remove(self.zipFileName)

        if self.resource is not None and self.resource in backservices.SUPPORTED_CLOUD_RESOURCES:
            service.deleteTask(self)

=======
                os.remove(self.zipFileName)
        logging.debug("\tresource={0}".format(self.resource))

        service = backendservices()
        if self.resource == 'Local':
            logging.debug('service.stopTaskLocal([{0}])'.format(self.pid))
            service.stopTaskLocal([self.pid])
            time.sleep(0.25)
            status = service.checkTaskStatusLocal([self.pid]).values()[0]
            logging.debug('status = service.checkTaskStatusLocal([self.pid]).values()[0] = {0}'.format(status))
        else: # cloud
            try:
                user_data = handler.user_data
                if self.resource == self.EC2_CLOUD_RESOURCE:
                    bucketname = user_data.S3_bucket_name
                    logging.info('bucketname = {}'.format(bucketname))
                    ec2_credentials = handler.user_data.getCredentials()
                    # delete the folder that contains the replay sources
                    logging.info('deleting the rerun source folder {1} in bucket {0}'.format(bucketname, self.pid))
                    delete_folder(bucketname, self.pid, ec2_credentials['EC2_ACCESS_KEY'], ec2_credentials['EC2_SECRET_KEY'])
                    # delete the output tar file
                    storage_agent = S3StorageAgent(bucket_name=bucketname,
                                                   ec2_access_key=ec2_credentials['EC2_ACCESS_KEY'],
                                                   ec2_secret_key=ec2_credentials['EC2_SECRET_KEY'])
                    filename = 'output/' + self.cloudDatabaseID + '.tar'
                    logging.info('deleting the output tar file output/{1}.tar in bucket {0}'.format(bucketname, self.pid))
                    storage_agent.delete_file(filename=filename)
                    database = DynamoDB(access_key=ec2_credentials['EC2_ACCESS_KEY'],
                                        secret_key=ec2_credentials['EC2_SECRET_KEY'])
                    service.deleteTasks(taskids=[(self.celeryPID, self.cloudDatabaseID)], database=database)
                    # delete dynamodb entries for cost analysis
                    database.remove_tasks_by_attribute(tablename=JobDatabaseConfig.COST_ANALYSIS_TABLE_NAME,
                                                       attribute_name='uuid', attribute_value=self.pid)
                elif self.resource == self.FLEX_CLOUD_RESOURCE:
                    flex_queue_head_machine = user_data.get_flex_queue_head_machine()
                    # delete the output tar file
                    storage_agent = FlexStorageAgent(queue_head_ip=flex_queue_head_machine['ip'],
                                                     queue_head_username=flex_queue_head_machine['username'],
                                                     queue_head_keyfile=flex_queue_head_machine['keyfile'])
                    filename = self.cloudDatabaseID + '.tar'
                    storage_agent.delete_file(filename=filename)
                    database = FlexDB(password=user_data.flex_db_password, ip=flex_queue_head_machine['ip'])
                    service.deleteTasks(taskids=[(self.celeryPID, self.cloudDatabaseID)], database=database)
                else:
                    logging.error(traceback.format_exc())
                    logging.error("UNKNOWN job.resource = {0}".format(self.resource))
            except Exception as e:
                logging.error(traceback.format_exc())
                logging.error('Error: {}'.format(str(e)))
                raise Exception('fail to delete cloud output or rerun sources.')
>>>>>>> cb3134e2
        super(SensitivityJobWrapper, self).delete()

class SensitivityPage(BaseHandler):
    """ Render a page that lists the available models. """    
    def get(self):
        self.render_response('sensitivity.html')

    def post(self):       
        reqType = self.request.get('reqType')

        if reqType == "jobInfo":
            job = SensitivityJobWrapper.get_by_id(int(self.request.get('id')))
            
            jsonJob = { "id": int(self.request.get('id')),
                        "userId" : job.userId,
                        "jobName" : job.jobName,
                        "startTime" : job.startTime,
                        "indata" : json.loads(job.indata),
                        "outData" : job.outData,
                        "status" : job.status,
                        "resource" : job.resource,
                        "uuid": job.cloudDatabaseID,
                        "output_stored": job.output_stored,
                        "modelName" : job.modelName }
            
            if self.user.user_id() != job.userId:
                self.response.headers['Content-Type'] = 'application/json'
                self.response.write(json.dumps(["Not the right user"]))

            if job.status == "Finished":
                if job.resource in SensitivityJobWrapper.SUPPORTED_CLOUD_RESOURCES and job.outData is None:
                    # Let the user decide if they want to download it
                    self.response.headers['Content-Type'] = 'application/json'
                    self.response.write(json.dumps({ "status" : "Finished",
                                                     "values" : [],
                                                     "job" : jsonJob}))
                    return
                outputdir = job.outData
                try:
                    # Load all data from file in JSON format
                    vhandle = open(outputdir + '/result/output.txt', 'r')
                    values = { 'time' : [], 'trajectories' : {}, 'sensitivities' : {}, 'parameters' : {}}
                    parameters = []
                    columnToList = []
                    for i, line in enumerate(vhandle):
                        if i == 0:
                            continue
                        elif i == 1:
                            names = line.split()

                            parameterNames = []

                            for name in names:
                                if ':' in name:
                                    specie, parameter = name.split(':')
                                    if parameter not in parameterNames:
                                        parameterNames.append(parameter)
                            
                            for name in names:
                                if name == 'time':
                                    columnToList.append(values['time'])
                                elif ':' in name:
                                    specie, parameter = name.split(':')

                                    if specie not in values['sensitivities']:
                                        values['sensitivities'][specie] = {}

                                    values['sensitivities'][specie][parameter] = [] # Make a new timeseries for sensitivity
                                    columnToList.append(values['sensitivities'][specie][parameter]) # Store a reference here for future use
                                else:
                                    values['trajectories'][name] = [] # start a new timeseries for this name
                                    columnToList.append(values['trajectories'][name]) # Store a reference here for future use
                        elif i == 2:
                            parameters = map(float, line.split())
                        elif i == 3:
                            for storage, value in zip(columnToList, map(float, line.split())):
                                storage.append(value)
                        elif i == 4:
                            continue
                        else:
                            for storage, value in zip(columnToList, map(float, line.split())):
                                storage.append(value)
                    vhandle.close()

                    values['parameters'] = dict(zip(parameterNames, parameters))

                    self.response.headers['Content-Type'] = 'application/json'
                    self.response.write(json.dumps({ "status" : "Finished",
                                                     "values" : values,
                                                     "job" : jsonJob }))
                    return
                except IOError as ioe:
                    logging.error("caught error {0}".format(ioe))
                    job.status = "Failed"
                    logging.error("put job.status = Failed")
                    job.put()
                    
            if job.status == "Failed":
                self.response.headers['Content-Type'] = 'application/json'

                stdout = ''
                stderr = ''
                try:
                    fstdoutHandle = open(job.outData + '/stdout.log', 'r')
                    stdout = fstdoutHandle.read()
                    fstdoutHandle.close()
                    fstderrHandle = open(job.outData + '/stderr.log', 'r')
                    stderr = fstderrHandle.read()
                    fstderrHandle.close()
                except  IOError as ioe:
                    logging.error("could not open error log files in {0}".format(job.outData))

                self.response.write(json.dumps({ "status" : "Failed",
                                                 "stdout" : stdout,
                                                 "stderr" : stderr,
                                                 "job" : jsonJob}))
                return

            # else
            self.response.headers['Content-Type'] = 'application/json'
            self.response.write(json.dumps({ "status" : "asdfasdf" }))
        elif reqType == "getFromCloud":
            job = SensitivityJobWrapper.get_by_id(int(self.request.get('id')))

            service = backendservices()
            service.fetchOutput(job.cloudDatabaseID, job.outputURL)
            # Unpack it to its local output location
            os.system('tar -xf' +job.cloudDatabaseID+'.tar')
            job.outData = os.path.dirname(os.path.abspath(__file__))+'/../output/'+job.cloudDatabaseID
            job.outData = os.path.abspath(job.outData)
            # jsonJob["outData"] = job.outData
            # Clean up
            os.remove(job.cloudDatabaseID+'.tar')
            # Update the db entry
            job.put()
            
            self.response.headers['Content-Type'] = 'application/json'
            self.response.write(json.dumps({ 'status' : True,
                                             'msg' : 'Job downloaded'}))
            return
        elif reqType == "getLocalData":
            job = SensitivityJobWrapper.get_by_id(int(self.request.get('id')))
            
            if not job.zipFileName:
                szip = exportimport.SuperZip(os.path.abspath(os.path.dirname(__file__) + '/../static/tmp/'), preferredName = job.jobName + "_")
                
                job.zipFileName = szip.getFileName()

                szip.addSensitivityJob(job, globalOp = True, ignoreStatus = True)
                
                szip.close()

                # Save the updated status
                job.put()
            
            
            relpath = os.path.relpath(job.zipFileName, os.path.abspath(os.path.dirname(__file__) + '/../'))

            self.response.headers['Content-Type'] = 'application/json'
            self.response.write(json.dumps({ 'status' : True,
                                             'msg' : 'Job downloaded',
                                             'url' : relpath }))
            return

        elif reqType == "delJob":
            job = SensitivityJobWrapper.get_by_id(int(self.request.get('id')))

            if self.user.user_id() != job.userId:
                self.response.headers['Content-Type'] = 'application/json'
                self.response.write(json.dumps(["Not the right user"]))
                return

            job.delete(self)
            self.response.headers['Content-Type'] = 'application/json'
            self.response.write(json.dumps({ "status" : True,
                                             "msg" : "Job deleted"}));

        elif reqType == "newJob":
            data = json.loads(self.request.get('data'))

            job = db.GqlQuery("SELECT * FROM SensitivityJobWrapper WHERE userId = :1 AND jobName = :2", self.user.user_id(), data["jobName"].strip()).get()

            if job != None:
                self.response.write(json.dumps({"status" : False,
                                                "msg" : "Job name must be unique"}))
                return

            try:
                # Either local or cloud
                if data["resource"] == "local":
                    job = self.runLocal(data)

                elif data["resource"] == "cloud":
                    job = self.runCloud(data)
                else:
                    raise Exception("Unknown resource {0}".format(data["resource"]))

                self.response.write(json.dumps( { "status" : True,
                                                  "msg" : "Job launched",
                                                  "id" : job.key().id() }))
                return
            except Exception as e:
                logging.exception(e)
                self.response.write(json.dumps({ "status" : False,
                                                 "msg" : "Error: {0}".format(e) }))
                return
        else:
            self.response.write(json.dumps({"status" : False,
                                            "msg" : "No data submitted"}))
    
    def runLocal(self, data):
        '''
        '''
        job = SensitivityJobWrapper()
        job.resource = "local"
        job.userId = self.user.user_id()
        model = modeleditor.StochKitModelWrapper.get_by_id(data["id"])
        job.startTime = time.strftime("%Y-%m-%d-%H-%M-%S")
        job.jobName = data["jobName"]
        job.modelName = model.name
        
        runtime = float(data["time"])
        dt = float(data["increment"])

        job.indata = json.dumps(data)

        path = os.path.abspath(os.path.dirname(__file__))

        parameters = []
        for parameter in data['selections']["pc"]:
            if data['selections']["pc"][parameter]:
                parameters.append(parameter)

        if len(parameters) == 0:
            raise Exception("At least one parameter must be selected");

        basedir = path + '/../'
        dataDir = tempfile.mkdtemp(dir = basedir + 'output')

        job.outData = dataDir

        modelFileName = '{0}/{1}.xml'.format(job.outData, model.name)
        fmodelHandle = open(modelFileName, 'w')

        stochkitmodel = model.createStochKitModel()

        # Wow, what a hack
        if stochkitmodel.units.lower() == 'population':
            document = stochkitmodel.serialize()
            
            stochkitmodel = StochMLDocument.fromString(document).toModel(model.name)
            
            for reactionN in stochkitmodel.getAllReactions():
                reaction = stochkitmodel.getAllReactions()[reactionN]
                if reaction.massaction:
                    if len(reaction.reactants) == 1 and reaction.reactants.values()[0] == 2:
                        reaction.marate.setExpression(reaction.marate.expression + ' / 2')

        fmodelHandle.write(stochkitmodel.serialize())
        fmodelHandle.close()

        job.status = "Pending"

        args = "--sensi -m {0} --parameters {1} -t {2} --out-dir {3} -i {4}".format(modelFileName, " ".join(parameters), runtime, dataDir + '/result', int(runtime / dt))

        ode = "{0}/../../ode/stochkit_ode.py {1}".format(path, args)
        exstring = '{0}/backend/wrapper.sh {1}/stdout {1}/stderr {2}'.format(basedir, dataDir, ode)

        handle = subprocess.Popen(exstring.split())
        job.pid = handle.pid

        job.put()
        return job
    
    def runCloud(self, data, agent_type):
        logging.info('agent_type = {}'.format(agent_type))

        job = SensitivityJobWrapper()

        service = backendservices(self)

        if not service.isOneOrMoreComputeNodesRunning():
            raise Exception('No cloud computing resources found')

        job.resource = "{0}-cloud".format(agent_type)
        job.userId = self.user.user_id()
        model = modeleditor.StochKitModelWrapper.get_by_id(data["id"])
        job.startTime = time.strftime("%Y-%m-%d-%H-%M-%S")
        job.jobName = data["jobName"]
        job.status = "Pending"
        job.modelName = model.name

        runtime = float(data["time"])
        dt = float(data["increment"])

        job.indata = json.dumps(data)

        parameters = []
        for parameter in data['selections']["pc"]:
            if data['selections']["pc"][parameter]:
                parameters.append(parameter)
        stochkitmodel = model.createStochKitModel() 

        # Wow, what a hack
        if stochkitmodel.units.lower() == 'population':
            document = stochkitmodel.serialize()
            
            stochkitmodel = StochMLDocument.fromString(document).toModel(model.name)
            
            for reactionN in stochkitmodel.getAllReactions():
                reaction = stochkitmodel.getAllReactions()[reactionN]
                if reaction.massaction:
                    if len(reaction.reactants) == 1 and reaction.reactants.values()[0] == 2:
                        reaction.marate.setExpression(reaction.marate.expression + ' / 2')

        params = {
            "job_type": "sensitivity",
            "document": str( stochkitmodel.serialize() ),
            "paramstring": "stochkit_ode.py --sensi --parameters {0} -t {1} -i {2}".format(
                                " ".join(parameters), runtime, int(runtime / dt)
                            ),
            "bucketname": self.user_data.getBucketName()
        }

        # Send the task to the backend
        cloud_result = service.submit_cloud_task(params)

        else:
            raise Exception('Invalid agent type!')

        # if not cloud_result["success"]:
        if not cloud_result["success"]:
            return None, cloud_result
            
        job.cloudDatabaseID = cloud_result["db_id"]
        job.celeryPID = cloud_result["celery_pid"]
        job.outData = None
        job.zipFileName = None
        job.output_stored = 'True'
        job.put()
        return job, None<|MERGE_RESOLUTION|>--- conflicted
+++ resolved
@@ -55,15 +55,12 @@
     output_stored = db.StringProperty()
 
     def stop(self, handler):
+        service = backendservices(handler.user_data)
+
         if self.status == "Running":
             if self.resource.lower() == "local":
-                try:
-                    os.killpg(int(self.pid), signal.SIGTERM)
-                except:
-                    pass
-
+                service.deleteTaskLocal([int(self.pid)])
             elif self.resource in backendservices.SUPPORTED_CLOUD_RESOURCES:
-                service = backendservices(handler)
                 result = service.stopTask(self)
                 
                 if result and result[self.cloudDatabaseID]:
@@ -87,64 +84,11 @@
             shutil.rmtree(self.outData)
 
         if self.zipFileName is not None and os.path.exists(self.zipFileName):
-<<<<<<< HEAD
             os.remove(self.zipFileName)
 
         if self.resource is not None and self.resource in backservices.SUPPORTED_CLOUD_RESOURCES:
             service.deleteTask(self)
 
-=======
-                os.remove(self.zipFileName)
-        logging.debug("\tresource={0}".format(self.resource))
-
-        service = backendservices()
-        if self.resource == 'Local':
-            logging.debug('service.stopTaskLocal([{0}])'.format(self.pid))
-            service.stopTaskLocal([self.pid])
-            time.sleep(0.25)
-            status = service.checkTaskStatusLocal([self.pid]).values()[0]
-            logging.debug('status = service.checkTaskStatusLocal([self.pid]).values()[0] = {0}'.format(status))
-        else: # cloud
-            try:
-                user_data = handler.user_data
-                if self.resource == self.EC2_CLOUD_RESOURCE:
-                    bucketname = user_data.S3_bucket_name
-                    logging.info('bucketname = {}'.format(bucketname))
-                    ec2_credentials = handler.user_data.getCredentials()
-                    # delete the folder that contains the replay sources
-                    logging.info('deleting the rerun source folder {1} in bucket {0}'.format(bucketname, self.pid))
-                    delete_folder(bucketname, self.pid, ec2_credentials['EC2_ACCESS_KEY'], ec2_credentials['EC2_SECRET_KEY'])
-                    # delete the output tar file
-                    storage_agent = S3StorageAgent(bucket_name=bucketname,
-                                                   ec2_access_key=ec2_credentials['EC2_ACCESS_KEY'],
-                                                   ec2_secret_key=ec2_credentials['EC2_SECRET_KEY'])
-                    filename = 'output/' + self.cloudDatabaseID + '.tar'
-                    logging.info('deleting the output tar file output/{1}.tar in bucket {0}'.format(bucketname, self.pid))
-                    storage_agent.delete_file(filename=filename)
-                    database = DynamoDB(access_key=ec2_credentials['EC2_ACCESS_KEY'],
-                                        secret_key=ec2_credentials['EC2_SECRET_KEY'])
-                    service.deleteTasks(taskids=[(self.celeryPID, self.cloudDatabaseID)], database=database)
-                    # delete dynamodb entries for cost analysis
-                    database.remove_tasks_by_attribute(tablename=JobDatabaseConfig.COST_ANALYSIS_TABLE_NAME,
-                                                       attribute_name='uuid', attribute_value=self.pid)
-                elif self.resource == self.FLEX_CLOUD_RESOURCE:
-                    flex_queue_head_machine = user_data.get_flex_queue_head_machine()
-                    # delete the output tar file
-                    storage_agent = FlexStorageAgent(queue_head_ip=flex_queue_head_machine['ip'],
-                                                     queue_head_username=flex_queue_head_machine['username'],
-                                                     queue_head_keyfile=flex_queue_head_machine['keyfile'])
-                    filename = self.cloudDatabaseID + '.tar'
-                    storage_agent.delete_file(filename=filename)
-                    database = FlexDB(password=user_data.flex_db_password, ip=flex_queue_head_machine['ip'])
-                    service.deleteTasks(taskids=[(self.celeryPID, self.cloudDatabaseID)], database=database)
-                else:
-                    logging.error(traceback.format_exc())
-                    logging.error("UNKNOWN job.resource = {0}".format(self.resource))
-            except Exception as e:
-                logging.error(traceback.format_exc())
-                logging.error('Error: {}'.format(str(e)))
-                raise Exception('fail to delete cloud output or rerun sources.')
->>>>>>> cb3134e2
         super(SensitivityJobWrapper, self).delete()
 
 class SensitivityPage(BaseHandler):
@@ -472,9 +416,6 @@
         # Send the task to the backend
         cloud_result = service.submit_cloud_task(params)
 
-        else:
-            raise Exception('Invalid agent type!')
-
         # if not cloud_result["success"]:
         if not cloud_result["success"]:
             return None, cloud_result
