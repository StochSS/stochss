import jinja2
import os
import cgi
import datetime
import urllib, urllib2
import socket
import webapp2
import logging

try:
    import json
except ImportError:
    from django.utils import simplejson as json

from webapp2_extras import auth
from webapp2_extras import sessions
from webapp2_extras import sessions_memcache
from webapp2_extras import security
from webapp2 import Route

from webapp2_extras.appengine.auth.models import User as WebApp2User

from google.appengine.ext import ndb
from google.appengine.ext import db

# from google.appengine.tools import dev_appserver

from backend.backendservice import *

import mimetypes

""" Initializer section """
# Initialize the jinja environment
jinja_environment = jinja2.Environment(autoescape=True,
                                       loader=(
                                       jinja2.FileSystemLoader(os.path.join(os.path.dirname(__file__), 'templates'))))


class ObjectProperty(db.Property):
    """  A db property to store objects. """

    def get_value_for_datastore(self, model_instance):
        result = super(ObjectProperty, self).get_value_for_datastore(model_instance)
        result = pickle.dumps(result)
        return db.Blob(result)

    def make_value_from_datastore(self, value):
        if value is None:
            return None
        return pickle.loads(value)

    def empty(self, value):
        return value is None


class DictionaryProperty(db.Property):
    """  A db property to store objects. """

    def get_value_for_datastore(self, dict_prty):
        result = super(DictionaryProperty, self).get_value_for_datastore(dict_prty)
        result = pickle.dumps(dict_prty)
        return db.Blob(result)

    def make_value_from_datastore(self, value):
        if value is None:
            return None
        return pickle.loads(value)

    def empty(self, value):
        return value is None


class UserData(db.Model):
    """ A Model to stor user specific data, such as the AWS credentials. """

    # user ID
    user_id = db.StringProperty()

    # The Amazon credentials
    ec2_access_key = db.StringProperty()
    ec2_secret_key = db.StringProperty()
    valid_credentials = db.BooleanProperty()

    # The user's S3 bucket name used to store simulation results in S3
    S3_bucket_name = db.StringProperty()

    # Is the amazon db table initalizes
    is_amazon_db_table = db.BooleanProperty()

    # Private Cloud Machine Info
    flex_cloud_machine_info = db.StringProperty(default="[]")
    valid_flex_cloud_info = db.BooleanProperty(default=False)
    is_flex_cloud_info_set = db.BooleanProperty(default=False)

    # reservation ID for Flex Cloud
    reservation_id = db.StringProperty()

    env_variables = db.StringProperty()


    def setCredentials(self, credentials):
        self.ec2_access_key = credentials['EC2_ACCESS_KEY']
        self.ec2_secret_key = credentials['EC2_SECRET_KEY']

    def getCredentials(self):
        return {'EC2_SECRET_KEY': self.ec2_secret_key, 'EC2_ACCESS_KEY': self.ec2_access_key}

    def setBucketName(self, bucket_name):
        self.S3_bucket_name = str(bucket_name)

    def getBucketName(self):
        return self.S3_bucket_name

    def isTable(self):
        return self.is_amazon_db_table

    def set_flex_cloud_machine_info(self, machine_info):
        logging.debug("machine_info = {0}".format(machine_info))
        self.flex_cloud_machine_info = json.dumps(machine_info, encoding="ascii")

    def get_flex_cloud_machine_info(self):
        info = json.loads(self.flex_cloud_machine_info, encoding="ascii")
        for machine in info:
            machine['keyfile'] = machine['keyname']
        logging.debug("info = {0}".format(self.flex_cloud_machine_info))
        return info


class BaseHandler(webapp2.RequestHandler):
    """
    The base handler that extends the dispatch() method to start the session store and save all sessions at the end of a request:
    It also has helper methods for storing and retrieving objects from session and for rendering the response to the clients.
    All the request handlers should extend this class.
    """

    def __init__(self, request, response):

        self.auth = auth.get_auth()

        # If not logged in, the dispatch() call will redirect to /login if needed
        if self.logged_in():
            # Make sure a handler has a reference to the current user
            user_dict = self.auth.get_user_by_session()
            self.user = self.auth.store.user_model.get_by_id(user_dict['user_id'])

            # Most pages will need the UserData, so for convenience we add it here.
            self.user_data = db.GqlQuery("SELECT * FROM UserData WHERE user_id = :1", self.user.user_id()).get()

            # If the user_data does not exist in the datastore, we instantiate it here
            if self.user_data == None:

                user_data = UserData()
                user_data.user_id = self.user.user_id()

                # Get optional app-instance configurations and add those to user_data
                credentials = {'EC2_SECRET_KEY': "",
                               'EC2_ACCESS_KEY': ""}
                try:
                    env_variables = app.config.get('env_variables')
                    user_data.env_variables = json.dumps(env_variables)
                    if 'AWS_ACCESS_KEY' in env_variables:
                        credentials['EC2_ACCESS_KEY'] = env_variables['AWS_ACCESS_KEY']
                    if 'AWS_SECRET_KEY' in env_variables:
                        credentials['EC2_SECRET_KEY'] = env_variables['AWS_SECRET_KEY']
                except:
                    raise

                user_data.setCredentials(credentials)

                # Check if the credentials are valid
                service = backendservices()
                params = {}
                params['credentials'] = credentials
                params["infrastructure"] = "ec2"
                if service.validateCredentials(params):
                    user_data.valid_credentials = True
                else:
                    user_data.valid_credentials = False

                # Create an unique bucket name for the user
                import uuid

                user_data.setBucketName('stochss-output-' + str(uuid.uuid4()))

                user_data.put()
                self.user_data = user_data

        webapp2.RequestHandler.__init__(self, request, response)

    def dispatch(self):
        # Authentication check
        if self.authentication_required() and not self.logged_in():
            return self.redirect('/login')
        # Get a session store for this request.
        self.session_store = sessions.get_store(request=self.request)
        # Using memcache for storing sessions.
        self.session = self.session_store.get_session(name='mc_session',
                                                      factory=sessions_memcache.MemcacheSessionFactory)

        try:
            # Dispatch the request.
            webapp2.RequestHandler.dispatch(self)
        finally:
            # Save all sessions.
            self.session_store.save_sessions(self.response)
            # Flush the datastore to persist the data. This is inefficient, but
            # makes it less likely to loose all data is the app has to force quit.
            #dev_appserver.TearDownStubs()

    def authentication_required(self):
        return True
        #print type(self).__name__
        #raise Exception("Subclass must implement me!")

    def logged_in(self):
        user_dict = self.auth.get_user_by_session()

        if user_dict == None:
            return None

        self.user = self.auth.store.user_model.get_by_id(user_dict['user_id'])

        if self.user == None:
            return None

        return user_dict

    def get_session_property(self, key):
        """ Get the value for the given session property. """

        try:
            return self.session[key]
        except KeyError:
            return None

    def set_session_property(self, key, value):
        """ Set the value for the given session property. """

        self.session[key] = value

    def render_response(self, _template, **context):
        """ Process the template and render response. """
        if self.logged_in():
            ctx = {'user': self.user}
        else:
            ctx = {}

        ctx.update(context)

        if 'model_edited' not in ctx:
            model_edited = self.get_session_property('model_edited')
            if model_edited is not None:
                ctx.update({'model_edited': model_edited})

        if 'is_model_saved' not in ctx:
            is_model_saved = self.get_session_property('is_model_saved')
            print is_model_saved
            if is_model_saved is not None:
                ctx.update({'is_model_saved': is_model_saved})

        template = jinja_environment.get_template(_template)
        self.response.out.write(template.render({'active_upload': True}, **ctx))


class MainPage(BaseHandler):
    """ The Main page. Renders a welcome message and shortcuts to main menu items. """

    def authentication_required(self):
        return True

    def get(self):
        self.render_response("mainpage.html")

    def post(self):
        self.get()


class User(WebApp2User):
    """
    Subclass of the WebApp2 User class to add functionality.
    The WebApp2User class is an expando model (see https://developers.google.com/appengine/docs/python/datastore/expandoclass),
    so the User class inherits that functionality.
    """

    @classmethod
    def admin_exists(cls):
        '''
        Returns True if an admin user already exists in the DB, else False.
        '''
        admin = User.query().filter(ndb.GenericProperty('is_admin') == 'YES').get()
        return admin is not None

    def user_id(self):
        return self.email_address

    def change_auth_id(self, auth_id):
        '''
        A helper method to change a user's auth id.

        :param auth_id:
            String representing a unique id for the user (i.e. email address).
        :returns
            A boolean that indicates if the auth_id is unique.
        '''
        unique = '{0}.auth_id:{1}'.format(self.__class__.__name__, auth_id)
        ok = self.unique_model.create(unique)
        if ok:
            # Need to delete the old auth_id from the 'unique' model store
            # see https://code.google.com/p/webapp-improved/source/browse/webapp2_extras/appengine/auth/models.py
            unique_auth_id = "{0}.auth_id:{1}".format(self.__class__.__name__, self.auth_ids[0])
            User.unique_model.delete_multi([unique_auth_id])
            self.auth_ids = [auth_id]
            return True
        else:
            return False

    def set_password(self, raw_password):
        '''
        Sets password for current user, stored as a hashed value.
        '''
        self.password = security.generate_password_hash(raw_password, length=12)

    def is_admin_user(self):
        """
        Determine if this user is an admin by checking for the is_admin property
        - this is an expando model and is_admin property is added dynamically only for admins
        """
        if "is_admin" in self._properties and self.is_admin == 'YES':
            return True
        return False


config = {}
config['webapp2_extras.sessions'] = {
    'secret_key': 'my-super-secret-key',
}
config['webapp2_extras.auth'] = {
    'user_model': User,
    'user_attributes': []
}

# Try to add application configurations from the optional configuration file created upon
# launch of the app
try:
    import conf.app_config

    env_variables = {'env_variables': conf.app_config.app_config}
    config = dict(config, **env_variables)
except:
    pass

from handlers.exportimport import *
import handlers.modeleditor
import handlers.stochoptim
import handlers.mesheditor
from handlers.simulation import *
from handlers.sensitivity import *
from handlers.credentials import *
from handlers.cost_analysis import *
from handlers.converttopopulation import *
from handlers.updates import *
from handlers.status import *
from handlers.datareproduction import *
from handlers.auth import *
from handlers.admin import *
import handlers.fileserver
import handlers.spatial
from backend import pricing

# Handler to serve static files
class StaticFileHandler(BaseHandler):
    """ Serve a file dynamically. """

    def authentication_required(self):
        return True

    def get(self):

        try:
            filename = self.request.get('filename')
            filecontent = open(filename).read()
            # Try to guess the mimetype before writing the response
            type, encoding = mimetypes.guess_type(filename)
            if type == None:
                type = "text/html"

            self.response.headers.add_header("Content-Type", type)
            self.response.write(filecontent)
        except:
            self.response.write("Could not find the requested file on the server")

# Handlers for SimpleAuth authentication
# Map URLs to handlers
if 'lib' not in sys.path:
    sys.path[0:0] = ['lib']

app = webapp2.WSGIApplication([
<<<<<<< HEAD
                                  ('/', MainPage),
                                  ('/models.*', handlers.modeleditor.ModelBackboneInterface),
                                  ('/publicModels.*', handlers.modeleditor.PublicModelBackboneInterface),
                                  ('/importFromXML.*', handlers.modeleditor.ImportFromXMLPage),
                                  ('/meshes.*', handlers.mesheditor.MeshBackboneInterface),
                                  ('/models/list.*', handlers.modeleditor.ModelBackboneInterface),
                                  ('/stochkit/list.*', JobBackboneInterface),
                                  #('/modeleditor/converttopopulation', ConvertToPopulationPage),
                                  #('/modeleditor/import/fromfile', ModelEditorImportFromFilePage),
                                  #('/modeleditor/import/publiclibrary', ModelEditorImportFromLibrary),
                                  #('/modeleditor/export/tostochkit2', ModelEditorExportToStochkit2),
                                  ('/modeleditor.*', handlers.modeleditor.ModelEditorPage),
                                  ('/publicLibrary.*', handlers.modeleditor.PublicModelPage),
                                  ('/simulate', SimulatePage),
                                  ('/sensitivity', SensitivityPage),
                                  ('/spatial', handlers.spatial.SpatialPage),
                                  ('/stochoptim', handlers.stochoptim.StochOptimPage),
                                  webapp2.Route('/stochoptim/<jobID>',
                                                handler=handlers.stochoptim.StochOptimVisualization),  #/<queryType>
                                  webapp2.Route('/stochoptim/<queryType>/<jobID>',
                                                handler=handlers.stochoptim.StochOptimVisualization),
                                  ## Fileserver handlers
                                  # This route is for listing all files
                                  webapp2.Route('/FileServer/backbone/<key>',
                                                handler=handlers.fileserver.BackboneFileServerInterface,
                                                name='backbonefs'),
                                  # This route is for interacting with single files
                                  webapp2.Route('/FileServer/backbone/<key>/<fileID>',
                                                handler=handlers.fileserver.BackboneFileServerInterface,
                                                name='backbonefs'),
                                  # This route is for downloading the full file
                                  webapp2.Route('/FileServer/large/<key>/<fileID>/<filename>',
                                                handler=handlers.fileserver.LargeFileServerInterface, name='fs'),
                                  # This route is for file uploads
                                  webapp2.Route('/FileServer/large/<key>',
                                                handler=handlers.fileserver.LargeFileServerInterface, name='fs'),
                                  # This route is for downloading only a few bytes
                                  webapp2.Route('/FileServer/large/<key>/<fileID>/<numberBytes>/<filename>',
                                                handler=handlers.fileserver.LargeFileServerInterface, name='fs'),
                                  ('/export', ExportPage),
                                  ('/import', ImportPage),
                                  ('/status', StatusPage),
                                  ('/reproduce', DataReproductionPage),
                                  ('/output/visualize', VisualizePage),
                                  ('/output', JobOutPutPage),
                                  ('/output/[a-zA-Z0-9-_]*.tgz', JobOutPutPage),
                                  ('/output/servestatic', StaticFileHandler),
                                  ('/credentials', CredentialsPage),
                                  ('/cost_analysis', CostAnalysisPage),
                                  ('/localsettings', LocalSettingsPage),
                                  ('/updates', UpdatesPage),
                                  ('/secret_key', SecretKeyHandler),
                                  ('/register', UserRegistrationPage),
                                  ('/login', LoginPage),
                                  ('/logout', LogoutHandler),
                                  ('/admin', AdminPage),
                                  ('/account_settings', AccountSettingsPage),
                              ],
                              config=config,
                              debug=True)
=======
                               ('/', MainPage),
                               ('/models.*', handlers.modeleditor.ModelBackboneInterface),
                               ('/publicModels.*', handlers.modeleditor.PublicModelBackboneInterface),
                               ('/importFromSBML.*', handlers.modeleditor.ImportFromSBMLPage),
                               ('/importFromXML.*', handlers.modeleditor.ImportFromXMLPage),
                               ('/SBMLErrorLogs.*', handlers.modeleditor.SBMLErrorLogsPage),
                               ('/meshes.*', handlers.mesheditor.MeshBackboneInterface),
                               ('/models/list.*', handlers.modeleditor.ModelBackboneInterface),
                               ('/stochkit/list.*', JobBackboneInterface),
                               #('/modeleditor/converttopopulation', ConvertToPopulationPage),
                               #('/modeleditor/import/fromfile', ModelEditorImportFromFilePage),
                               #('/modeleditor/import/publiclibrary', ModelEditorImportFromLibrary),
                               #('/modeleditor/export/tostochkit2', ModelEditorExportToStochkit2),
                               ('/modeleditor.*', handlers.modeleditor.ModelEditorPage),
                               ('/publicLibrary.*', handlers.modeleditor.PublicModelPage),
                               ('/simulate',SimulatePage),
                               ('/sensitivity',SensitivityPage),
                               ('/spatial',handlers.spatial.SpatialPage),
                               ('/stochoptim', handlers.stochoptim.StochOptimPage),
                               webapp2.Route('/stochoptim/<jobID>', handler = handlers.stochoptim.StochOptimVisualization),#/<queryType>
                               webapp2.Route('/stochoptim/<queryType>/<jobID>', handler = handlers.stochoptim.StochOptimVisualization),
                               ## Fileserver handlers
                               # This route is for listing all files
                               webapp2.Route('/FileServer/backbone/<key>', handler = handlers.fileserver.BackboneFileServerInterface, name = 'backbonefs'),
                               # This route is for interacting with single files
                               webapp2.Route('/FileServer/backbone/<key>/<fileID>', handler = handlers.fileserver.BackboneFileServerInterface, name = 'backbonefs'),
                               # This route is for downloading the full file
                               webapp2.Route('/FileServer/large/<key>/<fileID>/<filename>', handler = handlers.fileserver.LargeFileServerInterface, name = 'fs'),
                               # This route is for file uploads
                               webapp2.Route('/FileServer/large/<key>', handler = handlers.fileserver.LargeFileServerInterface, name = 'fs'),
                               # This route is for downloading only a few bytes
                               webapp2.Route('/FileServer/large/<key>/<fileID>/<numberBytes>/<filename>', handler = handlers.fileserver.LargeFileServerInterface, name = 'fs'),
                               ('/export', ExportPage),
                               ('/import', ImportPage),
                               ('/status',StatusPage),
                               ('/reproduce',DataReproductionPage),
                               ('/output/visualize',VisualizePage),
                               ('/output',JobOutPutPage),
                               ('/output/[a-zA-Z0-9-_]*.tgz',JobOutPutPage),
                               ('/output/servestatic',StaticFileHandler),
                               ('/credentials',CredentialsPage),
                               ('/cost_analysis',CostAnalysisPage),
                               ('/localsettings',LocalSettingsPage),
                               ('/updates',UpdatesPage),
                               ('/secret_key', SecretKeyHandler),
                               ('/register', UserRegistrationPage),
                               ('/login', LoginPage),
                               ('/logout', LogoutHandler),
                               ('/admin', AdminPage),
                               ('/account_settings', AccountSettingsPage),
                               ],
                                config=config,
                                debug=True)


#logging.getLogger().setLevel(logging.DEBUG)
#pricing.initialize_price_model()

if __name__ == '__main__':
    sys.path.append(os.path.join(os.path.dirname(__file__), 'lib'))
    #print sys.path
    import boto
        
    main()
>>>>>>> d186dd40
<|MERGE_RESOLUTION|>--- conflicted
+++ resolved
@@ -395,68 +395,6 @@
     sys.path[0:0] = ['lib']
 
 app = webapp2.WSGIApplication([
-<<<<<<< HEAD
-                                  ('/', MainPage),
-                                  ('/models.*', handlers.modeleditor.ModelBackboneInterface),
-                                  ('/publicModels.*', handlers.modeleditor.PublicModelBackboneInterface),
-                                  ('/importFromXML.*', handlers.modeleditor.ImportFromXMLPage),
-                                  ('/meshes.*', handlers.mesheditor.MeshBackboneInterface),
-                                  ('/models/list.*', handlers.modeleditor.ModelBackboneInterface),
-                                  ('/stochkit/list.*', JobBackboneInterface),
-                                  #('/modeleditor/converttopopulation', ConvertToPopulationPage),
-                                  #('/modeleditor/import/fromfile', ModelEditorImportFromFilePage),
-                                  #('/modeleditor/import/publiclibrary', ModelEditorImportFromLibrary),
-                                  #('/modeleditor/export/tostochkit2', ModelEditorExportToStochkit2),
-                                  ('/modeleditor.*', handlers.modeleditor.ModelEditorPage),
-                                  ('/publicLibrary.*', handlers.modeleditor.PublicModelPage),
-                                  ('/simulate', SimulatePage),
-                                  ('/sensitivity', SensitivityPage),
-                                  ('/spatial', handlers.spatial.SpatialPage),
-                                  ('/stochoptim', handlers.stochoptim.StochOptimPage),
-                                  webapp2.Route('/stochoptim/<jobID>',
-                                                handler=handlers.stochoptim.StochOptimVisualization),  #/<queryType>
-                                  webapp2.Route('/stochoptim/<queryType>/<jobID>',
-                                                handler=handlers.stochoptim.StochOptimVisualization),
-                                  ## Fileserver handlers
-                                  # This route is for listing all files
-                                  webapp2.Route('/FileServer/backbone/<key>',
-                                                handler=handlers.fileserver.BackboneFileServerInterface,
-                                                name='backbonefs'),
-                                  # This route is for interacting with single files
-                                  webapp2.Route('/FileServer/backbone/<key>/<fileID>',
-                                                handler=handlers.fileserver.BackboneFileServerInterface,
-                                                name='backbonefs'),
-                                  # This route is for downloading the full file
-                                  webapp2.Route('/FileServer/large/<key>/<fileID>/<filename>',
-                                                handler=handlers.fileserver.LargeFileServerInterface, name='fs'),
-                                  # This route is for file uploads
-                                  webapp2.Route('/FileServer/large/<key>',
-                                                handler=handlers.fileserver.LargeFileServerInterface, name='fs'),
-                                  # This route is for downloading only a few bytes
-                                  webapp2.Route('/FileServer/large/<key>/<fileID>/<numberBytes>/<filename>',
-                                                handler=handlers.fileserver.LargeFileServerInterface, name='fs'),
-                                  ('/export', ExportPage),
-                                  ('/import', ImportPage),
-                                  ('/status', StatusPage),
-                                  ('/reproduce', DataReproductionPage),
-                                  ('/output/visualize', VisualizePage),
-                                  ('/output', JobOutPutPage),
-                                  ('/output/[a-zA-Z0-9-_]*.tgz', JobOutPutPage),
-                                  ('/output/servestatic', StaticFileHandler),
-                                  ('/credentials', CredentialsPage),
-                                  ('/cost_analysis', CostAnalysisPage),
-                                  ('/localsettings', LocalSettingsPage),
-                                  ('/updates', UpdatesPage),
-                                  ('/secret_key', SecretKeyHandler),
-                                  ('/register', UserRegistrationPage),
-                                  ('/login', LoginPage),
-                                  ('/logout', LogoutHandler),
-                                  ('/admin', AdminPage),
-                                  ('/account_settings', AccountSettingsPage),
-                              ],
-                              config=config,
-                              debug=True)
-=======
                                ('/', MainPage),
                                ('/models.*', handlers.modeleditor.ModelBackboneInterface),
                                ('/publicModels.*', handlers.modeleditor.PublicModelBackboneInterface),
@@ -513,12 +451,4 @@
 
 
 #logging.getLogger().setLevel(logging.DEBUG)
-#pricing.initialize_price_model()
-
-if __name__ == '__main__':
-    sys.path.append(os.path.join(os.path.dirname(__file__), 'lib'))
-    #print sys.path
-    import boto
-        
-    main()
->>>>>>> d186dd40
+#pricing.initialize_price_model()