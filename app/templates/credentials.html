--- conflicted
+++ resolved
@@ -2,11 +2,10 @@
 {% block title%}Manage Credentials{% endblock %}
 {% block content %}
 
-<<<<<<< HEAD
 <div class="span9">
-    <div class="well well-large">
-        <h2><i class="icon-cloud"></i> Cloud Computing</h2>
+        <h1>Cloud Computing</h1>
         <br>
+        <div class="well well-large">
 
         <font size="4em">Select a cloud computing infrastructure:</font>
 
@@ -37,269 +36,6 @@
             {% endif %}
         </table>
   </div>
-=======
-<div class="span9"> <!-- Because of the row-fluid in base.html -->
-    <h1>Cloud Computing</h1>
-    <br>
-    <div class="well well-large">
-
-        <form id="credentials" action="/credentials" method="post">
-            
-            <h2><a data-toggle="modal" class="show" href="#help_modal1" style="text-decoration: none;">AWS Credentials <i class="icon-question-sign"></i> </a></h2>
-            
-            {% set help_modal_id = "help_modal1" %}
-            {% set help_modal_title = "AWS Credentials" %}
-            {% set help_modal_message = "In order to use cloud computing resources, you need to enter your personal credentials for Amazon Web Services (AWS). You can obtain the credentials from the AWS control panel after logging in to you AWS account." %}
-            {% include "help_modal.html" %}
-            {{help_modal|safe}}
-
-            <label> Access Key </label>
-            {% if active_vms == False %}
-            <input class="span3" type="text" name="ec2_access_key" value="{{EC2_ACCESS_KEY}}" autocomplete="off">
-            <label> Secret Key </label>
-            <input class="span3" type="text" name="ec2_secret_key" value="{{EC2_SECRET_KEY}}" autocomplete="off">
-            <br><br>
-            <button type="submit" class="btn btn-primary btn-large" name="save" style="float:bottom;"><i class="icon-save"></i> Save credentials</button>
-            {% else %}
-            <input class="span3" type="text" name="ec2_access_key" value="{{EC2_ACCESS_KEY}}" disabled>
-            <label> Secret Key </label>
-            <input class="span3" type="text" name="ec2_secret_key" value="{{EC2_SECRET_KEY}}" disabled>
-            <br><br>
-            <button type="submit" class="btn btn-primary btn-large" name="save" style="float:bottom;" disabled><i class="icon-save"></i> Locked, nodes running</button>
-            {% endif %}
-            <!-- Display status messages -->
-            {% if credentials_msg %}
-            <br><br>
-            {% if status == False %}
-            <span style="color: red">{{credentials_msg}}</span>
-            {% else %}
-            <span style="color: green">{{credentials_msg}}</span>
-            {% endif %}
-            {% endif %}
-        </form>
-    </div>
-    
-    <div class="well well-large">
-        <form id="start_vms" action="/credentials" method="post">
-            
-            <h2><a data-toggle="modal" href="#help_modal2" style="text-decoration: none">Compute nodes <i class="icon-question-sign"></i></a>
-                {% set help_modal_id = "help_modal2" %}
-                {% set help_modal_title = "Compute nodes" %}
-                {% set help_modal_message = "Computes nodes are computers in the Cloud that come preconfigured to run the simulations you
-                configure in the app. You can launch one or more such compute nodes by either choosing the default nodes (c3.large) or filling in the number of nodes in the box under the specific nodes in advance setting and clicking the Launch button. The configuration of different node types can be found here: http://aws.amazon.com/ec2/instance-types/" %}
-                {% include "help_modal.html" %}
-                {{help_modal|safe}}
-            </h2>
-            <br>
-            <h2>Launch new compute nodes</h2>
-            <fieldset>
-                <!--<h3> Compute Power: </h3>-->
-                <table>
-                    <tr>
-                        <td><input type="radio"  name="compute_power" value="small" checked/></td>
-                        <td>&nbsp;&nbsp;<span style="font-size:120%">Launch one node</span></td>
-                    </tr>
-                    <!--
-                        <tr>
-                            <td><input type="radio"  name="compute_power" value="small" checked/></td>
-                            <td>&nbsp;&nbsp;<span style="font-size:110%">Small (1 ＊ c3.large node)</span></td>
-                        </tr>
-                    <tr>
-                        <td><input type="radio"  name="compute_power" value="medium" /></td>
-                        <td>&nbsp;&nbsp;<span style="font-size:110%">Medium (1 ＊ c3.xlarge node)</span></td>
-                    </tr>
-                    <tr>
-                        <td><input type="radio"  name="compute_power" value="large" /></td>
-                        <td>&nbsp;&nbsp;<span style="font-size:110%">Large (1 ＊ c3.2xlarge node)</span></td>
-                    </tr>-->
-                </table>
-            </fieldset>
-
-            <h3 class="advanced-settings">
-                <a data-toggle="collapse" data-target="#advanced-settings" onclick="set_basic();">
-                    Advanced Settings&raquo;
-                </a>
-            </h3>
-
-            <div id="advanced-settings" class="collapse advanced-settings">
-                {% if running_vms == False%}
-                <label> Since there is no node running, <span style="color:red">need to choose at least one head node </span> and zero or more follow-up nodes.</label>
-                {% else%}
-                <label> Choose one or more follow-up nodes.</label>
-                {% endif%}
-
-                <table>
-                    {% if running_vms == False or not valid_credentials %}
-                    <tr>
-                        <h3> Head Nodes: </h3>
-                        <input type="radio"  name="head_node" value="radio_c3.large" onclick="show_follow_ups();"> c3.large </input>
-                        <input type="radio"  name="head_node" value="radio_c3.xlarge" onclick="show_follow_ups();"> c3.xlarge </input>
-                    </tr>
-
-                    {% endif%}
-</br>
-                    <tr>
-                        {% if running_vms == False or not valid_credentials %}
-                        <table id="follow_ups" hidden>
-                            {% else %}
-                            <table>
-                                {% endif %}
-                                <tr><td><h3> Compute Nodes: </h3></td></tr>
-                                <tr>
-                                    <td>
-                                        <table cellpadding="0" cellspacing="0" border="0" class="table table-striped table-bordered">
-                                            <tr>
-                                                <th>Type</th><th>Number</th>
-    	                                    <tr>
-    		                                <td>t1.micro</td>
-                                                <td><input class="span3" style="width: 55pt;" type="number" name="num_t1.micro" placeholder="[1-20]" /></td>
-    	                                    </tr>
-                                            <tr>
-    		                                <td>m1.small</td>
-                                                <td><input class="span3" style="width: 55pt;" type="number" name="num_m1.small" placeholder="[1-20]" /></td>  
-                                            </tr>
-                                            <tr>
-    		                                <td>m3.medium</td>
-                                                <td><input class="span3" style="width: 55pt;" type="number" name="num_m3.medium" placeholder="[1-20]" /></td>           
-                                            </tr>
-                                            <tr>
-    		                                <td>m3.large</td>
-                                                <td><input class="span3" style="width: 55pt;" type="number" name="num_m3.large" placeholder="[1-20]" /></td>            
-                                            </tr>
-                                            <tr>
-    		                                <td>c3.large</td>
-                                                <td><input class="span3" style="width: 55pt;" type="number" name="num_c3.large" placeholder="[1-20]" /></td>            
-                                            </tr>
-                                            <tr>
-    		                                <td>c3.xlarge</td>
-                                                <td><input class="span3" style="width: 55pt;" type="number" name="num_c3.xlarge" placeholder="[1-20]" /></td>
-                                            </tr>
-                                        </table>
-                                    </td>
-                                </tr>
-                            </table>
-                    </tr>
-                    </table>
-            </div>
-
-            <!--
-                <div id="vm_number_type_block">
-                    <span>
-                        <input class="span3" type="number" name="vm_number0" placeholder="[1-20]" />
-                        <select name="vm_type0">
-                            <option value="t1.micro">t1.micro</option>
-                            <option value="m1.small">m1.small</option>
-                            <option value="m1.medium">m1.medium</option>
-                            <option value="m3.medium">m3.medium</option>
-                            <option value="c3.large" selected>c3.large</option>
-                        </select>
-                    </span>
-                </div>
-                -->
-
-            <!-- <script>setTimeout(function(){location.reload();},10000); </script>-->
-            {% if valid_credentials and not starting_vms and ((not number_pending or not number_creating) and (number_creating == 0 and number_pending == 0))%}
-            <br><button id="start_btn" class="btn btn-primary btn-large" name="start"><i class="icon-cloud"></i> Launch nodes </button>
-            {% elif not valid_credentials %}
-            <br><button id="start_btn" class="btn btn-primary btn-large" name="start" disabled><i class="icon-cloud"></i> Launch nodes </button>
-            {% else %}
-            <br><button id="start_btn" class="btn btn-primary btn-large" name="start"  disabled><i class="icon-cloud"></i> Launching nodes... </button>
-            {% endif %}
-
-
-
-        </form>
-
-        <!--
-            <button id="add_btn" name="add_btn" onclick="addMoreVms()" > + </button>
-            <button id="del_btn" name="del_btn" onclick="deleteVms()" > - </button>
-            -->
-
-
-        <!-- Display status messages -->
-        {% if msg %}
-        {% if not status %}
-        &nbsp;&nbsp;<span style="color: red">{{msg}}</span>
-        {% else %}
-        &nbsp;&nbsp;<span style="color: green">{{msg}}</span>
-        {% endif %}
-        <br>
-        {% endif %}
-
-        <hr>
-
-        <h3> Status of VMs: </h3>
-
-        <!-- Display the status of the VMs -->
-        {% if active_vms == False %}
-        &nbsp;&nbsp;<span style="color: green;font-size: 16px" class="create_msg"> There are no active compute nodes.  </span>
-        {% endif %}
-        
-        {% if number_running %}
-        &nbsp;&nbsp;<span style="color:green; font-size: 16px" class="create_msg"> Running Details:</span>
-        <br>
-        <table cellpadding="0" cellspacing="0" border="0" class="table table-striped table-bordered">
-    	    <tr>
-    		<td> <b>Node Type</b> </td>
-    		<td width="75pt">t1.micro</td>
-    		<td width="75pt">m1.small</td>
-    		<td width="75pt">m3.medium</td>
-    		<td width="75pt">m3.large</td>
-    		<td width="75pt">c3.large</td>
-    		<td width="75pt">c3.xlarge</td>
-    	    </tr>
-            <tr>
-                <td> <b>Running Number</b> </td>
-                <td style="color:green;">{{running_instances["t1.micro"]}}</td>    
-                <td style="color:green;">{{running_instances["m1.small"]}}</td>           
-                <td style="color:green;">{{running_instances["m3.medium"]}}</td>            
-                <td style="color:green;">{{running_instances["m3.large"]}}</td>            
-                <td style="color:green;">{{running_instances["c3.large"]}}</td>
-                <td style="color:green;">{{running_instances["c3.xlarge"]}}</td>
-            </tr>      
-        </table>
-        {% endif %}
-        {% if number_creating %}
-        &nbsp;&nbsp;<span style="color:orange; font-size: 16px" class="create_msg"> Creating Number: {{number_creating}}
-        </span>
-        <br>
-        {% endif %}
-        {% if number_pending %}
-        &nbsp;&nbsp;<span style="color:orange; font-size: 16px" class="create_msg"> Pending Number: {{number_pending}}
-        </span>
-        <br>
-        {% endif %}
-        {% if number_failed %}
-        &nbsp;&nbsp;<span style="color:red;font-size: 16px" class="create_msg"> Failed Number: {{number_failed}}
-        </span>
-        {% endif %}
-        
-        <!-- Display error messages related to VMs -->
-        {% if vm_status_msg %}
-        <br><br>
-        {% if vm_status == False %}
-        <span style="color: red">{{vm_status_msg}}</span>
-        {% else %}
-        <span style="color: green">{{vm_status_msg}}</span>
-        {% endif %}
-        {% endif %}
-        
-        
-        <br>
-        <br>
-        
-        <form id="refresh_vms" action="/credentials" method="post">
-            <button type = "submit" class="btn btn-primary btn-large" name="refresh"><i class="icon-refresh"></i> Refresh status</button>
-            &nbsp;&nbsp;&nbsp;&nbsp;
-            {% if active_vms %}
-            <button type = "submit" class="btn btn-primary btn-large" name="stop" value="Stop all VMs"><i class="icon-ban-circle"></i> Stop all nodes </button>
-            {% else %}
-            <button type = "submit" class="btn btn-primary btn-large" name="stop" value="Stop all VMs" disabled><i class="icon-ban-circle"></i> Terminate all nodes </button>
-            {% endif %}
-        </form>
-    </div>
->>>>>>> bccb84d8
-</div>
 
 {% endblock %}
 
