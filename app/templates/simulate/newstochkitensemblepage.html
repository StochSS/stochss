--- conflicted
+++ resolved
@@ -93,13 +93,8 @@
                 <span class="help-block">Set the threshold (minimum number of reactions per leap before switching to SSA) for tau leaping.</span>
             </label>
             
-<<<<<<< HEAD
-            <label class="tau-leaping ode">Epsilon
-                <input type="text" class="span3" name="epsilon" value="{{ epsilon }} ">
-=======
             <label class="tau-leaping">Epsilon
-                <input type="text" class="span3" name="epsilon" value="0.1">
->>>>>>> d0f06e8c
+                <input type="text" class="span3" name="epsilon" value="{{ epsilon }}">
                 <span class="help-block tau-leaping">Set the tolerance. Valid values: must be greater than 0.0 and less than 1.0.</span>
             </label>
         </div> <!-- Advanced settings -->
