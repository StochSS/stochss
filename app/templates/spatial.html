{% extends "base.html" %}
{% block title%}Spatial Simulation Status{% endblock %}

{% block content %}
<div class="span9">
    <div class="row-fluid">
        <div id="jobInfo">
            Downloading data to browser...
        </div>
    </div>
</div>


{% endblock %}

{% block jscontent %}
<script type="text/javascript" src = "/static/js/underscore.js"></script>
<script type="text/javascript" src = "/static/utils.js"></script>
<script type="text/javascript" src = "/static/js/backbone.js"></script>
<script type="text/javascript" src = "/static/model/stochkit.js"></script>
<link rel="stylesheet" href="/static/css/nv.d3.css">
<<<<<<< HEAD
=======
<link rel="stylesheet" href="/static/css/controls.css">
>>>>>>> 8008faea
<script type="text/javascript" src = "/static/js/purl.js"></script>
<script type="text/javascript" src = "/static/js/canvas2image.js"></script>
<script type="text/javascript" src = "/static/js/splot.js"></script>
<script type="text/javascript" src = "/static/js/d3.v3.js"></script>
<script type="text/javascript" src = "/static/js/nv.d3.js"></script>
<script type="text/javascript" src = "/static/js/sensitivity.js"></script>
<script type="text/javascript" src = "/static/model/stochkit.js"></script>
<script type="text/javascript" src = "/static/js/typeface-0.15.js"></script>
<script type="text/javascript" src = "/static/js/three.js"></script>
<script type="text/javascript" src = "/static/js/helvetiker_regular.typeface.js"></script>
<script type="text/javascript" src = "/static/js/OrbitControls.js"></script>
<script type="text/javascript" src="/static/js/dat.gui.min.js"></script>
<script type="text/javascript" src = "/static/js/spatial.js"></script>


<script type="text/template" id="jobInfoTemplate">
    <h2> Job summary: <span style="COLOR:green;"><%= name %></span></h2>
    <br />
    <div class="well">
        <div class="row">
            <div class="span8">
                <h3>Metadata</h3>
                <p class="thispage">
                    Resource: <%= resource %>
                    <br />
                    Simulation status: <%= jobStatus %>
                    <br />
                    Stochkit model: <a href="/modeleditor?model_edited=<%= modelName %>" class="thispage"> <%= modelName %> </a>
                </p>
            </div>
            <div class="span3">
                <h5>Mouse Controls:</h5><br />
                <ol>
                    <li>Rotation -- Left button</li>
                    <li>Translation -- Right button</li>
                    <li>Zoom -- Mouse wheel, or left + right button</li>
                </ol>
            </div>
        </div>
    </div>

    <div id="plotRegion" style="display: none;">
        <table width="100%">
            <tr>
                <td valign=top>
                    Select <span id="timeSelectDisplay"></span><br />
                    <input id="timeSelect" type="range" min="0" max="0" step="0" value="0">
                </td>
                <td valign=top>
                    Select Trajectory:<br />
                    <select  id="trajectorySelect"></select>
                </td>
                <td valign=top>
                    Select species:<br />
                    <span id="speciesSelect"></span>
                </td>
            </tr>
        </table>
        <div class="row">
            <table class="span10" style="border: 1px solid rgb(221, 221, 221);">
                <tr>
                    <td>
                        <div id="meshPreviewMsg"><CENTER><H1>Loading...</H1></CENTER></div>
<<<<<<< HEAD
                        <div id="controls" style="float: left; "></div>
                        <div id="dat-gui-container" style="float: center; "></div>
=======

                        <div id="container">
                            <center>
                                
                            <div class="button-container button-container-left" >
                                <button class="button" id="zoomPlus_btn"><i class="icon-plus"></i></button> 
                                Zoom
                                <button class="button" id="zoomMinus_btn"><i class="icon-minus"></i></button> 
                            </div>
                            &nbsp; 
                            <div class="button-container">
                                <button class="button" id="panLeft_btn"><i class="icon-arrow-left"></i></button> 
                                <button class="button" id="panUp_btn"><i class="icon-arrow-up"></i></button> 
                                Pan
                                <button class="button" id="panDown_btn"><i class="icon-arrow-down"></i></button>
                                <button class="button" id="panRight_btn"><i class="icon-arrow-right"></i></button>
                            </div>
                            &nbsp; 
                            <div class="button-container">
                                <button class="button" id="rotateLeft_btn"><i class="icon-arrow-left"></i></button>
                                <button class="button" id="rotateUp_btn"><i class=" icon-arrow-up"></i></button> 
                                Rotate
                                <button class="button" id="rotateDown_btn"><i class="icon-arrow-down"></i></button> 
                                <button class="button" id="rotateRight_btn"><i class="icon-arrow-right"></i></button> 
                            </div>
                            &nbsp; 
                            <div class="button-container button-container-right">
                                <button class="button" id="reset_btn">Reset</button>
                            </div>
                            </center>
                        </div>
                        <div id="inset"></div>
>>>>>>> 8008faea
                        <div id="meshPreview"></div>
                        <div id="inset" style="position: absolute; top: 900px; left: 200px;"></div>
                    </td>
                </tr>
            </table>
             


            <div class="span1">
                <div>Maximum voxel population:</div>
                <div id="maxVal"></div>
                <div><img src="/static/img/cmap.png"></div>
                <div>Minimum voxel population:</div>
                <div id="minVal"></div>
            </div>
        </div>

    </div>

    <div id="error" style="clear:both; display: none;">
        Stdout:<br />
        <pre><%= stdout %></pre>
        
        Stderr:<br />
        <pre><%= stderr %></pre>
    </div>
      
    <br />
      
    <div id="msg" style="clear:both; display: none;"></div>
    <br />
    
    <div id="accessOutput" class="well" style="clear:both; display: none;">
        <h3>Output</h3>
        <br />
        <button id="access2" type="submit" class="zoomin btn btn-primary">p</button>
    </div>
</script>
{% endblock %}<|MERGE_RESOLUTION|>--- conflicted
+++ resolved
@@ -19,10 +19,7 @@
 <script type="text/javascript" src = "/static/js/backbone.js"></script>
 <script type="text/javascript" src = "/static/model/stochkit.js"></script>
 <link rel="stylesheet" href="/static/css/nv.d3.css">
-<<<<<<< HEAD
-=======
 <link rel="stylesheet" href="/static/css/controls.css">
->>>>>>> 8008faea
 <script type="text/javascript" src = "/static/js/purl.js"></script>
 <script type="text/javascript" src = "/static/js/canvas2image.js"></script>
 <script type="text/javascript" src = "/static/js/splot.js"></script>
@@ -30,11 +27,8 @@
 <script type="text/javascript" src = "/static/js/nv.d3.js"></script>
 <script type="text/javascript" src = "/static/js/sensitivity.js"></script>
 <script type="text/javascript" src = "/static/model/stochkit.js"></script>
-<script type="text/javascript" src = "/static/js/typeface-0.15.js"></script>
 <script type="text/javascript" src = "/static/js/three.js"></script>
-<script type="text/javascript" src = "/static/js/helvetiker_regular.typeface.js"></script>
 <script type="text/javascript" src = "/static/js/OrbitControls.js"></script>
-<script type="text/javascript" src="/static/js/dat.gui.min.js"></script>
 <script type="text/javascript" src = "/static/js/spatial.js"></script>
 
 
@@ -86,10 +80,6 @@
                 <tr>
                     <td>
                         <div id="meshPreviewMsg"><CENTER><H1>Loading...</H1></CENTER></div>
-<<<<<<< HEAD
-                        <div id="controls" style="float: left; "></div>
-                        <div id="dat-gui-container" style="float: center; "></div>
-=======
 
                         <div id="container">
                             <center>
@@ -122,9 +112,7 @@
                             </center>
                         </div>
                         <div id="inset"></div>
->>>>>>> 8008faea
                         <div id="meshPreview"></div>
-                        <div id="inset" style="position: absolute; top: 900px; left: 200px;"></div>
                     </td>
                 </tr>
             </table>
