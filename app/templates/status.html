{% extends "base.html" %}
{% block title%}Job Status{% endblock %}

{% block jscontent %}

<!-- Script to check/unckeck all checkboxes -->
<script type="text/javascript">
toggle = function(source) {
    checkboxes = document.getElementsByName('select_job');
    for(var i=0, n=checkboxes.length;i<n;i++) {
        checkboxes[i].checked = source.checked;
    }
}

swap_job_type_filter = function(sel) {
    var value = sel.value;  
    //alert(value)
    if(value == 'type'){
        document.getElementById("filter_value_div").style.display = 'none';
        document.getElementById("job_type_div").style.display = 'inline';
        document.getElementById("filter_value_box").value = "";
    }else{
        document.getElementById("filter_value_div").style.display = 'inline';
        document.getElementById("job_type_div").style.display = 'none';
        document.getElementById("job_type_select").value = "";
    }
}

pageHasArg = function(arg){
    var url = window.location.href;
    if(url.indexOf('?'+arg) != -1)
        return true
    else if(url.indexOf('&'+arg) != -1)
        return true
    return false
}

AutoForwardReloadPage = function(job_name, job_status, forward_url){
    if(pageHasArg('autoforward=1') && pageHasArg('filter_type=name') && pageHasArg('filter_value='+job_name)){
        if(job_status == "Running"){
            reloadTimeout = setTimeout(function(){ location.reload(); }, 3000);
        }else{
            window.location.href = forward_url;
        }
        //setTimeout(function(){ alert("Hello"); }, 3000);
    }        
}

$( document ).ready( function() {
    $( 'a' ).click( function() {
        clearTimeout(reloadTimeout);
    });
<<<<<<< HEAD

=======
    /*
>>>>>>> 9f4e9428
    {% if all_jobs %}
        {% for job in all_jobs %}
            AutoForwardReloadPage("{{job.name}}", "{{job.status}}", "/simulate?id={{job.id}}");
        {% endfor %}
    {% endif %}

    {% if allSpatialJobs %}
        {% for job in allSpatialJobs %}
            AutoForwardReloadPage("{{job.name}}", "{{job.status}}", "/spatial?id={{job.id}}");
        {% endfor %}
    {% endif %}

    {% if allSensJobs %}
        {% for job in allSensJobs %}
            AutoForwardReloadPage("{{job.name}}", "{{job.status}}", "/sensitivity?id={{job.id}}");
        {% endfor %}
    {% endif %}

    {% if allParameterJobs %}
        {% for job in allParameterJobs %}
            AutoForwardReloadPage("{{job.name}}", "{{job.status}}", "/stochoptim/{{job.id}}");
        {% endfor %}
    {% endif %}

    {% if allParameterSweepJobs %}
        {% for job in allParameterSweepJobs %}
            AutoForwardReloadPage("{{job.name}}", "{{job.status}}", "/parametersweep/{{job.id}}");
        {% endfor %}
    {% endif %}
<<<<<<< HEAD
=======
    */
>>>>>>> 9f4e9428
});

</script>
<!--    -->
{% endblock %}

{% block content %}

<div class="span9">
    <div class="row-fluid">
	<div class"span9">
            <h1>Job Status</h1>
            <br>
            <div id="msg" style="display: none;"></div>
            <form class ="well form" action="/status" method="get">
            <div id="filters" style="display: inline">
            <!--table border=1 cellpadding="0" cellspacing="0" class="table table-striped table-bordered"-->
            <table border=0 cellpadding="0" cellspacing="0" class="table table-bordered">
                <tr>
                    <td valign=bottom>
                        <!--input type=submit class="btn btn-primary btn-large" value="Filter"-->
                        <input type=submit class="btn btn-primary" value="Filter:">
                        <select name="filter_type" onchange="swap_job_type_filter(this)">
                        <option value="name" {{seleted_filter_type_name}}>Job Name</option>
                        <option value="model" {{seleted_filter_type_model}}>Model</option>
                        <option value="type" {{seleted_filter_type_type}}>Job Type</option>
                        <option value="resource" {{seleted_filter_type_resource}}>Resource</option>
                        <option value="status" {{seleted_filter_type_status}}>Status</option>
                        </select>
                        <div id="filter_value_div" style="display:{{filter_value_div}}">
                        <input type=text id="filter_value_box" name="filter_value" value="{{seleted_filter_value}}">
                        </div>
                        <div id="job_type_div" style="display:{{job_type_div}}">
                        <select id="job_type_select" name="job_type"><option value=""> -- </option>
                        {{job_type_option_list|safe}}
                        </select>
                        </div>
                    </td>
                </tr>
            </table>
            </div>
                {% if all_jobs_together %}
                <br />
                <table cellpadding="0" cellspacing="0" border="0" class="table table-striped table-bordered" id="dataTable">
                    <thead>
                        <tr>
                            <th width="40pt"></th>
                            <th width="80pt">Date</th>
                            <th>Job name</th>
                            <th width="50pt">Resource</th>
                            <th width="100pt">Status</th>
                            <th width="80pt">Result</th>
                            <th width="100pt">Type</th>
                        </tr>
                    </thead>
                    <tbody>
                        {% for job in all_jobs_together %}
                        <tr id="ROW_{{job.name}}">
                            <td>
                            <a href="javascript:void(0)" onclick="deleteJob('{{job.name}}', '{{job.actionURL}}&reqType=delJob');">Delete</a>
                            </td>
                            <td>
                                <span><font size=-2>{{job.start_time}}</font></span>
                            </td>
                            <td>
                                <span>{{job.name}}</span>
                            </td>
                            <td>
                                <span>{{job.resource}}</span>
                            </td>
                            <td>
                                {% if job.status == "Running" or job.status == "Finished" %}
                                <span style="color: green" class="create_msg">{{job.status}}</span>
                                {% elif job.status == "Pending" %}
                                <span style="color: orange" class="create_msg">{{job.status}}</span>
                                {% else %}
                                <span style="color: red" class="create_msg">{{job.status}}</span>
                                {% endif %}
                            </td>
                            <td>
                                {% if job.status == "Finished" %}
                                
                                	<a href="{{job.resultURL}}">View</a>
                                
                                {% elif job.status == "Failed"%}
                          
                                	<a href="{{job.resultURL}}">Get Debugging Info</a>
                                
                                {% endif %}
<<<<<<< HEAD
=======
                                <script>AutoForwardReloadPage("{{job.name}}", "{{job.status}}", "{{job.resultURL}}");</script>
                            </td>
                            <td>
                                {{job.type}}
>>>>>>> 9f4e9428
                            </td>
                        </tr>
                        
                        {% endfor %}
                    </tbody>
                </table>
                {% endif %}
                {#
                {% if allSpatialJobs %}
                Spatial Simulations:
                <br />
                <table cellpadding="0" cellspacing="0" border="0" class="table table-striped table-bordered" id="dataTable">
                    <thead>
                        <tr>
                            <th width="40pt"></th>
                            <th width="80pt">Date</th>
                            <th>Job name</th>
                            <th width="50pt">Resource</th>
                            <th width="100pt">Status</th>
                            <th width="220pt">Result</th>
                        </tr>
                    </thead>
                    <tbody>
                        {% for job in allSpatialJobs %}
                        <tr id="ROW_{{job.name}}">
                            <td>
                            <a href="javascript:void(0)" onclick="deleteJob('{{job.name}}', '/spatial?reqType=delJob&id={{job.id}}');">Delete</a>
                            </td>
                            <td>
                                <span><font size=-2>{{job.start_time}}</font></span>
                            </td>
                            <td>
                                <span>{{job.name}}</span>
                            </td>
                            <td>
                                <span>{{job.resource}}</span>
                            </td>
                            <td>
                                {% if job.status == "Running" or job.status == "Finished" %}
                                <span style="color: green" class="create_msg">{{job.status}}</span>
                                {% elif job.status == "Pending" %}
                                <span style="color: orange" class="create_msg">{{job.status}}</span>
                                {% else %}
                                <span style="color: red" class="create_msg">{{job.status}}</span>
                                {% endif %}
                            </td>
                            <td>
                                {% if job.status == "Finished" %}
                                
                                <a href="/spatial?id={{job.id}}">View</a>
                               
                                {% elif job.status == "Failed"%}
                                
                                <a href="/spatial?id={{job.id}}">Get Debugging Info</a>
                            
                                {% endif %}
                            </td>
                        </tr>
                        {% endfor %}
                    </tbody>
                </table>
                {% endif %}
                {% if allSensJobs %}
                Deterministic Sensitivity Analysis Simulations:
                <br />
                <table cellpadding="0" cellspacing="0" border="0" class="table table-striped table-bordered" id="dataTable">
                    <thead>
                        <tr>
                            <th width="40pt"></th>
                            <th width="80pt">Date</th>
                            <th>Job name</th>
                            <th width="50pt">Resource</th>
                        
                            <th width="100pt">Status</th>
                            
                            <th width="220pt">Result</th>
                        </tr>
                    </thead>
                    <tbody>
                        {% for job in allSensJobs %}
                        <tr id="ROW_{{job.name}}">
                            <td><a href="javascript:void(0)" onclick="deleteJob('{{job.name}}', '/sensitivity?reqType=delJob&id={{job.id}}');">Delete</a></td>
                            <td>
                                <span><font size=-2>{{job.start_time}}</font></span>
                            </td>
                            <td>
                                <span>{{job.name}}</span>
                            </td>
                            <td>
                                <span>{{job.resource}}</span>
                            </td>
                            <td>
                                {% if job.status == "Running" or job.status == "Finished" %}
                                <span style="color: green" class="create_msg">{{job.status}}</span>
                                {% elif job.status == "Pending" %}
                                <span style="color: orange" class="create_msg">{{job.status}}</span>
                                {% else %}
                                <span style="color: red" class="create_msg">{{job.status}}</span>
                                {% endif %}
                            </td>
                            <td>
                                {% if job.status == "Finished" %}
                                
                                <a href="/sensitivity?id={{job.id}}">View</a>
                                
                                {% elif job.status == "Failed"%}
                                
                                <a href="/sensitivity?id={{job.id}}">Get Debugging Info</a>
                                
                                {% endif %}
                            </td>
                        </tr>
                        
                        {% endfor %}
                    </tbody>
                </table>
                {% endif %}

                {% if allParameterJobs %}
                Parameter Estimation Jobs:
                <br />
                <table cellpadding="0" cellspacing="0" border="0" class="table table-striped table-bordered" id="dataTable">
                    <thead>
                        <tr>
                            <th width="40pt"></th>
                            <th width="80pt">Date</th>
                            <th>Job name </th>
                            <th width="50pt">Resource </th>
                            <th width="100pt">Status</th>
                            <th width="220pt">Result</th>
                        </tr>
                    </thead>
                    <tbody>
                        {% for job in allParameterJobs %}
                        <tr id="ROW_{{job.name}}">
                            <td>
                                {% if job.status|lower == "pending" or job.status|lower == "running" %}
                                <a href="javascript:void(0)" onclick="deleteJob('{{job.name}}', '/stochoptim?reqType=stopJob&id={{job.id}}', deleting = false);">Stop</a>
                                {% else %}
                                <a href="javascript:void(0)" onclick="deleteJob('{{job.name}}', '/stochoptim?reqType=delJob&id={{job.id}}');">Delete</a>
                                {% endif %}
                            </td>
                            <td>
                                <span><font size=-2>{{job.start_time}}</font></span>
                            </td>
                            <td>
                                <span>{{job.name}}</span>
                            </td>
                            <td>
                                <span>{{job.resource}}</span>
                            </td>
                            <td>
                                {% if job.status|lower == "running" or job.status|lower == "finished" %}
                                <span style="color: green" class="create_msg">{{job.status}}</span>
                                {% elif job.status|lower == "pending" %}
                                <span style="color: orange" class="create_msg">{{job.status}}</span>
                                {% else %}
                                <span style="color: red" class="create_msg">{{job.status}}</span>
                                {% endif %}
                            </td>
                            <td>
                                <a href="/stochoptim/{{job.id}}">View Progress</a>
                                <!--{% if job.status|lower == "running" or job.status|lower == "finished" %}
                                <a href="/stochoptim/{{job.id}}">View Progress</a>
                                {% else %}
                                {% if job.status|lower == "finished" %}
                                <a href="/stochoptim/results/{{job.id}}">Access results</a>
                                {% else %}
                                {% if job.status|lower == "failed" %}
                                <a href="/stochoptim/{{job.id}}">View Progress</a>
                                {% endif %}
                                {% endif %}
                                {% endif %}-->
                            </td>
                            
                        </tr>
                        
                        {% endfor %}
                    </tbody>
                </table>
                {% endif %}

                {% if allParameterSweepJobs %}
                Parameter Sweeps:
                <br />
                <table cellpadding="0" cellspacing="0" border="0" class="table table-striped table-bordered" id="dataTable">
                    <thead>
                        <tr>
                            <th width="40pt"></th>
                            <th width="80pt">Date</th>
                            <th>Job name</th>
                            <th width="50pt">Resource</th>
                            <th width="100pt">Status</th>
                            <th width="220pt">Result</th>
                        </tr>
                    </thead>
                    <tbody>
                        {% for job in allParameterSweepJobs %}
                        <tr id="ROW_{{job.name}}">
                            <td>
                            <a href="javascript:void(0)" onclick="deleteJob('{{job.name}}', '/parametersweep?reqType=delJob&id={{job.id}}');">Delete</a>
                            </td>
                            <td>
                                <span><font size=-2>{{job.start_time}}</font></span>
                            </td>
                            <td>
                                <span>{{job.name}}</span>
                            </td>
                            <td>
                                <span>{{job.resource}}</span>
                            </td>
                            <td>
                                {% if job.status == "Running" or job.status == "Finished" %}
                                <span style="color: green" class="create_msg">{{job.status}}</span>
                                {% elif job.status == "Pending" %}
                                <span style="color: orange" class="create_msg">{{job.status}}</span>
                                {% else %}
                                <span style="color: red" class="create_msg">{{job.status}}</span>
                                {% endif %}
                            </td>
                            <td>
                                {% if job.status == "Running" %}

                                <a href="/parametersweep/{{job.id}}">View Progress</a>

                                {% elif job.status == "Finished" %}
                                
                                <a href="/parametersweep/{{job.id}}">View</a>
                               
                                {% elif job.status == "Failed"%}
                                
                                <a href="/parametersweep/{{job.id}}">Get Debugging Info</a>
                            
                                {% endif %}
                            </td>
                        </tr>
                        {% endfor %}
                    </tbody>
                </table>
                {% endif %}

                {% if allExportJobs %}
                Export Jobs (YYYY-MM-DD, hh-mm-ss GMT):
                <br />
                <table cellpadding="0" cellspacing="0" border="0" class="table table-striped table-bordered" id="dataTable">
                    <thead>
                        <tr>
                            <th width="40pt"></th>
                            <th width="40pt">Job #</th>
                            <th>Export Date</th>
                            <th width="200pt">Status</th>
                            <th width="200pt"></th>
                        </tr>
                    </thead>
                    <tbody>
                        {% for job in allExportJobs %}
                        <tr id="ROW_{{job.name}}">
                            <td><a href="javascript:void(0)" onclick="deleteJob('{{job.name}}', '/export?reqType=delJob&id={{job.id}}');">Delete</a></td>
                            <td>
                                <span>{{job.number}}</span>
                            </td>
                            <td>
                                <span>{{job.startTime}}</span>
                            </td>
                            <td>
                                {% if job.status == "Running" or job.status == "Finished" %}
                                <span style="color: green" class="create_msg">{{job.status}}</span>
                               
                                {% elif job.status == "Pending" %}
                                <span style="color: orange" class="create_msg">{{job.status}}</span>
                                {% else %}
                                <span style="color: red" class="create_msg">{{job.status}}</span>
                                {% endif %}
                            </td>
                            <td>
                                {% if job.status == "Finished" %}
                                <a href="/static/tmp/{{job.outData}}">Download Archive</a>
                                {% else %}
                                {% if job.status == "Failed" %}
                                <a href="/static/tmp/{{job.outData}}">Get Debugging Info</a>
                                {% endif %}
                                {% endif %}
                            </td>
                        </tr>
                        
                        {% endfor %}
                    </tbody>
                </table>
                {% endif %}

                {% if not (allParameterJobs or allExportJobs or allSensJobs or all_jobs or allSpatialJobs or allParameterSweepJobs) %}
                No jobs in system<br /><br />
                {% endif %}
                #}
                {% if not (all_jobs_together) %}
                No jobs in system<br /><br />
                {% endif %}
                <button type="submit" class="btn btn-primary btn-large" name="refresh"><i class="icon-refresh"></i> Refresh</button>
            </form>
            
            {% if msg %}
            {% if status == False %}
            <span style="color: red" class="create_msg">{{msg}}</span>
            {% else %}
            <span style="color: green" class="create_msg">{{msg}}</span>
            {% endif %}
            {% endif %}
            
	    
        </div>
    </div>
</div>

<script>
function deleteRow(rowid)  
{   
    var row = document.getElementById(rowid);
    var table = row.parentNode;
    while ( table && table.tagName != 'TABLE' )
        table = table.parentNode;
    if ( !table )
        return;
    table.deleteRow(row.rowIndex);
}
function deleteJob(jobName, path, deleting)
{
    if(typeof(deleting) == 'undefined' || deleting){
        act_msg = "Deleting";
    }else{
        act_msg = "Stopping";
    }

    updateMsg( { status: true,
                 msg: act_msg+" job "+jobName+"..."
              } );

    $.ajax({ url : path,
        type : 'POST',
        success : function(data)
        {
            updateMsg( { status: true,
                         msg: 'Finished '+act_msg+" job "+jobName+"..."
                      } );
            deleteRow('ROW_'+jobName);
        },
        error : function(data)
        {
            updateMsg( { status: False,
                         msg: 'Error while '+act_msg+" job "+jobName+"..."
                      } );
        }});

    return false;
}


var updateMsg = function(data)
{
    $( "#msg" ).text(data.msg);
    if(data.status)
    $( "#msg" ).prop('class', 'alert alert-success');
    else
    $( "#msg" ).prop('class', 'alert alert-error');
    $( "#msg" ).show();
};

function rerun(path, type)
{
    if (type == "delete"){
        msg = "Deleting output in cloud...";
    }else if(type == "rerun"){
        msg = "Rerunning job in cloud...";
    }else{
        msg = "Unknown requested type.";
    }
    updateMsg( { status: true,
              msg: msg } );
              
    $.ajax({ url : path,
           type : 'POST',
           success : function(data)
           {
           updateMsg(data);
             if(data.status)
                window.location = '/status';
           },
           error : function(data)
           {
             location.reload();
           }});
           
    return false;
}

</script>

{% endblock %}<|MERGE_RESOLUTION|>--- conflicted
+++ resolved
@@ -50,11 +50,7 @@
     $( 'a' ).click( function() {
         clearTimeout(reloadTimeout);
     });
-<<<<<<< HEAD
-
-=======
     /*
->>>>>>> 9f4e9428
     {% if all_jobs %}
         {% for job in all_jobs %}
             AutoForwardReloadPage("{{job.name}}", "{{job.status}}", "/simulate?id={{job.id}}");
@@ -84,10 +80,7 @@
             AutoForwardReloadPage("{{job.name}}", "{{job.status}}", "/parametersweep/{{job.id}}");
         {% endfor %}
     {% endif %}
-<<<<<<< HEAD
-=======
     */
->>>>>>> 9f4e9428
 });
 
 </script>
@@ -177,13 +170,10 @@
                                 	<a href="{{job.resultURL}}">Get Debugging Info</a>
                                 
                                 {% endif %}
-<<<<<<< HEAD
-=======
                                 <script>AutoForwardReloadPage("{{job.name}}", "{{job.status}}", "{{job.resultURL}}");</script>
                             </td>
                             <td>
                                 {{job.type}}
->>>>>>> 9f4e9428
                             </td>
                         </tr>
                         
