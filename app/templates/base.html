--- conflicted
+++ resolved
@@ -123,11 +123,8 @@
     <script src="/static/js/jquery-1.8.3.js"></script>
     <script src="/static/js/bootstrap.js"></script>
     <script src="/static/js/flot/jquery.flot.js"></script>
-<<<<<<< HEAD
-    <script src="/static/js/custom.js"></script>    
-=======
     <script src="/static/js/custom.js"></script>
->>>>>>> 88889ef2
+    <script src="/static/js/custom.js"></script>
 
 
     {% block jscontent %}{% endblock %}
