--- conflicted
+++ resolved
@@ -51,39 +51,6 @@
     # Get the model data from the file and create the model object
     with open(job_model, 'r') as json_file:
         _data = json_file.read()
-<<<<<<< HEAD
-        data = json.loads(str(_data))
-        data['name'] = model_file.split('.')[0]
-        _model = ModelFactory(data)
-        # Add the start time to the job info file
-        with open(info_path, 'r') as info_file:
-            _info_data = info_file.read()
-            info_data = json.loads(_info_data)
-        today = datetime.now()
-        str_datetime = today.strftime("%b. %d, %Y  %I:%M %p UTC")
-        info_data['start_time'] = str_datetime
-        info_data['model'] = job_model
-        with open(info_path, "w") as info_file:
-            info_file.write(json.dumps(info_data))
-        # Update job status to running
-        open("{0}/RUNNING".format(job_path), 'w').close()
-        # run the job
-        try:
-            results = run_solver(_model.model, data['simulationSettings'])
-        except:
-            # update job status to error if GillesPy2 throws an exception
-            open("{0}/ERROR".format(job_path), 'w').close()
-        else:
-            # for result in results:
-            #     for key in result.keys():
-            #         if not isinstance(result[key], list):
-            #             # Assume it's an ndarray, use tolist()
-            #             result[key] = result[key].tolist()
-            # update job status to complete
-            open("{0}/COMPLETE".format(job_path), 'w').close()
-            plt_fig = results.plotplotly(return_plotly_figure=True)
-            return results, data['simulationSettings']['stochasticSettings']['realizations'], data['simulationSettings']['is_stochastic']
-=======
     data = json.loads(str(_data))
     data['name'] = model_file.split('.')[0]
     _model = ModelFactory(data)
@@ -92,10 +59,7 @@
         _info_data = info_file.read()
         info_data = json.loads(_info_data)
     today = datetime.now()
-    if today.strftime("%Z"):
-        str_datetime = today.strftime("%b. %d, %Y  %I:%M%p %Z")
-    else:
-        str_datetime = today.strftime("%b. %d, %Y  %I:%M%p UTC")
+    str_datetime = today.strftime("%b. %d, %Y  %I:%M %p UTC")
     info_data['start_time'] = str_datetime
     # Update the location of the model
     info_data['model'] = job_model
@@ -120,7 +84,6 @@
         open("{0}/COMPLETE".format(job_path), 'w').close()
         plt_fig = results.plotplotly(return_plotly_figure=True)
         return results, data['simulationSettings']['stochasticSettings']['realizations'], data['simulationSettings']['is_stochastic']
->>>>>>> e71b290e
 
 
 def plot_results(results, results_path, trajectories, is_stochastic):
