# Configuration file for jupyterhub.

#------------------------------------------------------------------------------
# Application(SingletonConfigurable) configuration
#------------------------------------------------------------------------------

## This is an application.

## The date format used by logging formatters for %(asctime)s
#c.Application.log_datefmt = '%Y-%m-%d %H:%M:%S'

## The Logging format template
#c.Application.log_format = '[%(name)s]%(highlevel)s %(message)s'

## Set the log level by value or name.
#c.Application.log_level = 30

#------------------------------------------------------------------------------
# JupyterHub(Application) configuration
#------------------------------------------------------------------------------

## An Application for starting a Multi-User Jupyter Notebook server.

import sys, os
sys.path.insert(1, '.')

c = get_config()

c.JupyterHub.log_level = 'DEBUG'

# Page handlers
#from handlers.main import MainHandler
from handlers.pages import HomeHandler, ModelBrowserHandler, ModelEditorHandler, JobEditorHandler

# API handlers
<<<<<<< HEAD
from handlers.models import ModelFileAPIHandler, ModelBrowserFileList, ModelToNotebookHandler, RunJobAPIHandler
=======
from handlers.models import ModelFileAPIHandler, ModelBrowserFileList, ModelToNotebookHandler, DuplicateModelHandler MoveRenameAPIHandler, DeleteFileAPIHandler, MoveFileAPIHandler
>>>>>>> d29ed779
from handlers.username import UsernameHandler
from handlers.run_models import RunModelAPIHandler

from dotenv import load_dotenv

# StochSS request handlers
# Trailing slash is optional
c.JupyterHub.extra_handlers = [
        # API handlers
        (r"/stochss/api/user\/?", UsernameHandler),
        (r"/stochss/api/model-data/(.+)\/?", ModelFileAPIHandler),
        (r"/stochss/api/models/run/(.+)\/?", RunModelAPIHandler),
        (r"/stochss/api/model/duplicate(.+)\/?", DuplicateModelHandler),
        (r"/stochss/api/models/to-notebook(.+)\/?", ModelToNotebookHandler),
<<<<<<< HEAD
        (r"/stochss/api/jobs/run-job(.+)\/?", RunJobAPIHandler),
=======
        (r"/stochss/api/file/move(.+)\/?", MoveFileAPIHandler),
        (r"/stochss/api/file/delete(.+)\/?", DeleteFileAPIHandler),
        (r"/stochss/api/file/rename(.+)\/?", MoveRenameAPIHandler),
>>>>>>> d29ed779
        # Pages
        (r"/stochss\/?", HomeHandler),
        (r"/stochss/models\/?$", ModelBrowserHandler),
        (r"/stochss/models/browser-list(.+)\/?", ModelBrowserFileList),
        (r"/stochss/models/edit\/?(.+)?\/?", ModelEditorHandler),
        (r"/stochss/jobs/edit\/?(.+)?\/?", JobEditorHandler),
        #(r"/stochss.*", MainHandler)
]

## Paths to search for jinja templates, before using the default templates.
c.JupyterHub.template_paths = [
  "/srv/jupyterhub/jupyterhub_templates/",
  "/opt/conda/share/jupyterhub/static/stochss/"
]

## Path to SSL certificate file for the public facing interface of the proxy
#  
#  When setting this, you should also set ssl_key
c.JupyterHub.ssl_cert = os.getenv('SSL_CERT')

## Path to SSL key file for the public facing interface of the proxy
#  
#  When setting this, you should also set ssl_cert
c.JupyterHub.ssl_key = os.getenv('SSL_KEY')

## The public facing URL of the whole JupyterHub application.
#  
#  This is the address on which the proxy will bind. Sets protocol, ip, base_url
c.JupyterHub.bind_url = os.getenv('BIND_URL')

## Class for authenticating users.
#  
#          This should be a subclass of :class:`jupyterhub.auth.Authenticator`
#  
#          with an :meth:`authenticate` method that:
#  
#          - is a coroutine (asyncio or tornado)
#          - returns username on success, None on failure
#          - takes two arguments: (handler, data),
#            where `handler` is the calling web.RequestHandler,
#            and `data` is the POST form data from the login page.
#  
#          .. versionchanged:: 1.0
#              authenticators may be registered via entry points,
#              e.g. `c.JupyterHub.authenticator_class = 'pam'`
#  
#  Currently installed: 
#    - default: jupyterhub.auth.PAMAuthenticator
#    - dummy: jupyterhub.auth.DummyAuthenticator
#    - pam: jupyterhub.auth.PAMAuthenticator
#
# Authenticate users with GitHub OAuth
c.JupyterHub.authenticator_class = 'oauthenticator.GitHubOAuthenticator'
c.GitHubOAuthenticator.oauth_callback_url = os.environ['OAUTH_CALLBACK_URL']

c.Authenticator.whitelist = whitelist = set()
c.Authenticator.admin_users = admin = set([])

pwd = os.path.dirname(__file__)
with open(os.path.join(pwd, 'userlist')) as f:
    for line in f:
        if not line:
            continue
        parts = line.split()
        # in case of newline at the end of userlist file
        if len(parts) >= 1:
            name = parts[0]
            whitelist.add(name)
            if len(parts) > 1 and parts[1] == 'admin':
                admin.add(name)

## The class to use for spawning single-user servers.
#  
#          Should be a subclass of :class:`jupyterhub.spawner.Spawner`.
#  
#          .. versionchanged:: 1.0
#              spawners may be registered via entry points,
#              e.g. `c.JupyterHub.spawner_class = 'localprocess'`
#  
#  Currently installed: 
#    - default: jupyterhub.spawner.LocalProcessSpawner
#    - localprocess: jupyterhub.spawner.LocalProcessSpawner
#    - simple: jupyterhub.spawner.SimpleLocalProcessSpawner
c.JupyterHub.spawner_class = 'dockerspawner.DockerSpawner'

c.DockerSpawner.container_image = os.environ['LOCAL_NOTEBOOK_IMAGE']
# JupyterHub requires a single-user instance of the Notebook server, so we
# default to using the `start-singleuser.sh` script included in the
# jupyter/docker-stacks *-notebook images as the Docker run command when
# spawning containers.  Optionally, you can override the Docker run command
# using the DOCKER_SPAWN_CMD environment variable.
spawn_cmd = os.environ.get('DOCKER_SPAWN_CMD', "start-singleuser.sh")
c.DockerSpawner.extra_create_kwargs.update({ 'command': spawn_cmd })
# Connect containers to this Docker network
network_name = os.environ['DOCKER_NETWORK_NAME']
c.DockerSpawner.use_internal_ip = True
c.DockerSpawner.network_name = network_name
# Pass the network name as argument to spawned containers
c.DockerSpawner.extra_host_config = { 'network_mode': network_name }
# Explicitly set notebook directory because we'll be mounting a host volume to
# it.  Most jupyter/docker-stacks *-notebook images run the Notebook server as
# user `jovyan`, and set the notebook directory to `/home/jovyan/work`.
# We follow the same convention.
notebook_dir = os.environ.get('DOCKER_NOTEBOOK_DIR') or '/home/jovyan/work'
c.DockerSpawner.notebook_dir = notebook_dir
# Mount the real user's Docker volume on the host to the notebook user's
# notebook directory in the container
# TODO BRING THIS BACK
#c.DockerSpawner.volumes = { 'jupyterhub-user-{username}': notebook_dir }

# Remove containers once they are stopped
c.DockerSpawner.remove_containers = True
# For debugging arguments passed to spawned containers
c.DockerSpawner.debug = True

## The ip address for the Hub process to *bind* to.
#  
#  By default, the hub listens on localhost only. This address must be accessible
#  from the proxy and user servers. You may need to set this to a public ip or ''
#  for all interfaces if the proxy or user servers are in containers or on a
#  different host.
#  
#  See `hub_connect_ip` for cases where the bind and connect address should
#  differ, or `hub_bind_url` for setting the full bind URL.
c.JupyterHub.hub_ip =  'jupyterhub'

## The internal port for the Hub process.
#  
#  This is the internal port of the hub itself. It should never be accessed
#  directly. See JupyterHub.port for the public port to use when accessing
#  jupyterhub. It is rare that this port should be set except in cases of port
#  conflict.
#  
#  See also `hub_ip` for the ip and `hub_bind_url` for setting the full bind URL.
c.JupyterHub.hub_port = 8080


## Maximum number of concurrent servers that can be active at a time.
#  
#  Setting this can limit the total resources your users can consume.
#  
#  An active server is any server that's not fully stopped. It is considered
#  active from the time it has been requested until the time that it has
#  completely stopped.
#  
#  If this many user servers are active, users will not be able to launch new
#  servers until a server is shutdown. Spawn requests will be rejected with a 429
#  error asking them to try again.
#  
#  If set to 0, no limit is enforced.
#c.JupyterHub.active_server_limit = 0

## Duration (in seconds) to determine the number of active users.
#c.JupyterHub.active_user_window = 1800

## Grant admin users permission to access single-user servers.
#  
#  Users should be properly informed if this is enabled.
#c.JupyterHub.admin_access = False

## DEPRECATED since version 0.7.2, use Authenticator.admin_users instead.
#c.JupyterHub.admin_users = set()

## Allow named single-user servers per user
#c.JupyterHub.allow_named_servers = False

## Answer yes to any questions (e.g. confirm overwrite)
#c.JupyterHub.answer_yes = False

## PENDING DEPRECATION: consider using service_tokens
#  
#  Dict of token:username to be loaded into the database.
#  
#  Allows ahead-of-time generation of API tokens for use by externally managed
#  services, which authenticate as JupyterHub users.
#  
#  Consider using service_tokens for general services that talk to the JupyterHub
#  API.
#c.JupyterHub.api_tokens = {}

## Authentication for prometheus metrics
#c.JupyterHub.authenticate_prometheus = True

## The base URL of the entire application.
#  
#  Add this to the beginning of all JupyterHub URLs. Use base_url to run
#  JupyterHub within an existing website.
#  
#  .. deprecated: 0.9
#      Use JupyterHub.bind_url
#c.JupyterHub.base_url = '/'

## Whether to shutdown the proxy when the Hub shuts down.
#  
#  Disable if you want to be able to teardown the Hub while leaving the proxy
#  running.
#  
#  Only valid if the proxy was starting by the Hub process.
#  
#  If both this and cleanup_servers are False, sending SIGINT to the Hub will
#  only shutdown the Hub, leaving everything else running.
#  
#  The Hub should be able to resume from database state.
#c.JupyterHub.cleanup_proxy = True

## Whether to shutdown single-user servers when the Hub shuts down.
#  
#  Disable if you want to be able to teardown the Hub while leaving the single-
#  user servers running.
#  
#  If both this and cleanup_proxy are False, sending SIGINT to the Hub will only
#  shutdown the Hub, leaving everything else running.
#  
#  The Hub should be able to resume from database state.
#c.JupyterHub.cleanup_servers = True

## Maximum number of concurrent users that can be spawning at a time.
#  
#  Spawning lots of servers at the same time can cause performance problems for
#  the Hub or the underlying spawning system. Set this limit to prevent bursts of
#  logins from attempting to spawn too many servers at the same time.
#  
#  This does not limit the number of total running servers. See
#  active_server_limit for that.
#  
#  If more than this many users attempt to spawn at a time, their requests will
#  be rejected with a 429 error asking them to try again. Users will have to wait
#  for some of the spawning services to finish starting before they can start
#  their own.
#  
#  If set to 0, no limit is enforced.
#c.JupyterHub.concurrent_spawn_limit = 100

## The config file to load
#c.JupyterHub.config_file = 'jupyterhub_config.py'

## DEPRECATED: does nothing
#c.JupyterHub.confirm_no_ssl = False

## Number of days for a login cookie to be valid. Default is two weeks.
#c.JupyterHub.cookie_max_age_days = 14

## The cookie secret to use to encrypt cookies.
#  
#  Loaded from the JPY_COOKIE_SECRET env variable by default.
#  
#  Should be exactly 256 bits (32 bytes).
#c.JupyterHub.cookie_secret = b''

## File in which to store the cookie secret.
#c.JupyterHub.cookie_secret_file = 'jupyterhub_cookie_secret'

## The location of jupyterhub data files (e.g. /usr/local/share/jupyterhub)
#c.JupyterHub.data_files_path = '/home/mgeiger/.local/share/virtualenvs/docker-net-QskcA8OG/share/jupyterhub'

## Include any kwargs to pass to the database connection. See
#  sqlalchemy.create_engine for details.
#c.JupyterHub.db_kwargs = {}

## url for the database. e.g. `sqlite:///jupyterhub.sqlite`
#c.JupyterHub.db_url = 'sqlite:///jupyterhub.sqlite'

## log all database transactions. This has A LOT of output
#c.JupyterHub.debug_db = False

## DEPRECATED since version 0.8: Use ConfigurableHTTPProxy.debug
#c.JupyterHub.debug_proxy = False

## The default URL for users when they arrive (e.g. when user directs to "/")
#  
#  By default, redirects users to their own server.
#c.JupyterHub.default_url = ''

## Dict authority:dict(files). Specify the key, cert, and/or ca file for an
#  authority. This is useful for externally managed proxies that wish to use
#  internal_ssl.
#  
#  The files dict has this format (you must specify at least a cert)::
#  
#      {
#          'key': '/path/to/key.key',
#          'cert': '/path/to/cert.crt',
#          'ca': '/path/to/ca.crt'
#      }
#  
#  The authorities you can override: 'hub-ca', 'notebooks-ca', 'proxy-api-ca',
#  'proxy-client-ca', and 'services-ca'.
#  
#  Use with internal_ssl
#c.JupyterHub.external_ssl_authorities = {}

## DEPRECATED: use output redirection instead, e.g.
#  
#  jupyterhub &>> /var/log/jupyterhub.log
#c.JupyterHub.extra_log_file = ''

## Extra log handlers to set on JupyterHub logger
#c.JupyterHub.extra_log_handlers = []

## Generate certs used for internal ssl
#c.JupyterHub.generate_certs = False

## Generate default config file
#c.JupyterHub.generate_config = False

## The URL on which the Hub will listen. This is a private URL for internal
#  communication. Typically set in combination with hub_connect_url. If a unix
#  socket, hub_connect_url **must** also be set.
#  
#  For example:
#  
#      "http://127.0.0.1:8081"
#      "unix+http://%2Fsrv%2Fjupyterhub%2Fjupyterhub.sock"
#  
#  .. versionadded:: 0.9
#c.JupyterHub.hub_bind_url = ''

## The ip or hostname for proxies and spawners to use for connecting to the Hub.
#  
#  Use when the bind address (`hub_ip`) is 0.0.0.0 or otherwise different from
#  the connect address.
#  
#  Default: when `hub_ip` is 0.0.0.0, use `socket.gethostname()`, otherwise use
#  `hub_ip`.
#  
#  Note: Some spawners or proxy implementations might not support hostnames.
#  Check your spawner or proxy documentation to see if they have extra
#  requirements.
#  
#  .. versionadded:: 0.8
#c.JupyterHub.hub_connect_ip = ''

## DEPRECATED
#  
#  Use hub_connect_url
#  
#  .. versionadded:: 0.8
#  
#  .. deprecated:: 0.9
#      Use hub_connect_url
#c.JupyterHub.hub_connect_port = 0

## The URL for connecting to the Hub. Spawners, services, and the proxy will use
#  this URL to talk to the Hub.
#  
#  Only needs to be specified if the default hub URL is not connectable (e.g.
#  using a unix+http:// bind url).
#  
#  .. seealso::
#      JupyterHub.hub_connect_ip
#      JupyterHub.hub_bind_url
#  
#  .. versionadded:: 0.9
#c.JupyterHub.hub_connect_url = ''

## The location to store certificates automatically created by JupyterHub.
#  
#  Use with internal_ssl
#c.JupyterHub.internal_certs_location = 'internal-ssl'

## Enable SSL for all internal communication
#  
#  This enables end-to-end encryption between all JupyterHub components.
#  JupyterHub will automatically create the necessary certificate authority and
#  sign notebook certificates as they're created.
#c.JupyterHub.internal_ssl = False

## The public facing ip of the whole JupyterHub application (specifically
#  referred to as the proxy).
#  
#  This is the address on which the proxy will listen. The default is to listen
#  on all interfaces. This is the only address through which JupyterHub should be
#  accessed by users.
#  
#  .. deprecated: 0.9
#      Use JupyterHub.bind_url
#c.JupyterHub.ip = ''

## Supply extra arguments that will be passed to Jinja environment.
#c.JupyterHub.jinja_environment_options = {}

## Interval (in seconds) at which to update last-activity timestamps.
#c.JupyterHub.last_activity_interval = 300

## Dict of 'group': ['usernames'] to load at startup.
#  
#  This strictly *adds* groups and users to groups.
#  
#  Loading one set of groups, then starting JupyterHub again with a different set
#  will not remove users or groups from previous launches. That must be done
#  through the API.
#c.JupyterHub.load_groups = {}

## Specify path to a logo image to override the Jupyter logo in the banner.
#c.JupyterHub.logo_file = ''

## Maximum number of concurrent named servers that can be created by a user at a
#  time.
#  
#  Setting this can limit the total resources a user can consume.
#  
#  If set to 0, no limit is enforced.
#c.JupyterHub.named_server_limit_per_user = 0

## File to write PID Useful for daemonizing JupyterHub.
#c.JupyterHub.pid_file = ''

## DEPRECATED since version 0.8 : Use ConfigurableHTTPProxy.api_url
#c.JupyterHub.proxy_api_ip = ''

## DEPRECATED since version 0.8 : Use ConfigurableHTTPProxy.api_url
#c.JupyterHub.proxy_api_port = 0

## DEPRECATED since version 0.8: Use ConfigurableHTTPProxy.auth_token
#c.JupyterHub.proxy_auth_token = ''

## Interval (in seconds) at which to check if the proxy is running.
#c.JupyterHub.proxy_check_interval = 30

## The class to use for configuring the JupyterHub proxy.
#  
#          Should be a subclass of :class:`jupyterhub.proxy.Proxy`.
#  
#          .. versionchanged:: 1.0
#              proxies may be registered via entry points,
#              e.g. `c.JupyterHub.proxy_class = 'traefik'`
#  
#  Currently installed: 
#    - configurable-http-proxy: jupyterhub.proxy.ConfigurableHTTPProxy
#    - default: jupyterhub.proxy.ConfigurableHTTPProxy
#c.JupyterHub.proxy_class = 'jupyterhub.proxy.ConfigurableHTTPProxy'

## DEPRECATED since version 0.8. Use ConfigurableHTTPProxy.command
#c.JupyterHub.proxy_cmd = []

## Recreate all certificates used within JupyterHub on restart.
#  
#  Note: enabling this feature requires restarting all notebook servers.
#  
#  Use with internal_ssl
#c.JupyterHub.recreate_internal_certs = False

## Redirect user to server (if running), instead of control panel.
#c.JupyterHub.redirect_to_server = True

## Purge and reset the database.
#c.JupyterHub.reset_db = False

## Interval (in seconds) at which to check connectivity of services with web
#  endpoints.
#c.JupyterHub.service_check_interval = 60

## Dict of token:servicename to be loaded into the database.
#  
#  Allows ahead-of-time generation of API tokens for use by externally managed
#  services.
#c.JupyterHub.service_tokens = {}

## List of service specification dictionaries.
#  
#  A service
#  
#  For instance::
#  
#      services = [
#          {
#              'name': 'cull_idle',
#              'command': ['/path/to/cull_idle_servers.py'],
#          },
#          {
#              'name': 'formgrader',
#              'url': 'http://127.0.0.1:1234',
#              'api_token': 'super-secret',
#              'environment':
#          }
#      ]
#c.JupyterHub.services = []

## Shuts down all user servers on logout
#c.JupyterHub.shutdown_on_logout = False

## Host to send statsd metrics to. An empty string (the default) disables sending
#  metrics.
#c.JupyterHub.statsd_host = ''

## Port on which to send statsd metrics about the hub
#c.JupyterHub.statsd_port = 8125

## Prefix to use for all metrics sent by jupyterhub to statsd
#c.JupyterHub.statsd_prefix = 'jupyterhub'

## Run single-user servers on subdomains of this host.
#  
#  This should be the full `https://hub.domain.tld[:port]`.
#  
#  Provides additional cross-site protections for javascript served by single-
#  user servers.
#  
#  Requires `<username>.hub.domain.tld` to resolve to the same host as
#  `hub.domain.tld`.
#  
#  In general, this is most easily achieved with wildcard DNS.
#  
#  When using SSL (i.e. always) this also requires a wildcard SSL certificate.
#c.JupyterHub.subdomain_host = ''

## Extra variables to be passed into jinja templates
#c.JupyterHub.template_vars = {}

## Extra settings overrides to pass to the tornado application.
#c.JupyterHub.tornado_settings = {}

## Trust user-provided tokens (via JupyterHub.service_tokens) to have good
#  entropy.
#  
#  If you are not inserting additional tokens via configuration file, this flag
#  has no effect.
#  
#  In JupyterHub 0.8, internally generated tokens do not pass through additional
#  hashing because the hashing is costly and does not increase the entropy of
#  already-good UUIDs.
#  
#  User-provided tokens, on the other hand, are not trusted to have good entropy
#  by default, and are passed through many rounds of hashing to stretch the
#  entropy of the key (i.e. user-provided tokens are treated as passwords instead
#  of random keys). These keys are more costly to check.
#  
#  If your inserted tokens are generated by a good-quality mechanism, e.g.
#  `openssl rand -hex 32`, then you can set this flag to True to reduce the cost
#  of checking authentication tokens.
#c.JupyterHub.trust_user_provided_tokens = False

## Names to include in the subject alternative name.
#  
#  These names will be used for server name verification. This is useful if
#  JupyterHub is being run behind a reverse proxy or services using ssl are on
#  different hosts.
#  
#  Use with internal_ssl
#c.JupyterHub.trusted_alt_names = []

## Downstream proxy IP addresses to trust.
#  
#  This sets the list of IP addresses that are trusted and skipped when
#  processing the `X-Forwarded-For` header. For example, if an external proxy is
#  used for TLS termination, its IP address should be added to this list to
#  ensure the correct client IP addresses are recorded in the logs instead of the
#  proxy server's IP address.
#c.JupyterHub.trusted_downstream_ips = []

## Upgrade the database automatically on start.
#  
#  Only safe if database is regularly backed up. Only SQLite databases will be
#  backed up to a local file automatically.
#c.JupyterHub.upgrade_db = False

#------------------------------------------------------------------------------
# Spawner(LoggingConfigurable) configuration
#------------------------------------------------------------------------------

## Base class for spawning single-user notebook servers.
#  
#  Subclass this, and override the following methods:
#  
#  - load_state - get_state - start - stop - poll
#  
#  As JupyterHub supports multiple users, an instance of the Spawner subclass is
#  created for each user. If there are 20 JupyterHub users, there will be 20
#  instances of the subclass.

## Extra arguments to be passed to the single-user server.
#  
#  Some spawners allow shell-style expansion here, allowing you to use
#  environment variables here. Most, including the default, do not. Consult the
#  documentation for your spawner to verify!
#c.Spawner.args = []

## The command used for starting the single-user server.
#  
#  Provide either a string or a list containing the path to the startup script
#  command. Extra arguments, other than this path, should be provided via `args`.
#  
#  This is usually set if you want to start the single-user server in a different
#  python environment (with virtualenv/conda) than JupyterHub itself.
#  
#  Some spawners allow shell-style expansion here, allowing you to use
#  environment variables. Most, including the default, do not. Consult the
#  documentation for your spawner to verify!
#c.Spawner.cmd = ['jupyterhub-singleuser']

## Maximum number of consecutive failures to allow before shutting down
#  JupyterHub.
#  
#  This helps JupyterHub recover from a certain class of problem preventing
#  launch in contexts where the Hub is automatically restarted (e.g. systemd,
#  docker, kubernetes).
#  
#  A limit of 0 means no limit and consecutive failures will not be tracked.
#c.Spawner.consecutive_failure_limit = 0

## Minimum number of cpu-cores a single-user notebook server is guaranteed to
#  have available.
#  
#  If this value is set to 0.5, allows use of 50% of one CPU. If this value is
#  set to 2, allows use of up to 2 CPUs.
#  
#  **This is a configuration setting. Your spawner must implement support for the
#  limit to work.** The default spawner, `LocalProcessSpawner`, does **not**
#  implement this support. A custom spawner **must** add support for this setting
#  for it to be enforced.
#c.Spawner.cpu_guarantee = None

## Maximum number of cpu-cores a single-user notebook server is allowed to use.
#  
#  If this value is set to 0.5, allows use of 50% of one CPU. If this value is
#  set to 2, allows use of up to 2 CPUs.
#  
#  The single-user notebook server will never be scheduled by the kernel to use
#  more cpu-cores than this. There is no guarantee that it can access this many
#  cpu-cores.
#  
#  **This is a configuration setting. Your spawner must implement support for the
#  limit to work.** The default spawner, `LocalProcessSpawner`, does **not**
#  implement this support. A custom spawner **must** add support for this setting
#  for it to be enforced.
#c.Spawner.cpu_limit = None

## Enable debug-logging of the single-user server
#c.Spawner.debug = False

## The URL the single-user server should start in.
#  
#  `{username}` will be expanded to the user's username
#  
#  Example uses:
#  
#  - You can set `notebook_dir` to `/` and `default_url` to `/tree/home/{username}` to allow people to
#    navigate the whole filesystem from their notebook server, but still start in their home directory.
#  - Start with `/notebooks` instead of `/tree` if `default_url` points to a notebook instead of a directory.
#  - You can set this to `/lab` to have JupyterLab start by default, rather than Jupyter Notebook.
#c.Spawner.default_url = ''

## Disable per-user configuration of single-user servers.
#  
#  When starting the user's single-user server, any config file found in the
#  user's $HOME directory will be ignored.
#  
#  Note: a user could circumvent this if the user modifies their Python
#  environment, such as when they have their own conda environments / virtualenvs
#  / containers.
#c.Spawner.disable_user_config = False

## Whitelist of environment variables for the single-user server to inherit from
#  the JupyterHub process.
#  
#  This whitelist is used to ensure that sensitive information in the JupyterHub
#  process's environment (such as `CONFIGPROXY_AUTH_TOKEN`) is not passed to the
#  single-user server's process.
#c.Spawner.env_keep = ['PATH', 'PYTHONPATH', 'CONDA_ROOT', 'CONDA_DEFAULT_ENV', 'VIRTUAL_ENV', 'LANG', 'LC_ALL']

## Extra environment variables to set for the single-user server's process.
#  
#  Environment variables that end up in the single-user server's process come from 3 sources:
#    - This `environment` configurable
#    - The JupyterHub process' environment variables that are whitelisted in `env_keep`
#    - Variables to establish contact between the single-user notebook and the hub (such as JUPYTERHUB_API_TOKEN)
#  
#  The `environment` configurable should be set by JupyterHub administrators to
#  add installation specific environment variables. It is a dict where the key is
#  the name of the environment variable, and the value can be a string or a
#  callable. If it is a callable, it will be called with one parameter (the
#  spawner instance), and should return a string fairly quickly (no blocking
#  operations please!).
#  
#  Note that the spawner class' interface is not guaranteed to be exactly same
#  across upgrades, so if you are using the callable take care to verify it
#  continues to work after upgrades!
#c.Spawner.environment = {}

## Timeout (in seconds) before giving up on a spawned HTTP server
#  
#  Once a server has successfully been spawned, this is the amount of time we
#  wait before assuming that the server is unable to accept connections.
#c.Spawner.http_timeout = 30

## The IP address (or hostname) the single-user server should listen on.
#  
#  The JupyterHub proxy implementation should be able to send packets to this
#  interface.
#c.Spawner.ip = ''

## Minimum number of bytes a single-user notebook server is guaranteed to have
#  available.
#  
#  Allows the following suffixes:
#    - K -> Kilobytes
#    - M -> Megabytes
#    - G -> Gigabytes
#    - T -> Terabytes
#  
#  **This is a configuration setting. Your spawner must implement support for the
#  limit to work.** The default spawner, `LocalProcessSpawner`, does **not**
#  implement this support. A custom spawner **must** add support for this setting
#  for it to be enforced.
#c.Spawner.mem_guarantee = None

## Maximum number of bytes a single-user notebook server is allowed to use.
#  
#  Allows the following suffixes:
#    - K -> Kilobytes
#    - M -> Megabytes
#    - G -> Gigabytes
#    - T -> Terabytes
#  
#  If the single user server tries to allocate more memory than this, it will
#  fail. There is no guarantee that the single-user notebook server will be able
#  to allocate this much memory - only that it can not allocate more than this.
#  
#  **This is a configuration setting. Your spawner must implement support for the
#  limit to work.** The default spawner, `LocalProcessSpawner`, does **not**
#  implement this support. A custom spawner **must** add support for this setting
#  for it to be enforced.
#c.Spawner.mem_limit = None

## Path to the notebook directory for the single-user server.
#  
#  The user sees a file listing of this directory when the notebook interface is
#  started. The current interface does not easily allow browsing beyond the
#  subdirectories in this directory's tree.
#  
#  `~` will be expanded to the home directory of the user, and {username} will be
#  replaced with the name of the user.
#  
#  Note that this does *not* prevent users from accessing files outside of this
#  path! They can do so with many other means.
#c.Spawner.notebook_dir = ''

## An HTML form for options a user can specify on launching their server.
#  
#  The surrounding `<form>` element and the submit button are already provided.
#  
#  For example:
#  
#  .. code:: html
#  
#      Set your key:
#      <input name="key" val="default_key"></input>
#      <br>
#      Choose a letter:
#      <select name="letter" multiple="true">
#        <option value="A">The letter A</option>
#        <option value="B">The letter B</option>
#      </select>
#  
#  The data from this form submission will be passed on to your spawner in
#  `self.user_options`
#  
#  Instead of a form snippet string, this could also be a callable that takes as
#  one parameter the current spawner instance and returns a string. The callable
#  will be called asynchronously if it returns a future, rather than a str. Note
#  that the interface of the spawner class is not deemed stable across versions,
#  so using this functionality might cause your JupyterHub upgrades to break.
#c.Spawner.options_form = traitlets.Undefined

## Interval (in seconds) on which to poll the spawner for single-user server's
#  status.
#  
#  At every poll interval, each spawner's `.poll` method is called, which checks
#  if the single-user server is still running. If it isn't running, then
#  JupyterHub modifies its own state accordingly and removes appropriate routes
#  from the configurable proxy.
#c.Spawner.poll_interval = 30

## The port for single-user servers to listen on.
#  
#  Defaults to `0`, which uses a randomly allocated port number each time.
#  
#  If set to a non-zero value, all Spawners will use the same port, which only
#  makes sense if each server is on a different address, e.g. in containers.
#  
#  New in version 0.7.
#c.Spawner.port = 0

## An optional hook function that you can implement to do work after the spawner
#  stops.
#  
#  This can be set independent of any concrete spawner implementation.
#c.Spawner.post_stop_hook = None

## An optional hook function that you can implement to do some bootstrapping work
#  before the spawner starts. For example, create a directory for your user or
#  load initial content.
#  
#  This can be set independent of any concrete spawner implementation.
#  
#  This maybe a coroutine.
#  
#  Example::
#  
#      from subprocess import check_call
#      def my_hook(spawner):
#          username = spawner.user.name
#          check_call(['./examples/bootstrap-script/bootstrap.sh', username])
#  
#      c.Spawner.pre_spawn_hook = my_hook
#c.Spawner.pre_spawn_hook = None

## List of SSL alt names
#  
#  May be set in config if all spawners should have the same value(s), or set at
#  runtime by Spawner that know their names.
#c.Spawner.ssl_alt_names = []

## Whether to include DNS:localhost, IP:127.0.0.1 in alt names
#c.Spawner.ssl_alt_names_include_local = True

## Timeout (in seconds) before giving up on starting of single-user server.
#  
#  This is the timeout for start to return, not the timeout for the server to
#  respond. Callers of spawner.start will assume that startup has failed if it
#  takes longer than this. start should return when the server process is started
#  and its location is known.
#c.Spawner.start_timeout = 60

#------------------------------------------------------------------------------
# Authenticator(LoggingConfigurable) configuration
#------------------------------------------------------------------------------

## Base class for implementing an authentication provider for JupyterHub

## Set of users that will have admin rights on this JupyterHub.
#  
#  Admin users have extra privileges:
#   - Use the admin panel to see list of users logged in
#   - Add / remove users in some authenticators
#   - Restart / halt the hub
#   - Start / stop users' single-user servers
#   - Can access each individual users' single-user server (if configured)
#  
#  Admin access should be treated the same way root access is.
#  
#  Defaults to an empty set, in which case no user has admin access.
#c.Authenticator.admin_users = set()

## The max age (in seconds) of authentication info before forcing a refresh of
#  user auth info.
#  
#  Refreshing auth info allows, e.g. requesting/re-validating auth tokens.
#  
#  See :meth:`.refresh_user` for what happens when user auth info is refreshed
#  (nothing by default).
#c.Authenticator.auth_refresh_age = 300

## Automatically begin the login process
#  
#  rather than starting with a "Login with..." link at `/hub/login`
#  
#  To work, `.login_url()` must give a URL other than the default `/hub/login`,
#  such as an oauth handler or another automatic login handler, registered with
#  `.get_handlers()`.
#  
#  .. versionadded:: 0.8
#c.Authenticator.auto_login = False

## Blacklist of usernames that are not allowed to log in.
#  
#  Use this with supported authenticators to restrict which users can not log in.
#  This is an additional blacklist that further restricts users, beyond whatever
#  restrictions the authenticator has in place.
#  
#  If empty, does not perform any additional restriction.
#  
#  .. versionadded: 0.9
#c.Authenticator.blacklist = set()

## Enable persisting auth_state (if available).
#  
#  auth_state will be encrypted and stored in the Hub's database. This can
#  include things like authentication tokens, etc. to be passed to Spawners as
#  environment variables.
#  
#  Encrypting auth_state requires the cryptography package.
#  
#  Additionally, the JUPYTERHUB_CRYPT_KEY environment variable must contain one
#  (or more, separated by ;) 32B encryption keys. These can be either base64 or
#  hex-encoded.
#  
#  If encryption is unavailable, auth_state cannot be persisted.
#  
#  New in JupyterHub 0.8
#c.Authenticator.enable_auth_state = False

## An optional hook function that you can implement to do some bootstrapping work
#  during authentication. For example, loading user account details from an
#  external system.
#  
#  This function is called after the user has passed all authentication checks
#  and is ready to successfully authenticate. This function must return the
#  authentication dict reguardless of changes to it.
#  
#  This maybe a coroutine.
#  
#  .. versionadded: 1.0
#  
#  Example::
#  
#      import os, pwd
#      def my_hook(authenticator, handler, authentication):
#          user_data = pwd.getpwnam(authentication['name'])
#          spawn_data = {
#              'pw_data': user_data
#              'gid_list': os.getgrouplist(authentication['name'], user_data.pw_gid)
#          }
#  
#          if authentication['auth_state'] is None:
#              authentication['auth_state'] = {}
#          authentication['auth_state']['spawn_data'] = spawn_data
#  
#          return authentication
#  
#      c.Authenticator.post_auth_hook = my_hook
#c.Authenticator.post_auth_hook = None

## Force refresh of auth prior to spawn.
#  
#  This forces :meth:`.refresh_user` to be called prior to launching a server, to
#  ensure that auth state is up-to-date.
#  
#  This can be important when e.g. auth tokens that may have expired are passed
#  to the spawner via environment variables from auth_state.
#  
#  If refresh_user cannot refresh the user auth data, launch will fail until the
#  user logs in again.
#c.Authenticator.refresh_pre_spawn = False

## Dictionary mapping authenticator usernames to JupyterHub users.
#  
#  Primarily used to normalize OAuth user names to local users.
#c.Authenticator.username_map = {}

## Regular expression pattern that all valid usernames must match.
#  
#  If a username does not match the pattern specified here, authentication will
#  not be attempted.
#  
#  If not set, allow any username.
#c.Authenticator.username_pattern = ''

## Whitelist of usernames that are allowed to log in.
#  
#  Use this with supported authenticators to restrict which users can log in.
#  This is an additional whitelist that further restricts users, beyond whatever
#  restrictions the authenticator has in place.
#  
#  If empty, does not perform any additional restriction.
#c.Authenticator.whitelist = set()

#------------------------------------------------------------------------------
# CryptKeeper(SingletonConfigurable) configuration
#------------------------------------------------------------------------------

## Encapsulate encryption configuration
#  
#  Use via the encryption_config singleton below.

## 
#c.CryptKeeper.keys = []

## The number of threads to allocate for encryption
#c.CryptKeeper.n_threads = 8<|MERGE_RESOLUTION|>--- conflicted
+++ resolved
@@ -33,11 +33,7 @@
 from handlers.pages import HomeHandler, ModelBrowserHandler, ModelEditorHandler, JobEditorHandler
 
 # API handlers
-<<<<<<< HEAD
-from handlers.models import ModelFileAPIHandler, ModelBrowserFileList, ModelToNotebookHandler, RunJobAPIHandler
-=======
-from handlers.models import ModelFileAPIHandler, ModelBrowserFileList, ModelToNotebookHandler, DuplicateModelHandler MoveRenameAPIHandler, DeleteFileAPIHandler, MoveFileAPIHandler
->>>>>>> d29ed779
+from handlers.models import ModelFileAPIHandler, ModelBrowserFileList, ModelToNotebookHandler, DuplicateModelHandler MoveRenameAPIHandler, DeleteFileAPIHandler, MoveFileAPIHandler, RunJobAPIHandler
 from handlers.username import UsernameHandler
 from handlers.run_models import RunModelAPIHandler
 
@@ -52,13 +48,10 @@
         (r"/stochss/api/models/run/(.+)\/?", RunModelAPIHandler),
         (r"/stochss/api/model/duplicate(.+)\/?", DuplicateModelHandler),
         (r"/stochss/api/models/to-notebook(.+)\/?", ModelToNotebookHandler),
-<<<<<<< HEAD
         (r"/stochss/api/jobs/run-job(.+)\/?", RunJobAPIHandler),
-=======
         (r"/stochss/api/file/move(.+)\/?", MoveFileAPIHandler),
         (r"/stochss/api/file/delete(.+)\/?", DeleteFileAPIHandler),
         (r"/stochss/api/file/rename(.+)\/?", MoveRenameAPIHandler),
->>>>>>> d29ed779
         # Pages
         (r"/stochss\/?", HomeHandler),
         (r"/stochss/models\/?$", ModelBrowserHandler),
