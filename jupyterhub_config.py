# Configuration file for jupyterhub.

#------------------------------------------------------------------------------
# Application(SingletonConfigurable) configuration
#------------------------------------------------------------------------------

## This is an application.

## The date format used by logging formatters for %(asctime)s
#c.Application.log_datefmt = '%Y-%m-%d %H:%M:%S'

## The Logging format template
#c.Application.log_format = '[%(name)s]%(highlevel)s %(message)s'

## Set the log level by value or name.
#c.Application.log_level = 30

#------------------------------------------------------------------------------
# JupyterHub(Application) configuration
#------------------------------------------------------------------------------

## An Application for starting a Multi-User Jupyter Notebook server.

import sys, os
sys.path.insert(1, '.')

c = get_config()

c.JupyterHub.log_level = 'DEBUG'

# Page handlers
#from handlers.main import MainHandler
from handlers.pages import HomeHandler, ModelBrowserHandler, ModelEditorHandler

# API handlers
<<<<<<< HEAD
from handlers.models import ModelFileAPIHandler, ModelBrowserFileList, ModelToNotebookHandler, DeleteFileAPIHandler
=======

from handlers.models import ModelFileAPIHandler, ModelBrowserFileList, ModelToNotebookHandler, DuplicateModelHandler MoveRenameAPIHandler
>>>>>>> 8facba3c
from handlers.username import UsernameHandler
from handlers.run_models import RunModelAPIHandler

from dotenv import load_dotenv

# StochSS request handlers
# Trailing slash is optional
c.JupyterHub.extra_handlers = [
        # API handlers
        (r"/stochss/api/user\/?", UsernameHandler),
        (r"/stochss/api/model-data/(.+)\/?", ModelFileAPIHandler),
        (r"/stochss/api/models/run/(.+)\/?", RunModelAPIHandler),
        (r"/stochss/api/model/duplicate(.+)\/?", DuplicateModelHandler),
        (r"/stochss/api/models/to-notebook(.+)\/?", ModelToNotebookHandler),
<<<<<<< HEAD
        (r"/stochss/api/file/delete(.+)\/?", DeleteFileAPIHandler),
=======
        (r"/stochss/api/file/rename(.+)\/?", MoveRenameAPIHandler),
>>>>>>> 8facba3c
        # Pages
        (r"/stochss\/?", HomeHandler),
        (r"/stochss/models\/?$", ModelBrowserHandler),
        (r"/stochss/models/browser-list(.+)\/?", ModelBrowserFileList),
        (r"/stochss/models/edit\/?(.+)?\/?", ModelEditorHandler)
        #(r"/stochss.*", MainHandler)
]

## Paths to search for jinja templates, before using the default templates.
c.JupyterHub.template_paths = [
  "/srv/jupyterhub/jupyterhub_templates/",
  "/opt/conda/share/jupyterhub/static/stochss/"
]

## Path to SSL certificate file for the public facing interface of the proxy
#  
#  When setting this, you should also set ssl_key
c.JupyterHub.ssl_cert = os.getenv('SSL_CERT')

## Path to SSL key file for the public facing interface of the proxy
#  
#  When setting this, you should also set ssl_cert
c.JupyterHub.ssl_key = os.getenv('SSL_KEY')

## The public facing URL of the whole JupyterHub application.
#  
#  This is the address on which the proxy will bind. Sets protocol, ip, base_url
c.JupyterHub.bind_url = os.getenv('BIND_URL')

## Class for authenticating users.
#  
#          This should be a subclass of :class:`jupyterhub.auth.Authenticator`
#  
#          with an :meth:`authenticate` method that:
#  
#          - is a coroutine (asyncio or tornado)
#          - returns username on success, None on failure
#          - takes two arguments: (handler, data),
#            where `handler` is the calling web.RequestHandler,
#            and `data` is the POST form data from the login page.
#  
#          .. versionchanged:: 1.0
#              authenticators may be registered via entry points,
#              e.g. `c.JupyterHub.authenticator_class = 'pam'`
#  
#  Currently installed: 
#    - default: jupyterhub.auth.PAMAuthenticator
#    - dummy: jupyterhub.auth.DummyAuthenticator
#    - pam: jupyterhub.auth.PAMAuthenticator
#
# Authenticate users with GitHub OAuth
c.JupyterHub.authenticator_class = 'oauthenticator.GitHubOAuthenticator'
c.GitHubOAuthenticator.oauth_callback_url = os.environ['OAUTH_CALLBACK_URL']

c.Authenticator.whitelist = whitelist = set()
c.Authenticator.admin_users = admin = set([])

pwd = os.path.dirname(__file__)
with open(os.path.join(pwd, 'userlist')) as f:
    for line in f:
        if not line:
            continue
        parts = line.split()
        # in case of newline at the end of userlist file
        if len(parts) >= 1:
            name = parts[0]
            whitelist.add(name)
            if len(parts) > 1 and parts[1] == 'admin':
                admin.add(name)

## The class to use for spawning single-user servers.
#  
#          Should be a subclass of :class:`jupyterhub.spawner.Spawner`.
#  
#          .. versionchanged:: 1.0
#              spawners may be registered via entry points,
#              e.g. `c.JupyterHub.spawner_class = 'localprocess'`
#  
#  Currently installed: 
#    - default: jupyterhub.spawner.LocalProcessSpawner
#    - localprocess: jupyterhub.spawner.LocalProcessSpawner
#    - simple: jupyterhub.spawner.SimpleLocalProcessSpawner
c.JupyterHub.spawner_class = 'dockerspawner.DockerSpawner'

c.DockerSpawner.container_image = os.environ['LOCAL_NOTEBOOK_IMAGE']
# JupyterHub requires a single-user instance of the Notebook server, so we
# default to using the `start-singleuser.sh` script included in the
# jupyter/docker-stacks *-notebook images as the Docker run command when
# spawning containers.  Optionally, you can override the Docker run command
# using the DOCKER_SPAWN_CMD environment variable.
spawn_cmd = os.environ.get('DOCKER_SPAWN_CMD', "start-singleuser.sh")
c.DockerSpawner.extra_create_kwargs.update({ 'command': spawn_cmd })
# Connect containers to this Docker network
network_name = os.environ['DOCKER_NETWORK_NAME']
c.DockerSpawner.use_internal_ip = True
c.DockerSpawner.network_name = network_name
# Pass the network name as argument to spawned containers
c.DockerSpawner.extra_host_config = { 'network_mode': network_name }
# Explicitly set notebook directory because we'll be mounting a host volume to
# it.  Most jupyter/docker-stacks *-notebook images run the Notebook server as
# user `jovyan`, and set the notebook directory to `/home/jovyan/work`.
# We follow the same convention.
notebook_dir = os.environ.get('DOCKER_NOTEBOOK_DIR') or '/home/jovyan/work'
c.DockerSpawner.notebook_dir = notebook_dir
# Mount the real user's Docker volume on the host to the notebook user's
# notebook directory in the container
# TODO BRING THIS BACK
#c.DockerSpawner.volumes = { 'jupyterhub-user-{username}': notebook_dir }

# Remove containers once they are stopped
c.DockerSpawner.remove_containers = True
# For debugging arguments passed to spawned containers
c.DockerSpawner.debug = True

## The ip address for the Hub process to *bind* to.
#  
#  By default, the hub listens on localhost only. This address must be accessible
#  from the proxy and user servers. You may need to set this to a public ip or ''
#  for all interfaces if the proxy or user servers are in containers or on a
#  different host.
#  
#  See `hub_connect_ip` for cases where the bind and connect address should
#  differ, or `hub_bind_url` for setting the full bind URL.
c.JupyterHub.hub_ip =  'jupyterhub'

## The internal port for the Hub process.
#  
#  This is the internal port of the hub itself. It should never be accessed
#  directly. See JupyterHub.port for the public port to use when accessing
#  jupyterhub. It is rare that this port should be set except in cases of port
#  conflict.
#  
#  See also `hub_ip` for the ip and `hub_bind_url` for setting the full bind URL.
c.JupyterHub.hub_port = 8080


## Maximum number of concurrent servers that can be active at a time.
#  
#  Setting this can limit the total resources your users can consume.
#  
#  An active server is any server that's not fully stopped. It is considered
#  active from the time it has been requested until the time that it has
#  completely stopped.
#  
#  If this many user servers are active, users will not be able to launch new
#  servers until a server is shutdown. Spawn requests will be rejected with a 429
#  error asking them to try again.
#  
#  If set to 0, no limit is enforced.
#c.JupyterHub.active_server_limit = 0

## Duration (in seconds) to determine the number of active users.
#c.JupyterHub.active_user_window = 1800

## Grant admin users permission to access single-user servers.
#  
#  Users should be properly informed if this is enabled.
#c.JupyterHub.admin_access = False

## DEPRECATED since version 0.7.2, use Authenticator.admin_users instead.
#c.JupyterHub.admin_users = set()

## Allow named single-user servers per user
#c.JupyterHub.allow_named_servers = False

## Answer yes to any questions (e.g. confirm overwrite)
#c.JupyterHub.answer_yes = False

## PENDING DEPRECATION: consider using service_tokens
#  
#  Dict of token:username to be loaded into the database.
#  
#  Allows ahead-of-time generation of API tokens for use by externally managed
#  services, which authenticate as JupyterHub users.
#  
#  Consider using service_tokens for general services that talk to the JupyterHub
#  API.
#c.JupyterHub.api_tokens = {}

## Authentication for prometheus metrics
#c.JupyterHub.authenticate_prometheus = True

## The base URL of the entire application.
#  
#  Add this to the beginning of all JupyterHub URLs. Use base_url to run
#  JupyterHub within an existing website.
#  
#  .. deprecated: 0.9
#      Use JupyterHub.bind_url
#c.JupyterHub.base_url = '/'

## Whether to shutdown the proxy when the Hub shuts down.
#  
#  Disable if you want to be able to teardown the Hub while leaving the proxy
#  running.
#  
#  Only valid if the proxy was starting by the Hub process.
#  
#  If both this and cleanup_servers are False, sending SIGINT to the Hub will
#  only shutdown the Hub, leaving everything else running.
#  
#  The Hub should be able to resume from database state.
#c.JupyterHub.cleanup_proxy = True

## Whether to shutdown single-user servers when the Hub shuts down.
#  
#  Disable if you want to be able to teardown the Hub while leaving the single-
#  user servers running.
#  
#  If both this and cleanup_proxy are False, sending SIGINT to the Hub will only
#  shutdown the Hub, leaving everything else running.
#  
#  The Hub should be able to resume from database state.
#c.JupyterHub.cleanup_servers = True

## Maximum number of concurrent users that can be spawning at a time.
#  
#  Spawning lots of servers at the same time can cause performance problems for
#  the Hub or the underlying spawning system. Set this limit to prevent bursts of
#  logins from attempting to spawn too many servers at the same time.
#  
#  This does not limit the number of total running servers. See
#  active_server_limit for that.
#  
#  If more than this many users attempt to spawn at a time, their requests will
#  be rejected with a 429 error asking them to try again. Users will have to wait
#  for some of the spawning services to finish starting before they can start
#  their own.
#  
#  If set to 0, no limit is enforced.
#c.JupyterHub.concurrent_spawn_limit = 100

## The config file to load
#c.JupyterHub.config_file = 'jupyterhub_config.py'

## DEPRECATED: does nothing
#c.JupyterHub.confirm_no_ssl = False

## Number of days for a login cookie to be valid. Default is two weeks.
#c.JupyterHub.cookie_max_age_days = 14

## The cookie secret to use to encrypt cookies.
#  
#  Loaded from the JPY_COOKIE_SECRET env variable by default.
#  
#  Should be exactly 256 bits (32 bytes).
#c.JupyterHub.cookie_secret = b''

## File in which to store the cookie secret.
#c.JupyterHub.cookie_secret_file = 'jupyterhub_cookie_secret'

## The location of jupyterhub data files (e.g. /usr/local/share/jupyterhub)
#c.JupyterHub.data_files_path = '/home/mgeiger/.local/share/virtualenvs/docker-net-QskcA8OG/share/jupyterhub'

## Include any kwargs to pass to the database connection. See
#  sqlalchemy.create_engine for details.
#c.JupyterHub.db_kwargs = {}

## url for the database. e.g. `sqlite:///jupyterhub.sqlite`
#c.JupyterHub.db_url = 'sqlite:///jupyterhub.sqlite'

## log all database transactions. This has A LOT of output
#c.JupyterHub.debug_db = False

## DEPRECATED since version 0.8: Use ConfigurableHTTPProxy.debug
#c.JupyterHub.debug_proxy = False

## The default URL for users when they arrive (e.g. when user directs to "/")
#  
#  By default, redirects users to their own server.
#c.JupyterHub.default_url = ''

## Dict authority:dict(files). Specify the key, cert, and/or ca file for an
#  authority. This is useful for externally managed proxies that wish to use
#  internal_ssl.
#  
#  The files dict has this format (you must specify at least a cert)::
#  
#      {
#          'key': '/path/to/key.key',
#          'cert': '/path/to/cert.crt',
#          'ca': '/path/to/ca.crt'
#      }
#  
#  The authorities you can override: 'hub-ca', 'notebooks-ca', 'proxy-api-ca',
#  'proxy-client-ca', and 'services-ca'.
#  
#  Use with internal_ssl
#c.JupyterHub.external_ssl_authorities = {}

## DEPRECATED: use output redirection instead, e.g.
#  
#  jupyterhub &>> /var/log/jupyterhub.log
#c.JupyterHub.extra_log_file = ''

## Extra log handlers to set on JupyterHub logger
#c.JupyterHub.extra_log_handlers = []

## Generate certs used for internal ssl
#c.JupyterHub.generate_certs = False

## Generate default config file
#c.JupyterHub.generate_config = False

## The URL on which the Hub will listen. This is a private URL for internal
#  communication. Typically set in combination with hub_connect_url. If a unix
#  socket, hub_connect_url **must** also be set.
#  
#  For example:
#  
#      "http://127.0.0.1:8081"
#      "unix+http://%2Fsrv%2Fjupyterhub%2Fjupyterhub.sock"
#  
#  .. versionadded:: 0.9
#c.JupyterHub.hub_bind_url = ''

## The ip or hostname for proxies and spawners to use for connecting to the Hub.
#  
#  Use when the bind address (`hub_ip`) is 0.0.0.0 or otherwise different from
#  the connect address.
#  
#  Default: when `hub_ip` is 0.0.0.0, use `socket.gethostname()`, otherwise use
#  `hub_ip`.
#  
#  Note: Some spawners or proxy implementations might not support hostnames.
#  Check your spawner or proxy documentation to see if they have extra
#  requirements.
#  
#  .. versionadded:: 0.8
#c.JupyterHub.hub_connect_ip = ''

## DEPRECATED
#  
#  Use hub_connect_url
#  
#  .. versionadded:: 0.8
#  
#  .. deprecated:: 0.9
#      Use hub_connect_url
#c.JupyterHub.hub_connect_port = 0

## The URL for connecting to the Hub. Spawners, services, and the proxy will use
#  this URL to talk to the Hub.
#  
#  Only needs to be specified if the default hub URL is not connectable (e.g.
#  using a unix+http:// bind url).
#  
#  .. seealso::
#      JupyterHub.hub_connect_ip
#      JupyterHub.hub_bind_url
#  
#  .. versionadded:: 0.9
#c.JupyterHub.hub_connect_url = ''

## The location to store certificates automatically created by JupyterHub.
#  
#  Use with internal_ssl
#c.JupyterHub.internal_certs_location = 'internal-ssl'

## Enable SSL for all internal communication
#  
#  This enables end-to-end encryption between all JupyterHub components.
#  JupyterHub will automatically create the necessary certificate authority and
#  sign notebook certificates as they're created.
#c.JupyterHub.internal_ssl = False

## The public facing ip of the whole JupyterHub application (specifically
#  referred to as the proxy).
#  
#  This is the address on which the proxy will listen. The default is to listen
#  on all interfaces. This is the only address through which JupyterHub should be
#  accessed by users.
#  
#  .. deprecated: 0.9
#      Use JupyterHub.bind_url
#c.JupyterHub.ip = ''

## Supply extra arguments that will be passed to Jinja environment.
#c.JupyterHub.jinja_environment_options = {}

## Interval (in seconds) at which to update last-activity timestamps.
#c.JupyterHub.last_activity_interval = 300

## Dict of 'group': ['usernames'] to load at startup.
#  
#  This strictly *adds* groups and users to groups.
#  
#  Loading one set of groups, then starting JupyterHub again with a different set
#  will not remove users or groups from previous launches. That must be done
#  through the API.
#c.JupyterHub.load_groups = {}

## Specify path to a logo image to override the Jupyter logo in the banner.
#c.JupyterHub.logo_file = ''

## Maximum number of concurrent named servers that can be created by a user at a
#  time.
#  
#  Setting this can limit the total resources a user can consume.
#  
#  If set to 0, no limit is enforced.
#c.JupyterHub.named_server_limit_per_user = 0

## File to write PID Useful for daemonizing JupyterHub.
#c.JupyterHub.pid_file = ''

## DEPRECATED since version 0.8 : Use ConfigurableHTTPProxy.api_url
#c.JupyterHub.proxy_api_ip = ''

## DEPRECATED since version 0.8 : Use ConfigurableHTTPProxy.api_url
#c.JupyterHub.proxy_api_port = 0

## DEPRECATED since version 0.8: Use ConfigurableHTTPProxy.auth_token
#c.JupyterHub.proxy_auth_token = ''

## Interval (in seconds) at which to check if the proxy is running.
#c.JupyterHub.proxy_check_interval = 30

## The class to use for configuring the JupyterHub proxy.
#  
#          Should be a subclass of :class:`jupyterhub.proxy.Proxy`.
#  
#          .. versionchanged:: 1.0
#              proxies may be registered via entry points,
#              e.g. `c.JupyterHub.proxy_class = 'traefik'`
#  
#  Currently installed: 
#    - configurable-http-proxy: jupyterhub.proxy.ConfigurableHTTPProxy
#    - default: jupyterhub.proxy.ConfigurableHTTPProxy
#c.JupyterHub.proxy_class = 'jupyterhub.proxy.ConfigurableHTTPProxy'

## DEPRECATED since version 0.8. Use ConfigurableHTTPProxy.command
#c.JupyterHub.proxy_cmd = []

## Recreate all certificates used within JupyterHub on restart.
#  
#  Note: enabling this feature requires restarting all notebook servers.
#  
#  Use with internal_ssl
#c.JupyterHub.recreate_internal_certs = False

## Redirect user to server (if running), instead of control panel.
#c.JupyterHub.redirect_to_server = True

## Purge and reset the database.
#c.JupyterHub.reset_db = False

## Interval (in seconds) at which to check connectivity of services with web
#  endpoints.
#c.JupyterHub.service_check_interval = 60

## Dict of token:servicename to be loaded into the database.
#  
#  Allows ahead-of-time generation of API tokens for use by externally managed
#  services.
#c.JupyterHub.service_tokens = {}

## List of service specification dictionaries.
#  
#  A service
#  
#  For instance::
#  
#      services = [
#          {
#              'name': 'cull_idle',
#              'command': ['/path/to/cull_idle_servers.py'],
#          },
#          {
#              'name': 'formgrader',
#              'url': 'http://127.0.0.1:1234',
#              'api_token': 'super-secret',
#              'environment':
#          }
#      ]
#c.JupyterHub.services = []

## Shuts down all user servers on logout
#c.JupyterHub.shutdown_on_logout = False

## Host to send statsd metrics to. An empty string (the default) disables sending
#  metrics.
#c.JupyterHub.statsd_host = ''

## Port on which to send statsd metrics about the hub
#c.JupyterHub.statsd_port = 8125

## Prefix to use for all metrics sent by jupyterhub to statsd
#c.JupyterHub.statsd_prefix = 'jupyterhub'

## Run single-user servers on subdomains of this host.
#  
#  This should be the full `https://hub.domain.tld[:port]`.
#  
#  Provides additional cross-site protections for javascript served by single-
#  user servers.
#  
#  Requires `<username>.hub.domain.tld` to resolve to the same host as
#  `hub.domain.tld`.
#  
#  In general, this is most easily achieved with wildcard DNS.
#  
#  When using SSL (i.e. always) this also requires a wildcard SSL certificate.
#c.JupyterHub.subdomain_host = ''

## Extra variables to be passed into jinja templates
#c.JupyterHub.template_vars = {}

## Extra settings overrides to pass to the tornado application.
#c.JupyterHub.tornado_settings = {}

## Trust user-provided tokens (via JupyterHub.service_tokens) to have good
#  entropy.
#  
#  If you are not inserting additional tokens via configuration file, this flag
#  has no effect.
#  
#  In JupyterHub 0.8, internally generated tokens do not pass through additional
#  hashing because the hashing is costly and does not increase the entropy of
#  already-good UUIDs.
#  
#  User-provided tokens, on the other hand, are not trusted to have good entropy
#  by default, and are passed through many rounds of hashing to stretch the
#  entropy of the key (i.e. user-provided tokens are treated as passwords instead
#  of random keys). These keys are more costly to check.
#  
#  If your inserted tokens are generated by a good-quality mechanism, e.g.
#  `openssl rand -hex 32`, then you can set this flag to True to reduce the cost
#  of checking authentication tokens.
#c.JupyterHub.trust_user_provided_tokens = False

## Names to include in the subject alternative name.
#  
#  These names will be used for server name verification. This is useful if
#  JupyterHub is being run behind a reverse proxy or services using ssl are on
#  different hosts.
#  
#  Use with internal_ssl
#c.JupyterHub.trusted_alt_names = []

## Downstream proxy IP addresses to trust.
#  
#  This sets the list of IP addresses that are trusted and skipped when
#  processing the `X-Forwarded-For` header. For example, if an external proxy is
#  used for TLS termination, its IP address should be added to this list to
#  ensure the correct client IP addresses are recorded in the logs instead of the
#  proxy server's IP address.
#c.JupyterHub.trusted_downstream_ips = []

## Upgrade the database automatically on start.
#  
#  Only safe if database is regularly backed up. Only SQLite databases will be
#  backed up to a local file automatically.
#c.JupyterHub.upgrade_db = False

#------------------------------------------------------------------------------
# Spawner(LoggingConfigurable) configuration
#------------------------------------------------------------------------------

## Base class for spawning single-user notebook servers.
#  
#  Subclass this, and override the following methods:
#  
#  - load_state - get_state - start - stop - poll
#  
#  As JupyterHub supports multiple users, an instance of the Spawner subclass is
#  created for each user. If there are 20 JupyterHub users, there will be 20
#  instances of the subclass.

## Extra arguments to be passed to the single-user server.
#  
#  Some spawners allow shell-style expansion here, allowing you to use
#  environment variables here. Most, including the default, do not. Consult the
#  documentation for your spawner to verify!
#c.Spawner.args = []

## The command used for starting the single-user server.
#  
#  Provide either a string or a list containing the path to the startup script
#  command. Extra arguments, other than this path, should be provided via `args`.
#  
#  This is usually set if you want to start the single-user server in a different
#  python environment (with virtualenv/conda) than JupyterHub itself.
#  
#  Some spawners allow shell-style expansion here, allowing you to use
#  environment variables. Most, including the default, do not. Consult the
#  documentation for your spawner to verify!
#c.Spawner.cmd = ['jupyterhub-singleuser']

## Maximum number of consecutive failures to allow before shutting down
#  JupyterHub.
#  
#  This helps JupyterHub recover from a certain class of problem preventing
#  launch in contexts where the Hub is automatically restarted (e.g. systemd,
#  docker, kubernetes).
#  
#  A limit of 0 means no limit and consecutive failures will not be tracked.
#c.Spawner.consecutive_failure_limit = 0

## Minimum number of cpu-cores a single-user notebook server is guaranteed to
#  have available.
#  
#  If this value is set to 0.5, allows use of 50% of one CPU. If this value is
#  set to 2, allows use of up to 2 CPUs.
#  
#  **This is a configuration setting. Your spawner must implement support for the
#  limit to work.** The default spawner, `LocalProcessSpawner`, does **not**
#  implement this support. A custom spawner **must** add support for this setting
#  for it to be enforced.
#c.Spawner.cpu_guarantee = None

## Maximum number of cpu-cores a single-user notebook server is allowed to use.
#  
#  If this value is set to 0.5, allows use of 50% of one CPU. If this value is
#  set to 2, allows use of up to 2 CPUs.
#  
#  The single-user notebook server will never be scheduled by the kernel to use
#  more cpu-cores than this. There is no guarantee that it can access this many
#  cpu-cores.
#  
#  **This is a configuration setting. Your spawner must implement support for the
#  limit to work.** The default spawner, `LocalProcessSpawner`, does **not**
#  implement this support. A custom spawner **must** add support for this setting
#  for it to be enforced.
#c.Spawner.cpu_limit = None

## Enable debug-logging of the single-user server
#c.Spawner.debug = False

## The URL the single-user server should start in.
#  
#  `{username}` will be expanded to the user's username
#  
#  Example uses:
#  
#  - You can set `notebook_dir` to `/` and `default_url` to `/tree/home/{username}` to allow people to
#    navigate the whole filesystem from their notebook server, but still start in their home directory.
#  - Start with `/notebooks` instead of `/tree` if `default_url` points to a notebook instead of a directory.
#  - You can set this to `/lab` to have JupyterLab start by default, rather than Jupyter Notebook.
#c.Spawner.default_url = ''

## Disable per-user configuration of single-user servers.
#  
#  When starting the user's single-user server, any config file found in the
#  user's $HOME directory will be ignored.
#  
#  Note: a user could circumvent this if the user modifies their Python
#  environment, such as when they have their own conda environments / virtualenvs
#  / containers.
#c.Spawner.disable_user_config = False

## Whitelist of environment variables for the single-user server to inherit from
#  the JupyterHub process.
#  
#  This whitelist is used to ensure that sensitive information in the JupyterHub
#  process's environment (such as `CONFIGPROXY_AUTH_TOKEN`) is not passed to the
#  single-user server's process.
#c.Spawner.env_keep = ['PATH', 'PYTHONPATH', 'CONDA_ROOT', 'CONDA_DEFAULT_ENV', 'VIRTUAL_ENV', 'LANG', 'LC_ALL']

## Extra environment variables to set for the single-user server's process.
#  
#  Environment variables that end up in the single-user server's process come from 3 sources:
#    - This `environment` configurable
#    - The JupyterHub process' environment variables that are whitelisted in `env_keep`
#    - Variables to establish contact between the single-user notebook and the hub (such as JUPYTERHUB_API_TOKEN)
#  
#  The `environment` configurable should be set by JupyterHub administrators to
#  add installation specific environment variables. It is a dict where the key is
#  the name of the environment variable, and the value can be a string or a
#  callable. If it is a callable, it will be called with one parameter (the
#  spawner instance), and should return a string fairly quickly (no blocking
#  operations please!).
#  
#  Note that the spawner class' interface is not guaranteed to be exactly same
#  across upgrades, so if you are using the callable take care to verify it
#  continues to work after upgrades!
#c.Spawner.environment = {}

## Timeout (in seconds) before giving up on a spawned HTTP server
#  
#  Once a server has successfully been spawned, this is the amount of time we
#  wait before assuming that the server is unable to accept connections.
#c.Spawner.http_timeout = 30

## The IP address (or hostname) the single-user server should listen on.
#  
#  The JupyterHub proxy implementation should be able to send packets to this
#  interface.
#c.Spawner.ip = ''

## Minimum number of bytes a single-user notebook server is guaranteed to have
#  available.
#  
#  Allows the following suffixes:
#    - K -> Kilobytes
#    - M -> Megabytes
#    - G -> Gigabytes
#    - T -> Terabytes
#  
#  **This is a configuration setting. Your spawner must implement support for the
#  limit to work.** The default spawner, `LocalProcessSpawner`, does **not**
#  implement this support. A custom spawner **must** add support for this setting
#  for it to be enforced.
#c.Spawner.mem_guarantee = None

## Maximum number of bytes a single-user notebook server is allowed to use.
#  
#  Allows the following suffixes:
#    - K -> Kilobytes
#    - M -> Megabytes
#    - G -> Gigabytes
#    - T -> Terabytes
#  
#  If the single user server tries to allocate more memory than this, it will
#  fail. There is no guarantee that the single-user notebook server will be able
#  to allocate this much memory - only that it can not allocate more than this.
#  
#  **This is a configuration setting. Your spawner must implement support for the
#  limit to work.** The default spawner, `LocalProcessSpawner`, does **not**
#  implement this support. A custom spawner **must** add support for this setting
#  for it to be enforced.
#c.Spawner.mem_limit = None

## Path to the notebook directory for the single-user server.
#  
#  The user sees a file listing of this directory when the notebook interface is
#  started. The current interface does not easily allow browsing beyond the
#  subdirectories in this directory's tree.
#  
#  `~` will be expanded to the home directory of the user, and {username} will be
#  replaced with the name of the user.
#  
#  Note that this does *not* prevent users from accessing files outside of this
#  path! They can do so with many other means.
#c.Spawner.notebook_dir = ''

## An HTML form for options a user can specify on launching their server.
#  
#  The surrounding `<form>` element and the submit button are already provided.
#  
#  For example:
#  
#  .. code:: html
#  
#      Set your key:
#      <input name="key" val="default_key"></input>
#      <br>
#      Choose a letter:
#      <select name="letter" multiple="true">
#        <option value="A">The letter A</option>
#        <option value="B">The letter B</option>
#      </select>
#  
#  The data from this form submission will be passed on to your spawner in
#  `self.user_options`
#  
#  Instead of a form snippet string, this could also be a callable that takes as
#  one parameter the current spawner instance and returns a string. The callable
#  will be called asynchronously if it returns a future, rather than a str. Note
#  that the interface of the spawner class is not deemed stable across versions,
#  so using this functionality might cause your JupyterHub upgrades to break.
#c.Spawner.options_form = traitlets.Undefined

## Interval (in seconds) on which to poll the spawner for single-user server's
#  status.
#  
#  At every poll interval, each spawner's `.poll` method is called, which checks
#  if the single-user server is still running. If it isn't running, then
#  JupyterHub modifies its own state accordingly and removes appropriate routes
#  from the configurable proxy.
#c.Spawner.poll_interval = 30

## The port for single-user servers to listen on.
#  
#  Defaults to `0`, which uses a randomly allocated port number each time.
#  
#  If set to a non-zero value, all Spawners will use the same port, which only
#  makes sense if each server is on a different address, e.g. in containers.
#  
#  New in version 0.7.
#c.Spawner.port = 0

## An optional hook function that you can implement to do work after the spawner
#  stops.
#  
#  This can be set independent of any concrete spawner implementation.
#c.Spawner.post_stop_hook = None

## An optional hook function that you can implement to do some bootstrapping work
#  before the spawner starts. For example, create a directory for your user or
#  load initial content.
#  
#  This can be set independent of any concrete spawner implementation.
#  
#  This maybe a coroutine.
#  
#  Example::
#  
#      from subprocess import check_call
#      def my_hook(spawner):
#          username = spawner.user.name
#          check_call(['./examples/bootstrap-script/bootstrap.sh', username])
#  
#      c.Spawner.pre_spawn_hook = my_hook
#c.Spawner.pre_spawn_hook = None

## List of SSL alt names
#  
#  May be set in config if all spawners should have the same value(s), or set at
#  runtime by Spawner that know their names.
#c.Spawner.ssl_alt_names = []

## Whether to include DNS:localhost, IP:127.0.0.1 in alt names
#c.Spawner.ssl_alt_names_include_local = True

## Timeout (in seconds) before giving up on starting of single-user server.
#  
#  This is the timeout for start to return, not the timeout for the server to
#  respond. Callers of spawner.start will assume that startup has failed if it
#  takes longer than this. start should return when the server process is started
#  and its location is known.
#c.Spawner.start_timeout = 60

#------------------------------------------------------------------------------
# Authenticator(LoggingConfigurable) configuration
#------------------------------------------------------------------------------

## Base class for implementing an authentication provider for JupyterHub

## Set of users that will have admin rights on this JupyterHub.
#  
#  Admin users have extra privileges:
#   - Use the admin panel to see list of users logged in
#   - Add / remove users in some authenticators
#   - Restart / halt the hub
#   - Start / stop users' single-user servers
#   - Can access each individual users' single-user server (if configured)
#  
#  Admin access should be treated the same way root access is.
#  
#  Defaults to an empty set, in which case no user has admin access.
#c.Authenticator.admin_users = set()

## The max age (in seconds) of authentication info before forcing a refresh of
#  user auth info.
#  
#  Refreshing auth info allows, e.g. requesting/re-validating auth tokens.
#  
#  See :meth:`.refresh_user` for what happens when user auth info is refreshed
#  (nothing by default).
#c.Authenticator.auth_refresh_age = 300

## Automatically begin the login process
#  
#  rather than starting with a "Login with..." link at `/hub/login`
#  
#  To work, `.login_url()` must give a URL other than the default `/hub/login`,
#  such as an oauth handler or another automatic login handler, registered with
#  `.get_handlers()`.
#  
#  .. versionadded:: 0.8
#c.Authenticator.auto_login = False

## Blacklist of usernames that are not allowed to log in.
#  
#  Use this with supported authenticators to restrict which users can not log in.
#  This is an additional blacklist that further restricts users, beyond whatever
#  restrictions the authenticator has in place.
#  
#  If empty, does not perform any additional restriction.
#  
#  .. versionadded: 0.9
#c.Authenticator.blacklist = set()

## Enable persisting auth_state (if available).
#  
#  auth_state will be encrypted and stored in the Hub's database. This can
#  include things like authentication tokens, etc. to be passed to Spawners as
#  environment variables.
#  
#  Encrypting auth_state requires the cryptography package.
#  
#  Additionally, the JUPYTERHUB_CRYPT_KEY environment variable must contain one
#  (or more, separated by ;) 32B encryption keys. These can be either base64 or
#  hex-encoded.
#  
#  If encryption is unavailable, auth_state cannot be persisted.
#  
#  New in JupyterHub 0.8
#c.Authenticator.enable_auth_state = False

## An optional hook function that you can implement to do some bootstrapping work
#  during authentication. For example, loading user account details from an
#  external system.
#  
#  This function is called after the user has passed all authentication checks
#  and is ready to successfully authenticate. This function must return the
#  authentication dict reguardless of changes to it.
#  
#  This maybe a coroutine.
#  
#  .. versionadded: 1.0
#  
#  Example::
#  
#      import os, pwd
#      def my_hook(authenticator, handler, authentication):
#          user_data = pwd.getpwnam(authentication['name'])
#          spawn_data = {
#              'pw_data': user_data
#              'gid_list': os.getgrouplist(authentication['name'], user_data.pw_gid)
#          }
#  
#          if authentication['auth_state'] is None:
#              authentication['auth_state'] = {}
#          authentication['auth_state']['spawn_data'] = spawn_data
#  
#          return authentication
#  
#      c.Authenticator.post_auth_hook = my_hook
#c.Authenticator.post_auth_hook = None

## Force refresh of auth prior to spawn.
#  
#  This forces :meth:`.refresh_user` to be called prior to launching a server, to
#  ensure that auth state is up-to-date.
#  
#  This can be important when e.g. auth tokens that may have expired are passed
#  to the spawner via environment variables from auth_state.
#  
#  If refresh_user cannot refresh the user auth data, launch will fail until the
#  user logs in again.
#c.Authenticator.refresh_pre_spawn = False

## Dictionary mapping authenticator usernames to JupyterHub users.
#  
#  Primarily used to normalize OAuth user names to local users.
#c.Authenticator.username_map = {}

## Regular expression pattern that all valid usernames must match.
#  
#  If a username does not match the pattern specified here, authentication will
#  not be attempted.
#  
#  If not set, allow any username.
#c.Authenticator.username_pattern = ''

## Whitelist of usernames that are allowed to log in.
#  
#  Use this with supported authenticators to restrict which users can log in.
#  This is an additional whitelist that further restricts users, beyond whatever
#  restrictions the authenticator has in place.
#  
#  If empty, does not perform any additional restriction.
#c.Authenticator.whitelist = set()

#------------------------------------------------------------------------------
# CryptKeeper(SingletonConfigurable) configuration
#------------------------------------------------------------------------------

## Encapsulate encryption configuration
#  
#  Use via the encryption_config singleton below.

## 
#c.CryptKeeper.keys = []

## The number of threads to allocate for encryption
#c.CryptKeeper.n_threads = 8<|MERGE_RESOLUTION|>--- conflicted
+++ resolved
@@ -33,12 +33,7 @@
 from handlers.pages import HomeHandler, ModelBrowserHandler, ModelEditorHandler
 
 # API handlers
-<<<<<<< HEAD
-from handlers.models import ModelFileAPIHandler, ModelBrowserFileList, ModelToNotebookHandler, DeleteFileAPIHandler
-=======
-
-from handlers.models import ModelFileAPIHandler, ModelBrowserFileList, ModelToNotebookHandler, DuplicateModelHandler MoveRenameAPIHandler
->>>>>>> 8facba3c
+from handlers.models import ModelFileAPIHandler, ModelBrowserFileList, ModelToNotebookHandler, DuplicateModelHandler MoveRenameAPIHandler, DeleteFileAPIHandler
 from handlers.username import UsernameHandler
 from handlers.run_models import RunModelAPIHandler
 
@@ -53,11 +48,8 @@
         (r"/stochss/api/models/run/(.+)\/?", RunModelAPIHandler),
         (r"/stochss/api/model/duplicate(.+)\/?", DuplicateModelHandler),
         (r"/stochss/api/models/to-notebook(.+)\/?", ModelToNotebookHandler),
-<<<<<<< HEAD
         (r"/stochss/api/file/delete(.+)\/?", DeleteFileAPIHandler),
-=======
         (r"/stochss/api/file/rename(.+)\/?", MoveRenameAPIHandler),
->>>>>>> 8facba3c
         # Pages
         (r"/stochss\/?", HomeHandler),
         (r"/stochss/models\/?$", ModelBrowserHandler),
