# Configuration file for jupyterhub.

#------------------------------------------------------------------------------
# Application(SingletonConfigurable) configuration
#------------------------------------------------------------------------------

## This is an application.

## The date format used by logging formatters for %(asctime)s
#c.Application.log_datefmt = '%Y-%m-%d %H:%M:%S'

## The Logging format template
#c.Application.log_format = '[%(name)s]%(highlevel)s %(message)s'

## Set the log level by value or name.
#c.Application.log_level = 30

#------------------------------------------------------------------------------
# JupyterHub(Application) configuration
#------------------------------------------------------------------------------

## An Application for starting a Multi-User Jupyter Notebook server.

import sys, os
sys.path.insert(1, '.')

c = get_config()

c.JupyterHub.log_level = 'DEBUG'

# Page handlers
#from handlers.main import MainHandler
from handlers.pages import HomeHandler, ModelBrowserHandler, ModelEditorHandler

# API handlers
<<<<<<< HEAD
from handlers.models import ModelFileAPIHandler, ModelBrowserFileList, ModelToNotebookHandler, MoveFileAPIHandler
=======
from handlers.models import ModelFileAPIHandler, ModelBrowserFileList, ModelToNotebookHandler, DuplicateModelHandler MoveRenameAPIHandler, DeleteFileAPIHandler
>>>>>>> 6b84a921
from handlers.username import UsernameHandler
from handlers.run_models import RunModelAPIHandler

from dotenv import load_dotenv

# StochSS request handlers
# Trailing slash is optional
c.JupyterHub.extra_handlers = [
        # API handlers
        (r"/stochss/api/user\/?", UsernameHandler),
        (r"/stochss/api/model-data/(.+)\/?", ModelFileAPIHandler),
        (r"/stochss/api/models/run/(.+)\/?", RunModelAPIHandler),
        (r"/stochss/api/model/duplicate(.+)\/?", DuplicateModelHandler),
        (r"/stochss/api/models/to-notebook(.+)\/?", ModelToNotebookHandler),
<<<<<<< HEAD
        (r"/stochss/api/file/move(.+)\/?", MoveFileAPIHandler),
=======
        (r"/stochss/api/file/delete(.+)\/?", DeleteFileAPIHandler),
        (r"/stochss/api/file/rename(.+)\/?", MoveRenameAPIHandler),
>>>>>>> 6b84a921
        # Pages
        (r"/stochss\/?", HomeHandler),
        (r"/stochss/models\/?$", ModelBrowserHandler),
        (r"/stochss/models/browser-list(.+)\/?", ModelBrowserFileList),
        (r"/stochss/models/edit\/?(.+)?\/?", ModelEditorHandler)
        #(r"/stochss.*", MainHandler)
]

## Paths to search for jinja templates, before using the default templates.
c.JupyterHub.template_paths = [
  "/srv/jupyterhub/jupyterhub_templates/",
  "/opt/conda/share/jupyterhub/static/stochss/"
]

## Path to SSL certificate file for the public facing interface of the proxy
#  
#  When setting this, you should also set ssl_key
c.JupyterHub.ssl_cert = os.getenv('SSL_CERT')

## Path to SSL key file for the public facing interface of the proxy
#  
#  When setting this, you should also set ssl_cert
c.JupyterHub.ssl_key = os.getenv('SSL_KEY')

## The public facing URL of the whole JupyterHub application.
#  
#  This is the address on which the proxy will bind. Sets protocol, ip, base_url
c.JupyterHub.bind_url = os.getenv('BIND_URL')

## Class for authenticating users.
#  
#          This should be a subclass of :class:`jupyterhub.auth.Authenticator`
#  
#          with an :meth:`authenticate` method that:
#  
#          - is a coroutine (asyncio or tornado)
#          - returns username on success, None on failure
#          - takes two arguments: (handler, data),
#            where `handler` is the calling web.RequestHandler,
#            and `data` is the POST form data from the login page.
#  
#          .. versionchanged:: 1.0
#              authenticators may be registered via entry points,
#              e.g. `c.JupyterHub.authenticator_class = 'pam'`
#  
#  Currently installed: 
#    - default: jupyterhub.auth.PAMAuthenticator
#    - dummy: jupyterhub.auth.DummyAuthenticator
#    - pam: jupyterhub.auth.PAMAuthenticator
#
# Authenticate users with GitHub OAuth
c.JupyterHub.authenticator_class = 'oauthenticator.GitHubOAuthenticator'
c.GitHubOAuthenticator.oauth_callback_url = os.environ['OAUTH_CALLBACK_URL']

c.Authenticator.whitelist = whitelist = set()
c.Authenticator.admin_users = admin = set([])

pwd = os.path.dirname(__file__)
with open(os.path.join(pwd, 'userlist')) as f:
    for line in f:
        if not line:
            continue
        parts = line.split()
        # in case of newline at the end of userlist file
        if len(parts) >= 1:
            name = parts[0]
            whitelist.add(name)
            if len(parts) > 1 and parts[1] == 'admin':
                admin.add(name)

## The class to use for spawning single-user servers.
#  
#          Should be a subclass of :class:`jupyterhub.spawner.Spawner`.
#  
#          .. versionchanged:: 1.0
#              spawners may be registered via entry points,
#              e.g. `c.JupyterHub.spawner_class = 'localprocess'`
#  
#  Currently installed: 
#    - default: jupyterhub.spawner.LocalProcessSpawner
#    - localprocess: jupyterhub.spawner.LocalProcessSpawner
#    - simple: jupyterhub.spawner.SimpleLocalProcessSpawner
c.JupyterHub.spawner_class = 'dockerspawner.DockerSpawner'

c.DockerSpawner.container_image = os.environ['LOCAL_NOTEBOOK_IMAGE']
# JupyterHub requires a single-user instance of the Notebook server, so we
# default to using the `start-singleuser.sh` script included in the
# jupyter/docker-stacks *-notebook images as the Docker run command when
# spawning containers.  Optionally, you can override the Docker run command
# using the DOCKER_SPAWN_CMD environment variable.
spawn_cmd = os.environ.get('DOCKER_SPAWN_CMD', "start-singleuser.sh")
c.DockerSpawner.extra_create_kwargs.update({ 'command': spawn_cmd })
# Connect containers to this Docker network
network_name = os.environ['DOCKER_NETWORK_NAME']
c.DockerSpawner.use_internal_ip = True
c.DockerSpawner.network_name = network_name
# Pass the network name as argument to spawned containers
c.DockerSpawner.extra_host_config = { 'network_mode': network_name }
# Explicitly set notebook directory because we'll be mounting a host volume to
# it.  Most jupyter/docker-stacks *-notebook images run the Notebook server as
# user `jovyan`, and set the notebook directory to `/home/jovyan/work`.
# We follow the same convention.
notebook_dir = os.environ.get('DOCKER_NOTEBOOK_DIR') or '/home/jovyan/work'
c.DockerSpawner.notebook_dir = notebook_dir
# Mount the real user's Docker volume on the host to the notebook user's
# notebook directory in the container
# TODO BRING THIS BACK
#c.DockerSpawner.volumes = { 'jupyterhub-user-{username}': notebook_dir }

# Remove containers once they are stopped
c.DockerSpawner.remove_containers = True
# For debugging arguments passed to spawned containers
c.DockerSpawner.debug = True

## The ip address for the Hub process to *bind* to.
#  
#  By default, the hub listens on localhost only. This address must be accessible
#  from the proxy and user servers. You may need to set this to a public ip or ''
#  for all interfaces if the proxy or user servers are in containers or on a
#  different host.
#  
#  See `hub_connect_ip` for cases where the bind and connect address should
#  differ, or `hub_bind_url` for setting the full bind URL.
c.JupyterHub.hub_ip =  'jupyterhub'

## The internal port for the Hub process.
#  
#  This is the internal port of the hub itself. It should never be accessed
#  directly. See JupyterHub.port for the public port to use when accessing
#  jupyterhub. It is rare that this port should be set except in cases of port
#  conflict.
#  
#  See also `hub_ip` for the ip and `hub_bind_url` for setting the full bind URL.
c.JupyterHub.hub_port = 8080


## Maximum number of concurrent servers that can be active at a time.
#  
#  Setting this can limit the total resources your users can consume.
#  
#  An active server is any server that's not fully stopped. It is considered
#  active from the time it has been requested until the time that it has
#  completely stopped.
#  
#  If this many user servers are active, users will not be able to launch new
#  servers until a server is shutdown. Spawn requests will be rejected with a 429
#  error asking them to try again.
#  
#  If set to 0, no limit is enforced.
#c.JupyterHub.active_server_limit = 0

## Duration (in seconds) to determine the number of active users.
#c.JupyterHub.active_user_window = 1800

## Grant admin users permission to access single-user servers.
#  
#  Users should be properly informed if this is enabled.
#c.JupyterHub.admin_access = False

## DEPRECATED since version 0.7.2, use Authenticator.admin_users instead.
#c.JupyterHub.admin_users = set()

## Allow named single-user servers per user
#c.JupyterHub.allow_named_servers = False

## Answer yes to any questions (e.g. confirm overwrite)
#c.JupyterHub.answer_yes = False

## PENDING DEPRECATION: consider using service_tokens
#  
#  Dict of token:username to be loaded into the database.
#  
#  Allows ahead-of-time generation of API tokens for use by externally managed
#  services, which authenticate as JupyterHub users.
#  
#  Consider using service_tokens for general services that talk to the JupyterHub
#  API.
#c.JupyterHub.api_tokens = {}

## Authentication for prometheus metrics
#c.JupyterHub.authenticate_prometheus = True

## The base URL of the entire application.
#  
#  Add this to the beginning of all JupyterHub URLs. Use base_url to run
#  JupyterHub within an existing website.
#  
#  .. deprecated: 0.9
#      Use JupyterHub.bind_url
#c.JupyterHub.base_url = '/'

## Whether to shutdown the proxy when the Hub shuts down.
#  
#  Disable if you want to be able to teardown the Hub while leaving the proxy
#  running.
#  
#  Only valid if the proxy was starting by the Hub process.
#  
#  If both this and cleanup_servers are False, sending SIGINT to the Hub will
#  only shutdown the Hub, leaving everything else running.
#  
#  The Hub should be able to resume from database state.
#c.JupyterHub.cleanup_proxy = True

## Whether to shutdown single-user servers when the Hub shuts down.
#  
#  Disable if you want to be able to teardown the Hub while leaving the single-
#  user servers running.
#  
#  If both this and cleanup_proxy are False, sending SIGINT to the Hub will only
#  shutdown the Hub, leaving everything else running.
#  
#  The Hub should be able to resume from database state.
#c.JupyterHub.cleanup_servers = True

## Maximum number of concurrent users that can be spawning at a time.
#  
#  Spawning lots of servers at the same time can cause performance problems for
#  the Hub or the underlying spawning system. Set this limit to prevent bursts of
#  logins from attempting to spawn too many servers at the same time.
#  
#  This does not limit the number of total running servers. See
#  active_server_limit for that.
#  
#  If more than this many users attempt to spawn at a time, their requests will
#  be rejected with a 429 error asking them to try again. Users will have to wait
#  for some of the spawning services to finish starting before they can start
#  their own.
#  
#  If set to 0, no limit is enforced.
#c.JupyterHub.concurrent_spawn_limit = 100

## The config file to load
#c.JupyterHub.config_file = 'jupyterhub_config.py'

## DEPRECATED: does nothing
#c.JupyterHub.confirm_no_ssl = False

## Number of days for a login cookie to be valid. Default is two weeks.
#c.JupyterHub.cookie_max_age_days = 14

## The cookie secret to use to encrypt cookies.
#  
#  Loaded from the JPY_COOKIE_SECRET env variable by default.
#  
#  Should be exactly 256 bits (32 bytes).
#c.JupyterHub.cookie_secret = b''

## File in which to store the cookie secret.
#c.JupyterHub.cookie_secret_file = 'jupyterhub_cookie_secret'

## The location of jupyterhub data files (e.g. /usr/local/share/jupyterhub)
#c.JupyterHub.data_files_path = '/home/mgeiger/.local/share/virtualenvs/docker-net-QskcA8OG/share/jupyterhub'

## Include any kwargs to pass to the database connection. See
#  sqlalchemy.create_engine for details.
#c.JupyterHub.db_kwargs = {}

## url for the database. e.g. `sqlite:///jupyterhub.sqlite`
#c.JupyterHub.db_url = 'sqlite:///jupyterhub.sqlite'

## log all database transactions. This has A LOT of output
#c.JupyterHub.debug_db = False

## DEPRECATED since version 0.8: Use ConfigurableHTTPProxy.debug
#c.JupyterHub.debug_proxy = False

## The default URL for users when they arrive (e.g. when user directs to "/")
#  
#  By default, redirects users to their own server.
#c.JupyterHub.default_url = ''

## Dict authority:dict(files). Specify the key, cert, and/or ca file for an
#  authority. This is useful for externally managed proxies that wish to use
#  internal_ssl.
#  
#  The files dict has this format (you must specify at least a cert)::
#  
#      {
#          'key': '/path/to/key.key',
#          'cert': '/path/to/cert.crt',
#          'ca': '/path/to/ca.crt'
#      }
#  
#  The authorities you can override: 'hub-ca', 'notebooks-ca', 'proxy-api-ca',
#  'proxy-client-ca', and 'services-ca'.
#  
#  Use with internal_ssl
#c.JupyterHub.external_ssl_authorities = {}

## DEPRECATED: use output redirection instead, e.g.
#  
#  jupyterhub &>> /var/log/jupyterhub.log
#c.JupyterHub.extra_log_file = ''

## Extra log handlers to set on JupyterHub logger
#c.JupyterHub.extra_log_handlers = []

## Generate certs used for internal ssl
#c.JupyterHub.generate_certs = False

## Generate default config file
#c.JupyterHub.generate_config = False

## The URL on which the Hub will listen. This is a private URL for internal
#  communication. Typically set in combination with hub_connect_url. If a unix
#  socket, hub_connect_url **must** also be set.
#  
#  For example:
#  
#      "http://127.0.0.1:8081"
#      "unix+http://%2Fsrv%2Fjupyterhub%2Fjupyterhub.sock"
#  
#  .. versionadded:: 0.9
#c.JupyterHub.hub_bind_url = ''

## The ip or hostname for proxies and spawners to use for connecting to the Hub.
#  
#  Use when the bind address (`hub_ip`) is 0.0.0.0 or otherwise different from
#  the connect address.
#  
#  Default: when `hub_ip` is 0.0.0.0, use `socket.gethostname()`, otherwise use
#  `hub_ip`.
#  
#  Note: Some spawners or proxy implementations might not support hostnames.
#  Check your spawner or proxy documentation to see if they have extra
#  requirements.
#  
#  .. versionadded:: 0.8
#c.JupyterHub.hub_connect_ip = ''

## DEPRECATED
#  
#  Use hub_connect_url
#  
#  .. versionadded:: 0.8
#  
#  .. deprecated:: 0.9
#      Use hub_connect_url
#c.JupyterHub.hub_connect_port = 0

## The URL for connecting to the Hub. Spawners, services, and the proxy will use
#  this URL to talk to the Hub.
#  
#  Only needs to be specified if the default hub URL is not connectable (e.g.
#  using a unix+http:// bind url).
#  
#  .. seealso::
#      JupyterHub.hub_connect_ip
#      JupyterHub.hub_bind_url
#  
#  .. versionadded:: 0.9
#c.JupyterHub.hub_connect_url = ''

## The location to store certificates automatically created by JupyterHub.
#  
#  Use with internal_ssl
#c.JupyterHub.internal_certs_location = 'internal-ssl'

## Enable SSL for all internal communication
#  
#  This enables end-to-end encryption between all JupyterHub components.
#  JupyterHub will automatically create the necessary certificate authority and
#  sign notebook certificates as they're created.
#c.JupyterHub.internal_ssl = False

## The public facing ip of the whole JupyterHub application (specifically
#  referred to as the proxy).
#  
#  This is the address on which the proxy will listen. The default is to listen
#  on all interfaces. This is the only address through which JupyterHub should be
#  accessed by users.
#  
#  .. deprecated: 0.9
#      Use JupyterHub.bind_url
#c.JupyterHub.ip = ''

## Supply extra arguments that will be passed to Jinja environment.
#c.JupyterHub.jinja_environment_options = {}

## Interval (in seconds) at which to update last-activity timestamps.
#c.JupyterHub.last_activity_interval = 300

## Dict of 'group': ['usernames'] to load at startup.
#  
#  This strictly *adds* groups and users to groups.
#  
#  Loading one set of groups, then starting JupyterHub again with a different set
#  will not remove users or groups from previous launches. That must be done
#  through the API.
#c.JupyterHub.load_groups = {}

## Specify path to a logo image to override the Jupyter logo in the banner.
#c.JupyterHub.logo_file = ''

## Maximum number of concurrent named servers that can be created by a user at a
#  time.
#  
#  Setting this can limit the total resources a user can consume.
#  
#  If set to 0, no limit is enforced.
#c.JupyterHub.named_server_limit_per_user = 0

## File to write PID Useful for daemonizing JupyterHub.
#c.JupyterHub.pid_file = ''

## DEPRECATED since version 0.8 : Use ConfigurableHTTPProxy.api_url
#c.JupyterHub.proxy_api_ip = ''

## DEPRECATED since version 0.8 : Use ConfigurableHTTPProxy.api_url
#c.JupyterHub.proxy_api_port = 0

## DEPRECATED since version 0.8: Use ConfigurableHTTPProxy.auth_token
#c.JupyterHub.proxy_auth_token = ''

## Interval (in seconds) at which to check if the proxy is running.
#c.JupyterHub.proxy_check_interval = 30

## The class to use for configuring the JupyterHub proxy.
#  
#          Should be a subclass of :class:`jupyterhub.proxy.Proxy`.
#  
#          .. versionchanged:: 1.0
#              proxies may be registered via entry points,
#              e.g. `c.JupyterHub.proxy_class = 'traefik'`
#  
#  Currently installed: 
#    - configurable-http-proxy: jupyterhub.proxy.ConfigurableHTTPProxy
#    - default: jupyterhub.proxy.ConfigurableHTTPProxy
#c.JupyterHub.proxy_class = 'jupyterhub.proxy.ConfigurableHTTPProxy'

## DEPRECATED since version 0.8. Use ConfigurableHTTPProxy.command
#c.JupyterHub.proxy_cmd = []

## Recreate all certificates used within JupyterHub on restart.
#  
#  Note: enabling this feature requires restarting all notebook servers.
#  
#  Use with internal_ssl
#c.JupyterHub.recreate_internal_certs = False

## Redirect user to server (if running), instead of control panel.
#c.JupyterHub.redirect_to_server = True

## Purge and reset the database.
#c.JupyterHub.reset_db = False

## Interval (in seconds) at which to check connectivity of services with web
#  endpoints.
#c.JupyterHub.service_check_interval = 60

## Dict of token:servicename to be loaded into the database.
#  
#  Allows ahead-of-time generation of API tokens for use by externally managed
#  services.
#c.JupyterHub.service_tokens = {}

## List of service specification dictionaries.
#  
#  A service
#  
#  For instance::
#  
#      services = [
#          {
#              'name': 'cull_idle',
#              'command': ['/path/to/cull_idle_servers.py'],
#          },
#          {
#              'name': 'formgrader',
#              'url': 'http://127.0.0.1:1234',
#              'api_token': 'super-secret',
#              'environment':
#          }
#      ]
#c.JupyterHub.services = []

## Shuts down all user servers on logout
#c.JupyterHub.shutdown_on_logout = False

## Host to send statsd metrics to. An empty string (the default) disables sending
#  metrics.
#c.JupyterHub.statsd_host = ''

## Port on which to send statsd metrics about the hub
#c.JupyterHub.statsd_port = 8125

## Prefix to use for all metrics sent by jupyterhub to statsd
#c.JupyterHub.statsd_prefix = 'jupyterhub'

## Run single-user servers on subdomains of this host.
#  
#  This should be the full `https://hub.domain.tld[:port]`.
#  
#  Provides additional cross-site protections for javascript served by single-
#  user servers.
#  
#  Requires `<username>.hub.domain.tld` to resolve to the same host as
#  `hub.domain.tld`.
#  
#  In general, this is most easily achieved with wildcard DNS.
#  
#  When using SSL (i.e. always) this also requires a wildcard SSL certificate.
#c.JupyterHub.subdomain_host = ''

## Extra variables to be passed into jinja templates
#c.JupyterHub.template_vars = {}

## Extra settings overrides to pass to the tornado application.
#c.JupyterHub.tornado_settings = {}

## Trust user-provided tokens (via JupyterHub.service_tokens) to have good
#  entropy.
#  
#  If you are not inserting additional tokens via configuration file, this flag
#  has no effect.
#  
#  In JupyterHub 0.8, internally generated tokens do not pass through additional
#  hashing because the hashing is costly and does not increase the entropy of
#  already-good UUIDs.
#  
#  User-provided tokens, on the other hand, are not trusted to have good entropy
#  by default, and are passed through many rounds of hashing to stretch the
#  entropy of the key (i.e. user-provided tokens are treated as passwords instead
#  of random keys). These keys are more costly to check.
#  
#  If your inserted tokens are generated by a good-quality mechanism, e.g.
#  `openssl rand -hex 32`, then you can set this flag to True to reduce the cost
#  of checking authentication tokens.
#c.JupyterHub.trust_user_provided_tokens = False

## Names to include in the subject alternative name.
#  
#  These names will be used for server name verification. This is useful if
#  JupyterHub is being run behind a reverse proxy or services using ssl are on
#  different hosts.
#  
#  Use with internal_ssl
#c.JupyterHub.trusted_alt_names = []

## Downstream proxy IP addresses to trust.
#  
#  This sets the list of IP addresses that are trusted and skipped when
#  processing the `X-Forwarded-For` header. For example, if an external proxy is
#  used for TLS termination, its IP address should be added to this list to
#  ensure the correct client IP addresses are recorded in the logs instead of the
#  proxy server's IP address.
#c.JupyterHub.trusted_downstream_ips = []

## Upgrade the database automatically on start.
#  
#  Only safe if database is regularly backed up. Only SQLite databases will be
#  backed up to a local file automatically.
#c.JupyterHub.upgrade_db = False

#------------------------------------------------------------------------------
# Spawner(LoggingConfigurable) configuration
#------------------------------------------------------------------------------

## Base class for spawning single-user notebook servers.
#  
#  Subclass this, and override the following methods:
#  
#  - load_state - get_state - start - stop - poll
#  
#  As JupyterHub supports multiple users, an instance of the Spawner subclass is
#  created for each user. If there are 20 JupyterHub users, there will be 20
#  instances of the subclass.

## Extra arguments to be passed to the single-user server.
#  
#  Some spawners allow shell-style expansion here, allowing you to use
#  environment variables here. Most, including the default, do not. Consult the
#  documentation for your spawner to verify!
#c.Spawner.args = []

## The command used for starting the single-user server.
#  
#  Provide either a string or a list containing the path to the startup script
#  command. Extra arguments, other than this path, should be provided via `args`.
#  
#  This is usually set if you want to start the single-user server in a different
#  python environment (with virtualenv/conda) than JupyterHub itself.
#  
#  Some spawners allow shell-style expansion here, allowing you to use
#  environment variables. Most, including the default, do not. Consult the
#  documentation for your spawner to verify!
#c.Spawner.cmd = ['jupyterhub-singleuser']

## Maximum number of consecutive failures to allow before shutting down
#  JupyterHub.
#  
#  This helps JupyterHub recover from a certain class of problem preventing
#  launch in contexts where the Hub is automatically restarted (e.g. systemd,
#  docker, kubernetes).
#  
#  A limit of 0 means no limit and consecutive failures will not be tracked.
#c.Spawner.consecutive_failure_limit = 0

## Minimum number of cpu-cores a single-user notebook server is guaranteed to
#  have available.
#  
#  If this value is set to 0.5, allows use of 50% of one CPU. If this value is
#  set to 2, allows use of up to 2 CPUs.
#  
#  **This is a configuration setting. Your spawner must implement support for the
#  limit to work.** The default spawner, `LocalProcessSpawner`, does **not**
#  implement this support. A custom spawner **must** add support for this setting
#  for it to be enforced.
#c.Spawner.cpu_guarantee = None

## Maximum number of cpu-cores a single-user notebook server is allowed to use.
#  
#  If this value is set to 0.5, allows use of 50% of one CPU. If this value is
#  set to 2, allows use of up to 2 CPUs.
#  
#  The single-user notebook server will never be scheduled by the kernel to use
#  more cpu-cores than this. There is no guarantee that it can access this many
#  cpu-cores.
#  
#  **This is a configuration setting. Your spawner must implement support for the
#  limit to work.** The default spawner, `LocalProcessSpawner`, does **not**
#  implement this support. A custom spawner **must** add support for this setting
#  for it to be enforced.
#c.Spawner.cpu_limit = None

## Enable debug-logging of the single-user server
#c.Spawner.debug = False

## The URL the single-user server should start in.
#  
#  `{username}` will be expanded to the user's username
#  
#  Example uses:
#  
#  - You can set `notebook_dir` to `/` and `default_url` to `/tree/home/{username}` to allow people to
#    navigate the whole filesystem from their notebook server, but still start in their home directory.
#  - Start with `/notebooks` instead of `/tree` if `default_url` points to a notebook instead of a directory.
#  - You can set this to `/lab` to have JupyterLab start by default, rather than Jupyter Notebook.
#c.Spawner.default_url = ''

## Disable per-user configuration of single-user servers.
#  
#  When starting the user's single-user server, any config file found in the
#  user's $HOME directory will be ignored.
#  
#  Note: a user could circumvent this if the user modifies their Python
#  environment, such as when they have their own conda environments / virtualenvs
#  / containers.
#c.Spawner.disable_user_config = False

## Whitelist of environment variables for the single-user server to inherit from
#  the JupyterHub process.
#  
#  This whitelist is used to ensure that sensitive information in the JupyterHub
#  process's environment (such as `CONFIGPROXY_AUTH_TOKEN`) is not passed to the
#  single-user server's process.
#c.Spawner.env_keep = ['PATH', 'PYTHONPATH', 'CONDA_ROOT', 'CONDA_DEFAULT_ENV', 'VIRTUAL_ENV', 'LANG', 'LC_ALL']

## Extra environment variables to set for the single-user server's process.
#  
#  Environment variables that end up in the single-user server's process come from 3 sources:
#    - This `environment` configurable
#    - The JupyterHub process' environment variables that are whitelisted in `env_keep`
#    - Variables to establish contact between the single-user notebook and the hub (such as JUPYTERHUB_API_TOKEN)
#  
#  The `environment` configurable should be set by JupyterHub administrators to
#  add installation specific environment variables. It is a dict where the key is
#  the name of the environment variable, and the value can be a string or a
#  callable. If it is a callable, it will be called with one parameter (the
#  spawner instance), and should return a string fairly quickly (no blocking
#  operations please!).
#  
#  Note that the spawner class' interface is not guaranteed to be exactly same
#  across upgrades, so if you are using the callable take care to verify it
#  continues to work after upgrades!
#c.Spawner.environment = {}

## Timeout (in seconds) before giving up on a spawned HTTP server
#  
#  Once a server has successfully been spawned, this is the amount of time we
#  wait before assuming that the server is unable to accept connections.
#c.Spawner.http_timeout = 30

## The IP address (or hostname) the single-user server should listen on.
#  
#  The JupyterHub proxy implementation should be able to send packets to this
#  interface.
#c.Spawner.ip = ''

## Minimum number of bytes a single-user notebook server is guaranteed to have
#  available.
#  
#  Allows the following suffixes:
#    - K -> Kilobytes
#    - M -> Megabytes
#    - G -> Gigabytes
#    - T -> Terabytes
#  
#  **This is a configuration setting. Your spawner must implement support for the
#  limit to work.** The default spawner, `LocalProcessSpawner`, does **not**
#  implement this support. A custom spawner **must** add support for this setting
#  for it to be enforced.
#c.Spawner.mem_guarantee = None

## Maximum number of bytes a single-user notebook server is allowed to use.
#  
#  Allows the following suffixes:
#    - K -> Kilobytes
#    - M -> Megabytes
#    - G -> Gigabytes
#    - T -> Terabytes
#  
#  If the single user server tries to allocate more memory than this, it will
#  fail. There is no guarantee that the single-user notebook server will be able
#  to allocate this much memory - only that it can not allocate more than this.
#  
#  **This is a configuration setting. Your spawner must implement support for the
#  limit to work.** The default spawner, `LocalProcessSpawner`, does **not**
#  implement this support. A custom spawner **must** add support for this setting
#  for it to be enforced.
#c.Spawner.mem_limit = None

## Path to the notebook directory for the single-user server.
#  
#  The user sees a file listing of this directory when the notebook interface is
#  started. The current interface does not easily allow browsing beyond the
#  subdirectories in this directory's tree.
#  
#  `~` will be expanded to the home directory of the user, and {username} will be
#  replaced with the name of the user.
#  
#  Note that this does *not* prevent users from accessing files outside of this
#  path! They can do so with many other means.
#c.Spawner.notebook_dir = ''

## An HTML form for options a user can specify on launching their server.
#  
#  The surrounding `<form>` element and the submit button are already provided.
#  
#  For example:
#  
#  .. code:: html
#  
#      Set your key:
#      <input name="key" val="default_key"></input>
#      <br>
#      Choose a letter:
#      <select name="letter" multiple="true">
#        <option value="A">The letter A</option>
#        <option value="B">The letter B</option>
#      </select>
#  
#  The data from this form submission will be passed on to your spawner in
#  `self.user_options`
#  
#  Instead of a form snippet string, this could also be a callable that takes as
#  one parameter the current spawner instance and returns a string. The callable
#  will be called asynchronously if it returns a future, rather than a str. Note
#  that the interface of the spawner class is not deemed stable across versions,
#  so using this functionality might cause your JupyterHub upgrades to break.
#c.Spawner.options_form = traitlets.Undefined

## Interval (in seconds) on which to poll the spawner for single-user server's
#  status.
#  
#  At every poll interval, each spawner's `.poll` method is called, which checks
#  if the single-user server is still running. If it isn't running, then
#  JupyterHub modifies its own state accordingly and removes appropriate routes
#  from the configurable proxy.
#c.Spawner.poll_interval = 30

## The port for single-user servers to listen on.
#  
#  Defaults to `0`, which uses a randomly allocated port number each time.
#  
#  If set to a non-zero value, all Spawners will use the same port, which only
#  makes sense if each server is on a different address, e.g. in containers.
#  
#  New in version 0.7.
#c.Spawner.port = 0

## An optional hook function that you can implement to do work after the spawner
#  stops.
#  
#  This can be set independent of any concrete spawner implementation.
#c.Spawner.post_stop_hook = None

## An optional hook function that you can implement to do some bootstrapping work
#  before the spawner starts. For example, create a directory for your user or
#  load initial content.
#  
#  This can be set independent of any concrete spawner implementation.
#  
#  This maybe a coroutine.
#  
#  Example::
#  
#      from subprocess import check_call
#      def my_hook(spawner):
#          username = spawner.user.name
#          check_call(['./examples/bootstrap-script/bootstrap.sh', username])
#  
#      c.Spawner.pre_spawn_hook = my_hook
#c.Spawner.pre_spawn_hook = None

## List of SSL alt names
#  
#  May be set in config if all spawners should have the same value(s), or set at
#  runtime by Spawner that know their names.
#c.Spawner.ssl_alt_names = []

## Whether to include DNS:localhost, IP:127.0.0.1 in alt names
#c.Spawner.ssl_alt_names_include_local = True

## Timeout (in seconds) before giving up on starting of single-user server.
#  
#  This is the timeout for start to return, not the timeout for the server to
#  respond. Callers of spawner.start will assume that startup has failed if it
#  takes longer than this. start should return when the server process is started
#  and its location is known.
#c.Spawner.start_timeout = 60

#------------------------------------------------------------------------------
# Authenticator(LoggingConfigurable) configuration
#------------------------------------------------------------------------------

## Base class for implementing an authentication provider for JupyterHub

## Set of users that will have admin rights on this JupyterHub.
#  
#  Admin users have extra privileges:
#   - Use the admin panel to see list of users logged in
#   - Add / remove users in some authenticators
#   - Restart / halt the hub
#   - Start / stop users' single-user servers
#   - Can access each individual users' single-user server (if configured)
#  
#  Admin access should be treated the same way root access is.
#  
#  Defaults to an empty set, in which case no user has admin access.
#c.Authenticator.admin_users = set()

## The max age (in seconds) of authentication info before forcing a refresh of
#  user auth info.
#  
#  Refreshing auth info allows, e.g. requesting/re-validating auth tokens.
#  
#  See :meth:`.refresh_user` for what happens when user auth info is refreshed
#  (nothing by default).
#c.Authenticator.auth_refresh_age = 300

## Automatically begin the login process
#  
#  rather than starting with a "Login with..." link at `/hub/login`
#  
#  To work, `.login_url()` must give a URL other than the default `/hub/login`,
#  such as an oauth handler or another automatic login handler, registered with
#  `.get_handlers()`.
#  
#  .. versionadded:: 0.8
#c.Authenticator.auto_login = False

## Blacklist of usernames that are not allowed to log in.
#  
#  Use this with supported authenticators to restrict which users can not log in.
#  This is an additional blacklist that further restricts users, beyond whatever
#  restrictions the authenticator has in place.
#  
#  If empty, does not perform any additional restriction.
#  
#  .. versionadded: 0.9
#c.Authenticator.blacklist = set()

## Enable persisting auth_state (if available).
#  
#  auth_state will be encrypted and stored in the Hub's database. This can
#  include things like authentication tokens, etc. to be passed to Spawners as
#  environment variables.
#  
#  Encrypting auth_state requires the cryptography package.
#  
#  Additionally, the JUPYTERHUB_CRYPT_KEY environment variable must contain one
#  (or more, separated by ;) 32B encryption keys. These can be either base64 or
#  hex-encoded.
#  
#  If encryption is unavailable, auth_state cannot be persisted.
#  
#  New in JupyterHub 0.8
#c.Authenticator.enable_auth_state = False

## An optional hook function that you can implement to do some bootstrapping work
#  during authentication. For example, loading user account details from an
#  external system.
#  
#  This function is called after the user has passed all authentication checks
#  and is ready to successfully authenticate. This function must return the
#  authentication dict reguardless of changes to it.
#  
#  This maybe a coroutine.
#  
#  .. versionadded: 1.0
#  
#  Example::
#  
#      import os, pwd
#      def my_hook(authenticator, handler, authentication):
#          user_data = pwd.getpwnam(authentication['name'])
#          spawn_data = {
#              'pw_data': user_data
#              'gid_list': os.getgrouplist(authentication['name'], user_data.pw_gid)
#          }
#  
#          if authentication['auth_state'] is None:
#              authentication['auth_state'] = {}
#          authentication['auth_state']['spawn_data'] = spawn_data
#  
#          return authentication
#  
#      c.Authenticator.post_auth_hook = my_hook
#c.Authenticator.post_auth_hook = None

## Force refresh of auth prior to spawn.
#  
#  This forces :meth:`.refresh_user` to be called prior to launching a server, to
#  ensure that auth state is up-to-date.
#  
#  This can be important when e.g. auth tokens that may have expired are passed
#  to the spawner via environment variables from auth_state.
#  
#  If refresh_user cannot refresh the user auth data, launch will fail until the
#  user logs in again.
#c.Authenticator.refresh_pre_spawn = False

## Dictionary mapping authenticator usernames to JupyterHub users.
#  
#  Primarily used to normalize OAuth user names to local users.
#c.Authenticator.username_map = {}

## Regular expression pattern that all valid usernames must match.
#  
#  If a username does not match the pattern specified here, authentication will
#  not be attempted.
#  
#  If not set, allow any username.
#c.Authenticator.username_pattern = ''

## Whitelist of usernames that are allowed to log in.
#  
#  Use this with supported authenticators to restrict which users can log in.
#  This is an additional whitelist that further restricts users, beyond whatever
#  restrictions the authenticator has in place.
#  
#  If empty, does not perform any additional restriction.
#c.Authenticator.whitelist = set()

#------------------------------------------------------------------------------
# CryptKeeper(SingletonConfigurable) configuration
#------------------------------------------------------------------------------

## Encapsulate encryption configuration
#  
#  Use via the encryption_config singleton below.

## 
#c.CryptKeeper.keys = []

## The number of threads to allocate for encryption
#c.CryptKeeper.n_threads = 8<|MERGE_RESOLUTION|>--- conflicted
+++ resolved
@@ -33,11 +33,7 @@
 from handlers.pages import HomeHandler, ModelBrowserHandler, ModelEditorHandler
 
 # API handlers
-<<<<<<< HEAD
-from handlers.models import ModelFileAPIHandler, ModelBrowserFileList, ModelToNotebookHandler, MoveFileAPIHandler
-=======
-from handlers.models import ModelFileAPIHandler, ModelBrowserFileList, ModelToNotebookHandler, DuplicateModelHandler MoveRenameAPIHandler, DeleteFileAPIHandler
->>>>>>> 6b84a921
+from handlers.models import ModelFileAPIHandler, ModelBrowserFileList, ModelToNotebookHandler, DuplicateModelHandler MoveRenameAPIHandler, DeleteFileAPIHandler, MoveFileAPIHandler
 from handlers.username import UsernameHandler
 from handlers.run_models import RunModelAPIHandler
 
@@ -52,12 +48,9 @@
         (r"/stochss/api/models/run/(.+)\/?", RunModelAPIHandler),
         (r"/stochss/api/model/duplicate(.+)\/?", DuplicateModelHandler),
         (r"/stochss/api/models/to-notebook(.+)\/?", ModelToNotebookHandler),
-<<<<<<< HEAD
         (r"/stochss/api/file/move(.+)\/?", MoveFileAPIHandler),
-=======
         (r"/stochss/api/file/delete(.+)\/?", DeleteFileAPIHandler),
         (r"/stochss/api/file/rename(.+)\/?", MoveRenameAPIHandler),
->>>>>>> 6b84a921
         # Pages
         (r"/stochss\/?", HomeHandler),
         (r"/stochss/models\/?$", ModelBrowserHandler),
