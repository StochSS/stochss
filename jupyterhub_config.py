# Configuration file for jupyterhub.

#------------------------------------------------------------------------------
# Application(SingletonConfigurable) configuration
#------------------------------------------------------------------------------

## This is an application.

## The date format used by logging formatters for %(asctime)s
#c.Application.log_datefmt = '%Y-%m-%d %H:%M:%S'

## The Logging format template
#c.Application.log_format = '[%(name)s]%(highlevel)s %(message)s'

## Set the log level by value or name.
#c.Application.log_level = 30

#------------------------------------------------------------------------------
# JupyterHub(Application) configuration
#------------------------------------------------------------------------------

## An Application for starting a Multi-User Jupyter Notebook server.

import sys, os
sys.path.insert(1, '.')

c = get_config()

c.JupyterHub.log_level = 'DEBUG'

# Page handlers
#from handlers.main import MainHandler
from handlers.pages import HomeHandler, ModelBrowserHandler, ModelEditorHandler

# API handlers
from handlers.models import ModelFileAPIHandler
from handlers.username import UsernameHandler
from handlers.run_models import RunModelAPIHandler

from dotenv import load_dotenv

c.StochSS.db_url = os.getenv('STOCHSS_DB_CONNECT')

# StochSS request handlers
c.JupyterHub.extra_handlers = [
        # API handlers
        (r"/stochss/api/user", UsernameHandler),
        (r"/stochss/api/model-data/(\w+)", ModelFileAPIHandler),
<<<<<<< HEAD
        (r"/stochss/api/models/run/(\d+)/(\d+)", RunModelAPIHandler),
        (r"/stochss/api/models/run/(\w+)", RunModelAPIHandler2),
=======
        (r"/stochss/api/models/run/(\w+)", RunModelAPIHandler),
>>>>>>> b85a5960
        # Default
        (r"/stochss\/?", HomeHandler),
        (r"/stochss/models", ModelBrowserHandler),
        (r"/stochss/models/edit", ModelEditorHandler)
        #(r"/stochss.*", MainHandler)
]

## Paths to search for jinja templates, before using the default templates.
c.JupyterHub.template_paths = [
  "/opt/conda/share/jupyterhub/static/stochss/"
]

## Path to SSL certificate file for the public facing interface of the proxy
#  
#  When setting this, you should also set ssl_key
c.JupyterHub.ssl_cert = os.getenv('SSL_CERT')

## Path to SSL key file for the public facing interface of the proxy
#  
#  When setting this, you should also set ssl_cert
c.JupyterHub.ssl_key = os.getenv('SSL_KEY')

## The public facing URL of the whole JupyterHub application.
#  
#  This is the address on which the proxy will bind. Sets protocol, ip, base_url
c.JupyterHub.bind_url = os.getenv('BIND_URL')

## Class for authenticating users.
#  
#          This should be a subclass of :class:`jupyterhub.auth.Authenticator`
#  
#          with an :meth:`authenticate` method that:
#  
#          - is a coroutine (asyncio or tornado)
#          - returns username on success, None on failure
#          - takes two arguments: (handler, data),
#            where `handler` is the calling web.RequestHandler,
#            and `data` is the POST form data from the login page.
#  
#          .. versionchanged:: 1.0
#              authenticators may be registered via entry points,
#              e.g. `c.JupyterHub.authenticator_class = 'pam'`
#  
#  Currently installed: 
#    - default: jupyterhub.auth.PAMAuthenticator
#    - dummy: jupyterhub.auth.DummyAuthenticator
#    - pam: jupyterhub.auth.PAMAuthenticator
#
# Authenticate users with GitHub OAuth
c.JupyterHub.authenticator_class = 'oauthenticator.GitHubOAuthenticator'
c.GitHubOAuthenticator.oauth_callback_url = os.environ['OAUTH_CALLBACK_URL']

c.Authenticator.whitelist = whitelist = set()
c.Authenticator.admin_users = admin = set([])

pwd = os.path.dirname(__file__)
with open(os.path.join(pwd, 'userlist')) as f:
    for line in f:
        if not line:
            continue
        parts = line.split()
        # in case of newline at the end of userlist file
        if len(parts) >= 1:
            name = parts[0]
            whitelist.add(name)
            if len(parts) > 1 and parts[1] == 'admin':
                admin.add(name)

## The class to use for spawning single-user servers.
#  
#          Should be a subclass of :class:`jupyterhub.spawner.Spawner`.
#  
#          .. versionchanged:: 1.0
#              spawners may be registered via entry points,
#              e.g. `c.JupyterHub.spawner_class = 'localprocess'`
#  
#  Currently installed: 
#    - default: jupyterhub.spawner.LocalProcessSpawner
#    - localprocess: jupyterhub.spawner.LocalProcessSpawner
#    - simple: jupyterhub.spawner.SimpleLocalProcessSpawner
c.JupyterHub.spawner_class = 'dockerspawner.DockerSpawner'

c.DockerSpawner.container_image = os.environ['LOCAL_NOTEBOOK_IMAGE']
# JupyterHub requires a single-user instance of the Notebook server, so we
# default to using the `start-singleuser.sh` script included in the
# jupyter/docker-stacks *-notebook images as the Docker run command when
# spawning containers.  Optionally, you can override the Docker run command
# using the DOCKER_SPAWN_CMD environment variable.
spawn_cmd = os.environ.get('DOCKER_SPAWN_CMD', "start-singleuser.sh")
c.DockerSpawner.extra_create_kwargs.update({ 'command': spawn_cmd })
# Connect containers to this Docker network
network_name = os.environ['DOCKER_NETWORK_NAME']
c.DockerSpawner.use_internal_ip = True
c.DockerSpawner.network_name = network_name
# Pass the network name as argument to spawned containers
c.DockerSpawner.extra_host_config = { 'network_mode': network_name }
# Explicitly set notebook directory because we'll be mounting a host volume to
# it.  Most jupyter/docker-stacks *-notebook images run the Notebook server as
# user `jovyan`, and set the notebook directory to `/home/jovyan/work`.
# We follow the same convention.
notebook_dir = os.environ.get('DOCKER_NOTEBOOK_DIR') or '/home/jovyan/work'
c.DockerSpawner.notebook_dir = notebook_dir
# Mount the real user's Docker volume on the host to the notebook user's
# notebook directory in the container
# TODO BRING THIS BACK
#c.DockerSpawner.volumes = { 'jupyterhub-user-{username}': notebook_dir }

# Remove containers once they are stopped
c.DockerSpawner.remove_containers = True
# For debugging arguments passed to spawned containers
c.DockerSpawner.debug = True

## The ip address for the Hub process to *bind* to.
#  
#  By default, the hub listens on localhost only. This address must be accessible
#  from the proxy and user servers. You may need to set this to a public ip or ''
#  for all interfaces if the proxy or user servers are in containers or on a
#  different host.
#  
#  See `hub_connect_ip` for cases where the bind and connect address should
#  differ, or `hub_bind_url` for setting the full bind URL.
c.JupyterHub.hub_ip =  'jupyterhub'

## The internal port for the Hub process.
#  
#  This is the internal port of the hub itself. It should never be accessed
#  directly. See JupyterHub.port for the public port to use when accessing
#  jupyterhub. It is rare that this port should be set except in cases of port
#  conflict.
#  
#  See also `hub_ip` for the ip and `hub_bind_url` for setting the full bind URL.
c.JupyterHub.hub_port = 8080


## Maximum number of concurrent servers that can be active at a time.
#  
#  Setting this can limit the total resources your users can consume.
#  
#  An active server is any server that's not fully stopped. It is considered
#  active from the time it has been requested until the time that it has
#  completely stopped.
#  
#  If this many user servers are active, users will not be able to launch new
#  servers until a server is shutdown. Spawn requests will be rejected with a 429
#  error asking them to try again.
#  
#  If set to 0, no limit is enforced.
#c.JupyterHub.active_server_limit = 0

## Duration (in seconds) to determine the number of active users.
#c.JupyterHub.active_user_window = 1800

## Grant admin users permission to access single-user servers.
#  
#  Users should be properly informed if this is enabled.
#c.JupyterHub.admin_access = False

## DEPRECATED since version 0.7.2, use Authenticator.admin_users instead.
#c.JupyterHub.admin_users = set()

## Allow named single-user servers per user
#c.JupyterHub.allow_named_servers = False

## Answer yes to any questions (e.g. confirm overwrite)
#c.JupyterHub.answer_yes = False

## PENDING DEPRECATION: consider using service_tokens
#  
#  Dict of token:username to be loaded into the database.
#  
#  Allows ahead-of-time generation of API tokens for use by externally managed
#  services, which authenticate as JupyterHub users.
#  
#  Consider using service_tokens for general services that talk to the JupyterHub
#  API.
#c.JupyterHub.api_tokens = {}

## Authentication for prometheus metrics
#c.JupyterHub.authenticate_prometheus = True

## The base URL of the entire application.
#  
#  Add this to the beginning of all JupyterHub URLs. Use base_url to run
#  JupyterHub within an existing website.
#  
#  .. deprecated: 0.9
#      Use JupyterHub.bind_url
#c.JupyterHub.base_url = '/'

## Whether to shutdown the proxy when the Hub shuts down.
#  
#  Disable if you want to be able to teardown the Hub while leaving the proxy
#  running.
#  
#  Only valid if the proxy was starting by the Hub process.
#  
#  If both this and cleanup_servers are False, sending SIGINT to the Hub will
#  only shutdown the Hub, leaving everything else running.
#  
#  The Hub should be able to resume from database state.
#c.JupyterHub.cleanup_proxy = True

## Whether to shutdown single-user servers when the Hub shuts down.
#  
#  Disable if you want to be able to teardown the Hub while leaving the single-
#  user servers running.
#  
#  If both this and cleanup_proxy are False, sending SIGINT to the Hub will only
#  shutdown the Hub, leaving everything else running.
#  
#  The Hub should be able to resume from database state.
#c.JupyterHub.cleanup_servers = True

## Maximum number of concurrent users that can be spawning at a time.
#  
#  Spawning lots of servers at the same time can cause performance problems for
#  the Hub or the underlying spawning system. Set this limit to prevent bursts of
#  logins from attempting to spawn too many servers at the same time.
#  
#  This does not limit the number of total running servers. See
#  active_server_limit for that.
#  
#  If more than this many users attempt to spawn at a time, their requests will
#  be rejected with a 429 error asking them to try again. Users will have to wait
#  for some of the spawning services to finish starting before they can start
#  their own.
#  
#  If set to 0, no limit is enforced.
#c.JupyterHub.concurrent_spawn_limit = 100

## The config file to load
#c.JupyterHub.config_file = 'jupyterhub_config.py'

## DEPRECATED: does nothing
#c.JupyterHub.confirm_no_ssl = False

## Number of days for a login cookie to be valid. Default is two weeks.
#c.JupyterHub.cookie_max_age_days = 14

## The cookie secret to use to encrypt cookies.
#  
#  Loaded from the JPY_COOKIE_SECRET env variable by default.
#  
#  Should be exactly 256 bits (32 bytes).
#c.JupyterHub.cookie_secret = b''

## File in which to store the cookie secret.
#c.JupyterHub.cookie_secret_file = 'jupyterhub_cookie_secret'

## The location of jupyterhub data files (e.g. /usr/local/share/jupyterhub)
#c.JupyterHub.data_files_path = '/home/mgeiger/.local/share/virtualenvs/docker-net-QskcA8OG/share/jupyterhub'

## Include any kwargs to pass to the database connection. See
#  sqlalchemy.create_engine for details.
#c.JupyterHub.db_kwargs = {}

## url for the database. e.g. `sqlite:///jupyterhub.sqlite`
#c.JupyterHub.db_url = 'sqlite:///jupyterhub.sqlite'

## log all database transactions. This has A LOT of output
#c.JupyterHub.debug_db = False

## DEPRECATED since version 0.8: Use ConfigurableHTTPProxy.debug
#c.JupyterHub.debug_proxy = False

## The default URL for users when they arrive (e.g. when user directs to "/")
#  
#  By default, redirects users to their own server.
#c.JupyterHub.default_url = ''

## Dict authority:dict(files). Specify the key, cert, and/or ca file for an
#  authority. This is useful for externally managed proxies that wish to use
#  internal_ssl.
#  
#  The files dict has this format (you must specify at least a cert)::
#  
#      {
#          'key': '/path/to/key.key',
#          'cert': '/path/to/cert.crt',
#          'ca': '/path/to/ca.crt'
#      }
#  
#  The authorities you can override: 'hub-ca', 'notebooks-ca', 'proxy-api-ca',
#  'proxy-client-ca', and 'services-ca'.
#  
#  Use with internal_ssl
#c.JupyterHub.external_ssl_authorities = {}

## DEPRECATED: use output redirection instead, e.g.
#  
#  jupyterhub &>> /var/log/jupyterhub.log
#c.JupyterHub.extra_log_file = ''

## Extra log handlers to set on JupyterHub logger
#c.JupyterHub.extra_log_handlers = []

## Generate certs used for internal ssl
#c.JupyterHub.generate_certs = False

## Generate default config file
#c.JupyterHub.generate_config = False

## The URL on which the Hub will listen. This is a private URL for internal
#  communication. Typically set in combination with hub_connect_url. If a unix
#  socket, hub_connect_url **must** also be set.
#  
#  For example:
#  
#      "http://127.0.0.1:8081"
#      "unix+http://%2Fsrv%2Fjupyterhub%2Fjupyterhub.sock"
#  
#  .. versionadded:: 0.9
#c.JupyterHub.hub_bind_url = ''

## The ip or hostname for proxies and spawners to use for connecting to the Hub.
#  
#  Use when the bind address (`hub_ip`) is 0.0.0.0 or otherwise different from
#  the connect address.
#  
#  Default: when `hub_ip` is 0.0.0.0, use `socket.gethostname()`, otherwise use
#  `hub_ip`.
#  
#  Note: Some spawners or proxy implementations might not support hostnames.
#  Check your spawner or proxy documentation to see if they have extra
#  requirements.
#  
#  .. versionadded:: 0.8
#c.JupyterHub.hub_connect_ip = ''

## DEPRECATED
#  
#  Use hub_connect_url
#  
#  .. versionadded:: 0.8
#  
#  .. deprecated:: 0.9
#      Use hub_connect_url
#c.JupyterHub.hub_connect_port = 0

## The URL for connecting to the Hub. Spawners, services, and the proxy will use
#  this URL to talk to the Hub.
#  
#  Only needs to be specified if the default hub URL is not connectable (e.g.
#  using a unix+http:// bind url).
#  
#  .. seealso::
#      JupyterHub.hub_connect_ip
#      JupyterHub.hub_bind_url
#  
#  .. versionadded:: 0.9
#c.JupyterHub.hub_connect_url = ''

## The location to store certificates automatically created by JupyterHub.
#  
#  Use with internal_ssl
#c.JupyterHub.internal_certs_location = 'internal-ssl'

## Enable SSL for all internal communication
#  
#  This enables end-to-end encryption between all JupyterHub components.
#  JupyterHub will automatically create the necessary certificate authority and
#  sign notebook certificates as they're created.
#c.JupyterHub.internal_ssl = False

## The public facing ip of the whole JupyterHub application (specifically
#  referred to as the proxy).
#  
#  This is the address on which the proxy will listen. The default is to listen
#  on all interfaces. This is the only address through which JupyterHub should be
#  accessed by users.
#  
#  .. deprecated: 0.9
#      Use JupyterHub.bind_url
#c.JupyterHub.ip = ''

## Supply extra arguments that will be passed to Jinja environment.
#c.JupyterHub.jinja_environment_options = {}

## Interval (in seconds) at which to update last-activity timestamps.
#c.JupyterHub.last_activity_interval = 300

## Dict of 'group': ['usernames'] to load at startup.
#  
#  This strictly *adds* groups and users to groups.
#  
#  Loading one set of groups, then starting JupyterHub again with a different set
#  will not remove users or groups from previous launches. That must be done
#  through the API.
#c.JupyterHub.load_groups = {}

## Specify path to a logo image to override the Jupyter logo in the banner.
#c.JupyterHub.logo_file = ''

## Maximum number of concurrent named servers that can be created by a user at a
#  time.
#  
#  Setting this can limit the total resources a user can consume.
#  
#  If set to 0, no limit is enforced.
#c.JupyterHub.named_server_limit_per_user = 0

## File to write PID Useful for daemonizing JupyterHub.
#c.JupyterHub.pid_file = ''

## DEPRECATED since version 0.8 : Use ConfigurableHTTPProxy.api_url
#c.JupyterHub.proxy_api_ip = ''

## DEPRECATED since version 0.8 : Use ConfigurableHTTPProxy.api_url
#c.JupyterHub.proxy_api_port = 0

## DEPRECATED since version 0.8: Use ConfigurableHTTPProxy.auth_token
#c.JupyterHub.proxy_auth_token = ''

## Interval (in seconds) at which to check if the proxy is running.
#c.JupyterHub.proxy_check_interval = 30

## The class to use for configuring the JupyterHub proxy.
#  
#          Should be a subclass of :class:`jupyterhub.proxy.Proxy`.
#  
#          .. versionchanged:: 1.0
#              proxies may be registered via entry points,
#              e.g. `c.JupyterHub.proxy_class = 'traefik'`
#  
#  Currently installed: 
#    - configurable-http-proxy: jupyterhub.proxy.ConfigurableHTTPProxy
#    - default: jupyterhub.proxy.ConfigurableHTTPProxy
#c.JupyterHub.proxy_class = 'jupyterhub.proxy.ConfigurableHTTPProxy'

## DEPRECATED since version 0.8. Use ConfigurableHTTPProxy.command
#c.JupyterHub.proxy_cmd = []

## Recreate all certificates used within JupyterHub on restart.
#  
#  Note: enabling this feature requires restarting all notebook servers.
#  
#  Use with internal_ssl
#c.JupyterHub.recreate_internal_certs = False

## Redirect user to server (if running), instead of control panel.
#c.JupyterHub.redirect_to_server = True

## Purge and reset the database.
#c.JupyterHub.reset_db = False

## Interval (in seconds) at which to check connectivity of services with web
#  endpoints.
#c.JupyterHub.service_check_interval = 60

## Dict of token:servicename to be loaded into the database.
#  
#  Allows ahead-of-time generation of API tokens for use by externally managed
#  services.
#c.JupyterHub.service_tokens = {}

## List of service specification dictionaries.
#  
#  A service
#  
#  For instance::
#  
#      services = [
#          {
#              'name': 'cull_idle',
#              'command': ['/path/to/cull_idle_servers.py'],
#          },
#          {
#              'name': 'formgrader',
#              'url': 'http://127.0.0.1:1234',
#              'api_token': 'super-secret',
#              'environment':
#          }
#      ]
#c.JupyterHub.services = []

## Shuts down all user servers on logout
#c.JupyterHub.shutdown_on_logout = False

## Host to send statsd metrics to. An empty string (the default) disables sending
#  metrics.
#c.JupyterHub.statsd_host = ''

## Port on which to send statsd metrics about the hub
#c.JupyterHub.statsd_port = 8125

## Prefix to use for all metrics sent by jupyterhub to statsd
#c.JupyterHub.statsd_prefix = 'jupyterhub'

## Run single-user servers on subdomains of this host.
#  
#  This should be the full `https://hub.domain.tld[:port]`.
#  
#  Provides additional cross-site protections for javascript served by single-
#  user servers.
#  
#  Requires `<username>.hub.domain.tld` to resolve to the same host as
#  `hub.domain.tld`.
#  
#  In general, this is most easily achieved with wildcard DNS.
#  
#  When using SSL (i.e. always) this also requires a wildcard SSL certificate.
#c.JupyterHub.subdomain_host = ''

## Extra variables to be passed into jinja templates
#c.JupyterHub.template_vars = {}

## Extra settings overrides to pass to the tornado application.
#c.JupyterHub.tornado_settings = {}

## Trust user-provided tokens (via JupyterHub.service_tokens) to have good
#  entropy.
#  
#  If you are not inserting additional tokens via configuration file, this flag
#  has no effect.
#  
#  In JupyterHub 0.8, internally generated tokens do not pass through additional
#  hashing because the hashing is costly and does not increase the entropy of
#  already-good UUIDs.
#  
#  User-provided tokens, on the other hand, are not trusted to have good entropy
#  by default, and are passed through many rounds of hashing to stretch the
#  entropy of the key (i.e. user-provided tokens are treated as passwords instead
#  of random keys). These keys are more costly to check.
#  
#  If your inserted tokens are generated by a good-quality mechanism, e.g.
#  `openssl rand -hex 32`, then you can set this flag to True to reduce the cost
#  of checking authentication tokens.
#c.JupyterHub.trust_user_provided_tokens = False

## Names to include in the subject alternative name.
#  
#  These names will be used for server name verification. This is useful if
#  JupyterHub is being run behind a reverse proxy or services using ssl are on
#  different hosts.
#  
#  Use with internal_ssl
#c.JupyterHub.trusted_alt_names = []

## Downstream proxy IP addresses to trust.
#  
#  This sets the list of IP addresses that are trusted and skipped when
#  processing the `X-Forwarded-For` header. For example, if an external proxy is
#  used for TLS termination, its IP address should be added to this list to
#  ensure the correct client IP addresses are recorded in the logs instead of the
#  proxy server's IP address.
#c.JupyterHub.trusted_downstream_ips = []

## Upgrade the database automatically on start.
#  
#  Only safe if database is regularly backed up. Only SQLite databases will be
#  backed up to a local file automatically.
#c.JupyterHub.upgrade_db = False

#------------------------------------------------------------------------------
# Spawner(LoggingConfigurable) configuration
#------------------------------------------------------------------------------

## Base class for spawning single-user notebook servers.
#  
#  Subclass this, and override the following methods:
#  
#  - load_state - get_state - start - stop - poll
#  
#  As JupyterHub supports multiple users, an instance of the Spawner subclass is
#  created for each user. If there are 20 JupyterHub users, there will be 20
#  instances of the subclass.

## Extra arguments to be passed to the single-user server.
#  
#  Some spawners allow shell-style expansion here, allowing you to use
#  environment variables here. Most, including the default, do not. Consult the
#  documentation for your spawner to verify!
#c.Spawner.args = []

## The command used for starting the single-user server.
#  
#  Provide either a string or a list containing the path to the startup script
#  command. Extra arguments, other than this path, should be provided via `args`.
#  
#  This is usually set if you want to start the single-user server in a different
#  python environment (with virtualenv/conda) than JupyterHub itself.
#  
#  Some spawners allow shell-style expansion here, allowing you to use
#  environment variables. Most, including the default, do not. Consult the
#  documentation for your spawner to verify!
#c.Spawner.cmd = ['jupyterhub-singleuser']

## Maximum number of consecutive failures to allow before shutting down
#  JupyterHub.
#  
#  This helps JupyterHub recover from a certain class of problem preventing
#  launch in contexts where the Hub is automatically restarted (e.g. systemd,
#  docker, kubernetes).
#  
#  A limit of 0 means no limit and consecutive failures will not be tracked.
#c.Spawner.consecutive_failure_limit = 0

## Minimum number of cpu-cores a single-user notebook server is guaranteed to
#  have available.
#  
#  If this value is set to 0.5, allows use of 50% of one CPU. If this value is
#  set to 2, allows use of up to 2 CPUs.
#  
#  **This is a configuration setting. Your spawner must implement support for the
#  limit to work.** The default spawner, `LocalProcessSpawner`, does **not**
#  implement this support. A custom spawner **must** add support for this setting
#  for it to be enforced.
#c.Spawner.cpu_guarantee = None

## Maximum number of cpu-cores a single-user notebook server is allowed to use.
#  
#  If this value is set to 0.5, allows use of 50% of one CPU. If this value is
#  set to 2, allows use of up to 2 CPUs.
#  
#  The single-user notebook server will never be scheduled by the kernel to use
#  more cpu-cores than this. There is no guarantee that it can access this many
#  cpu-cores.
#  
#  **This is a configuration setting. Your spawner must implement support for the
#  limit to work.** The default spawner, `LocalProcessSpawner`, does **not**
#  implement this support. A custom spawner **must** add support for this setting
#  for it to be enforced.
#c.Spawner.cpu_limit = None

## Enable debug-logging of the single-user server
#c.Spawner.debug = False

## The URL the single-user server should start in.
#  
#  `{username}` will be expanded to the user's username
#  
#  Example uses:
#  
#  - You can set `notebook_dir` to `/` and `default_url` to `/tree/home/{username}` to allow people to
#    navigate the whole filesystem from their notebook server, but still start in their home directory.
#  - Start with `/notebooks` instead of `/tree` if `default_url` points to a notebook instead of a directory.
#  - You can set this to `/lab` to have JupyterLab start by default, rather than Jupyter Notebook.
#c.Spawner.default_url = ''

## Disable per-user configuration of single-user servers.
#  
#  When starting the user's single-user server, any config file found in the
#  user's $HOME directory will be ignored.
#  
#  Note: a user could circumvent this if the user modifies their Python
#  environment, such as when they have their own conda environments / virtualenvs
#  / containers.
#c.Spawner.disable_user_config = False

## Whitelist of environment variables for the single-user server to inherit from
#  the JupyterHub process.
#  
#  This whitelist is used to ensure that sensitive information in the JupyterHub
#  process's environment (such as `CONFIGPROXY_AUTH_TOKEN`) is not passed to the
#  single-user server's process.
#c.Spawner.env_keep = ['PATH', 'PYTHONPATH', 'CONDA_ROOT', 'CONDA_DEFAULT_ENV', 'VIRTUAL_ENV', 'LANG', 'LC_ALL']

## Extra environment variables to set for the single-user server's process.
#  
#  Environment variables that end up in the single-user server's process come from 3 sources:
#    - This `environment` configurable
#    - The JupyterHub process' environment variables that are whitelisted in `env_keep`
#    - Variables to establish contact between the single-user notebook and the hub (such as JUPYTERHUB_API_TOKEN)
#  
#  The `environment` configurable should be set by JupyterHub administrators to
#  add installation specific environment variables. It is a dict where the key is
#  the name of the environment variable, and the value can be a string or a
#  callable. If it is a callable, it will be called with one parameter (the
#  spawner instance), and should return a string fairly quickly (no blocking
#  operations please!).
#  
#  Note that the spawner class' interface is not guaranteed to be exactly same
#  across upgrades, so if you are using the callable take care to verify it
#  continues to work after upgrades!
#c.Spawner.environment = {}

## Timeout (in seconds) before giving up on a spawned HTTP server
#  
#  Once a server has successfully been spawned, this is the amount of time we
#  wait before assuming that the server is unable to accept connections.
#c.Spawner.http_timeout = 30

## The IP address (or hostname) the single-user server should listen on.
#  
#  The JupyterHub proxy implementation should be able to send packets to this
#  interface.
#c.Spawner.ip = ''

## Minimum number of bytes a single-user notebook server is guaranteed to have
#  available.
#  
#  Allows the following suffixes:
#    - K -> Kilobytes
#    - M -> Megabytes
#    - G -> Gigabytes
#    - T -> Terabytes
#  
#  **This is a configuration setting. Your spawner must implement support for the
#  limit to work.** The default spawner, `LocalProcessSpawner`, does **not**
#  implement this support. A custom spawner **must** add support for this setting
#  for it to be enforced.
#c.Spawner.mem_guarantee = None

## Maximum number of bytes a single-user notebook server is allowed to use.
#  
#  Allows the following suffixes:
#    - K -> Kilobytes
#    - M -> Megabytes
#    - G -> Gigabytes
#    - T -> Terabytes
#  
#  If the single user server tries to allocate more memory than this, it will
#  fail. There is no guarantee that the single-user notebook server will be able
#  to allocate this much memory - only that it can not allocate more than this.
#  
#  **This is a configuration setting. Your spawner must implement support for the
#  limit to work.** The default spawner, `LocalProcessSpawner`, does **not**
#  implement this support. A custom spawner **must** add support for this setting
#  for it to be enforced.
#c.Spawner.mem_limit = None

## Path to the notebook directory for the single-user server.
#  
#  The user sees a file listing of this directory when the notebook interface is
#  started. The current interface does not easily allow browsing beyond the
#  subdirectories in this directory's tree.
#  
#  `~` will be expanded to the home directory of the user, and {username} will be
#  replaced with the name of the user.
#  
#  Note that this does *not* prevent users from accessing files outside of this
#  path! They can do so with many other means.
#c.Spawner.notebook_dir = ''

## An HTML form for options a user can specify on launching their server.
#  
#  The surrounding `<form>` element and the submit button are already provided.
#  
#  For example:
#  
#  .. code:: html
#  
#      Set your key:
#      <input name="key" val="default_key"></input>
#      <br>
#      Choose a letter:
#      <select name="letter" multiple="true">
#        <option value="A">The letter A</option>
#        <option value="B">The letter B</option>
#      </select>
#  
#  The data from this form submission will be passed on to your spawner in
#  `self.user_options`
#  
#  Instead of a form snippet string, this could also be a callable that takes as
#  one parameter the current spawner instance and returns a string. The callable
#  will be called asynchronously if it returns a future, rather than a str. Note
#  that the interface of the spawner class is not deemed stable across versions,
#  so using this functionality might cause your JupyterHub upgrades to break.
#c.Spawner.options_form = traitlets.Undefined

## Interval (in seconds) on which to poll the spawner for single-user server's
#  status.
#  
#  At every poll interval, each spawner's `.poll` method is called, which checks
#  if the single-user server is still running. If it isn't running, then
#  JupyterHub modifies its own state accordingly and removes appropriate routes
#  from the configurable proxy.
#c.Spawner.poll_interval = 30

## The port for single-user servers to listen on.
#  
#  Defaults to `0`, which uses a randomly allocated port number each time.
#  
#  If set to a non-zero value, all Spawners will use the same port, which only
#  makes sense if each server is on a different address, e.g. in containers.
#  
#  New in version 0.7.
#c.Spawner.port = 0

## An optional hook function that you can implement to do work after the spawner
#  stops.
#  
#  This can be set independent of any concrete spawner implementation.
#c.Spawner.post_stop_hook = None

## An optional hook function that you can implement to do some bootstrapping work
#  before the spawner starts. For example, create a directory for your user or
#  load initial content.
#  
#  This can be set independent of any concrete spawner implementation.
#  
#  This maybe a coroutine.
#  
#  Example::
#  
#      from subprocess import check_call
#      def my_hook(spawner):
#          username = spawner.user.name
#          check_call(['./examples/bootstrap-script/bootstrap.sh', username])
#  
#      c.Spawner.pre_spawn_hook = my_hook
#c.Spawner.pre_spawn_hook = None

## List of SSL alt names
#  
#  May be set in config if all spawners should have the same value(s), or set at
#  runtime by Spawner that know their names.
#c.Spawner.ssl_alt_names = []

## Whether to include DNS:localhost, IP:127.0.0.1 in alt names
#c.Spawner.ssl_alt_names_include_local = True

## Timeout (in seconds) before giving up on starting of single-user server.
#  
#  This is the timeout for start to return, not the timeout for the server to
#  respond. Callers of spawner.start will assume that startup has failed if it
#  takes longer than this. start should return when the server process is started
#  and its location is known.
#c.Spawner.start_timeout = 60

#------------------------------------------------------------------------------
# Authenticator(LoggingConfigurable) configuration
#------------------------------------------------------------------------------

## Base class for implementing an authentication provider for JupyterHub

## Set of users that will have admin rights on this JupyterHub.
#  
#  Admin users have extra privileges:
#   - Use the admin panel to see list of users logged in
#   - Add / remove users in some authenticators
#   - Restart / halt the hub
#   - Start / stop users' single-user servers
#   - Can access each individual users' single-user server (if configured)
#  
#  Admin access should be treated the same way root access is.
#  
#  Defaults to an empty set, in which case no user has admin access.
#c.Authenticator.admin_users = set()

## The max age (in seconds) of authentication info before forcing a refresh of
#  user auth info.
#  
#  Refreshing auth info allows, e.g. requesting/re-validating auth tokens.
#  
#  See :meth:`.refresh_user` for what happens when user auth info is refreshed
#  (nothing by default).
#c.Authenticator.auth_refresh_age = 300

## Automatically begin the login process
#  
#  rather than starting with a "Login with..." link at `/hub/login`
#  
#  To work, `.login_url()` must give a URL other than the default `/hub/login`,
#  such as an oauth handler or another automatic login handler, registered with
#  `.get_handlers()`.
#  
#  .. versionadded:: 0.8
#c.Authenticator.auto_login = False

## Blacklist of usernames that are not allowed to log in.
#  
#  Use this with supported authenticators to restrict which users can not log in.
#  This is an additional blacklist that further restricts users, beyond whatever
#  restrictions the authenticator has in place.
#  
#  If empty, does not perform any additional restriction.
#  
#  .. versionadded: 0.9
#c.Authenticator.blacklist = set()

## Enable persisting auth_state (if available).
#  
#  auth_state will be encrypted and stored in the Hub's database. This can
#  include things like authentication tokens, etc. to be passed to Spawners as
#  environment variables.
#  
#  Encrypting auth_state requires the cryptography package.
#  
#  Additionally, the JUPYTERHUB_CRYPT_KEY environment variable must contain one
#  (or more, separated by ;) 32B encryption keys. These can be either base64 or
#  hex-encoded.
#  
#  If encryption is unavailable, auth_state cannot be persisted.
#  
#  New in JupyterHub 0.8
#c.Authenticator.enable_auth_state = False

## An optional hook function that you can implement to do some bootstrapping work
#  during authentication. For example, loading user account details from an
#  external system.
#  
#  This function is called after the user has passed all authentication checks
#  and is ready to successfully authenticate. This function must return the
#  authentication dict reguardless of changes to it.
#  
#  This maybe a coroutine.
#  
#  .. versionadded: 1.0
#  
#  Example::
#  
#      import os, pwd
#      def my_hook(authenticator, handler, authentication):
#          user_data = pwd.getpwnam(authentication['name'])
#          spawn_data = {
#              'pw_data': user_data
#              'gid_list': os.getgrouplist(authentication['name'], user_data.pw_gid)
#          }
#  
#          if authentication['auth_state'] is None:
#              authentication['auth_state'] = {}
#          authentication['auth_state']['spawn_data'] = spawn_data
#  
#          return authentication
#  
#      c.Authenticator.post_auth_hook = my_hook
#c.Authenticator.post_auth_hook = None

## Force refresh of auth prior to spawn.
#  
#  This forces :meth:`.refresh_user` to be called prior to launching a server, to
#  ensure that auth state is up-to-date.
#  
#  This can be important when e.g. auth tokens that may have expired are passed
#  to the spawner via environment variables from auth_state.
#  
#  If refresh_user cannot refresh the user auth data, launch will fail until the
#  user logs in again.
#c.Authenticator.refresh_pre_spawn = False

## Dictionary mapping authenticator usernames to JupyterHub users.
#  
#  Primarily used to normalize OAuth user names to local users.
#c.Authenticator.username_map = {}

## Regular expression pattern that all valid usernames must match.
#  
#  If a username does not match the pattern specified here, authentication will
#  not be attempted.
#  
#  If not set, allow any username.
#c.Authenticator.username_pattern = ''

## Whitelist of usernames that are allowed to log in.
#  
#  Use this with supported authenticators to restrict which users can log in.
#  This is an additional whitelist that further restricts users, beyond whatever
#  restrictions the authenticator has in place.
#  
#  If empty, does not perform any additional restriction.
#c.Authenticator.whitelist = set()

#------------------------------------------------------------------------------
# CryptKeeper(SingletonConfigurable) configuration
#------------------------------------------------------------------------------

## Encapsulate encryption configuration
#  
#  Use via the encryption_config singleton below.

## 
#c.CryptKeeper.keys = []

## The number of threads to allocate for encryption
#c.CryptKeeper.n_threads = 8<|MERGE_RESOLUTION|>--- conflicted
+++ resolved
@@ -46,12 +46,7 @@
         # API handlers
         (r"/stochss/api/user", UsernameHandler),
         (r"/stochss/api/model-data/(\w+)", ModelFileAPIHandler),
-<<<<<<< HEAD
-        (r"/stochss/api/models/run/(\d+)/(\d+)", RunModelAPIHandler),
-        (r"/stochss/api/models/run/(\w+)", RunModelAPIHandler2),
-=======
         (r"/stochss/api/models/run/(\w+)", RunModelAPIHandler),
->>>>>>> b85a5960
         # Default
         (r"/stochss\/?", HomeHandler),
         (r"/stochss/models", ModelBrowserHandler),
