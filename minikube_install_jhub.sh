--- conflicted
+++ resolved
@@ -10,21 +10,12 @@
 
 MOUNT_PATH=$PWD
 
-<<<<<<< HEAD
-
-if [ $# -eq 1 ]
-    then
-        MOUNT_PATH=$1
-fi
-
-=======
 if [ $# -eq 1 ]
 then
   MOUNT_PATH=$1
 fi
 
 
->>>>>>> 07ec4424
 helm upgrade --install jhub jupyterhub/jupyterhub \
       --namespace jhub \
       --version 0.8.2 \
