/*
StochSS is a platform for simulating biochemical systems
Copyright (C) 2019-2020 StochSS developers.

This program is free software: you can redistribute it and/or modify
it under the terms of the GNU General Public License as published by
the Free Software Foundation, either version 3 of the License, or
(at your option) any later version.

This program is distributed in the hope that it will be useful,
but WITHOUT ANY WARRANTY; without even the implied warranty of
MERCHANTABILITY or FITNESS FOR A PARTICULAR PURPOSE.  See the
GNU General Public License for more details.

You should have received a copy of the GNU General Public License
along with this program.  If not, see <http://www.gnu.org/licenses/>.
*/

let $ = require('jquery');
let path = require('path');
//support files
let app = require('../app');
let modals = require('../modals');
let Tooltips = require('../tooltips');
let Plotly = require('../lib/plotly');
//views
let InputView = require('./input');
let View = require('ampersand-view');
let SelectView = require('ampersand-select-view');
let SweepParametersView = require('./sweep-parameter-range');
//templates
let gillespyResultsTemplate = require('../templates/includes/gillespyResults.pug');
let gillespyResultsEnsembleTemplate = require('../templates/includes/gillespyResultsEnsemble.pug');
let parameterSweepResultsTemplate = require('../templates/includes/parameterSweepResults.pug');
let parameterScanTemplate = require('../templates/includes/parameterScanResults.pug');

module.exports = View.extend({
  events: {
    'change [data-hook=title]' : 'setTitle',
    'change [data-hook=xaxis]' : 'setXAxis',
    'change [data-hook=yaxis]' : 'setYAxis',
    'change [data-hook=specie-of-interest-list]' : 'getPlotForSpecies',
    'change [data-hook=feature-extraction-list]' : 'getPlotForFeatureExtractor',
    'change [data-hook=ensemble-aggragator-list]' : 'getPlotForEnsembleAggragator',
    'change [data-hook=plot-type-select]' : 'getTSPlotForType',
    'click [data-hook=collapse-results-btn]' : 'changeCollapseButtonText',
    'click [data-trigger=collapse-plot-container]' : 'handleCollapsePlotContainerClick',
    'click [data-target=edit-plot]' : 'openPlotArgsSection',
    'click [data-hook=multiple-plots]' : 'plotMultiplePlots',
    'click [data-target=download-png-custom]' : 'handleDownloadPNGClick',
    'click [data-target=download-json]' : 'handleDownloadJSONClick',
    'click [data-hook=convert-to-notebook]' : 'handleConvertToNotebookClick',
    'click [data-hook=download-results-csv]' : 'handleDownloadResultsCsvClick',
    'click [data-hook=job-presentation]' : 'handlePresentationClick'
  },
  initialize: function (attrs, options) {
    View.prototype.initialize.apply(this, arguments);
    this.tooltips = Tooltips.parameterSweepResults;
    this.plots = {};
    this.plotArgs = {};
    this.mode = Boolean(attrs.mode) ? attrs.mode : "edit";
  },
  render: function (attrs, options) {
    let isEnsemble = this.model.settings.simulationSettings.realizations > 1 && 
                     this.model.settings.simulationSettings.algorithm !== "ODE";
    let isParameterScan = this.model.settings.parameterSweepSettings.parameters.length > 2
    if(this.parent.model.type === "Parameter Sweep"){
      this.template = isParameterScan ? parameterScanTemplate : parameterSweepResultsTemplate;
    }else{
      this.template = isEnsemble ? gillespyResultsEnsembleTemplate : gillespyResultsTemplate;
    }
    View.prototype.render.apply(this, arguments);
    if(this.mode === "presentation") {
      $(this.queryByHook("job-presentation")).css("display", "none");
      if(!isParameterScan){
        $(this.queryByHook("convert-to-notebook")).css("display", "none");
      }
    }
    if(this.parent.model.type === "Ensemble Simulation") {
      var type = isEnsemble ? "stddevran" : "trajectories";
    }else{
      this.tsPlotData = {"parameters":{}};
      var type = "ts-psweep";
      if(!isParameterScan) {
        this.renderSpeciesOfInterestView();
        this.renderFeatureExtractionView();
        if(isEnsemble) {
          this.renderEnsembleAggragatorView();
        }else{
          $(this.queryByHook('ensemble-aggragator-container')).css("display", "none");
        }
        this.getPlot("psweep");
      }
      if(isEnsemble) {
        this.renderPlotTypeSelectView();
        this.tsPlotData["type"] = "stddevran"
      }else{
        $(this.queryByHook('plot-type-header')).css("display", "none");
        this.tsPlotData["type"] = "trajectories"
      }
      this.renderSweepParameterView();
    }
    this.getPlot(type);
  },
  changeCollapseButtonText: function (e) {
    app.changeCollapseButtonText(this, e);
  },
<<<<<<< HEAD
  endAction: function () {
    $(this.queryByHook("job-action-start")).css("display", "none");
    let saved = $(this.queryByHook("job-action-end"));
    saved.css("display", "inline-block");
    setTimeout(function () {
      saved.css("display", "none");
    }, 5000);
  },
  errorAction: function () {
    $(this.queryByHook("job-action-start")).css("display", "none");
    let error = $(this.queryByHook("job-action-err"));
    error.css("display", "inline-block");
    setTimeout(function () {
      error.css("display", "none");
    }, 5000);
  },
  getPlot: function (type) {
    let self = this;
=======
  cleanupPlotContainer: function (type) {
>>>>>>> 02fa237f
    let el = this.queryByHook(type + "-plot");
    Plotly.purge(el);
    $(this.queryByHook(type + "-plot")).empty();
    if(type === "ts-psweep" || type === "psweep"){
      $(this.queryByHook(type + "-edit-plot")).prop("disabled", true);
      $(this.queryByHook(type + "-download-png-custom")).prop("disabled", true);
      $(this.queryByHook(type + "-download-json")).prop("disabled", true);
      $(this.queryByHook("multiple-plots")).prop("disabled", true);
    }
    $(this.queryByHook(type + "-plot-spinner")).css("display", "block");
  },
  getPlot: function (type) {
    let self = this;
    this.cleanupPlotContainer(type);
    let data = this.getPlotData(type);
    if(type === "psweep" && Boolean(this.plots[data.plt_key])) {
      this.plotFigure(this.plots[data.plt_key], type);
    }else if(type === "ts-psweep" && Boolean(this.plots[data.plt_type + data.plt_key])) {
      this.plotFigure(this.plots[data.plt_type + data.plt_key], type);
    }else{
      let queryStr = "?path=" + this.model.directory + "&data=" + JSON.stringify(data);
      let endpoint = path.join(app.getApiPath(), "workflow/plot-results") + queryStr;
      app.getXHR(endpoint, {
        success: function (err, response, body) {
          if(type === "psweep") {
            self.plots[data.plt_key] = body;
          }else if(type === "ts-psweep"){
            self.plots[data.plt_type + data.plt_key] = body;
          }else{
            self.plots[type] = body;
          }
          self.plotFigure(body, type);
        },
        error: function (err, response, body) {
          $(self.queryByHook(type + "-plot-spinner")).css("display", "none");
          let message = "<p>" + body.Message + "</p><p><b>Please re-run this job to get this plot</b></p>";
          $(self.queryByHook(type + "-plot")).html(message);
        }
      });
    }
  },
  getPlotData: function (type) {
    let data = {};
    if(type === 'psweep'){
      let key = this.getPsweepKey();
      data['plt_key'] = key;
    }else if(type === "ts-psweep" || type === "ts-psweep-mp") {
      if(type === "ts-psweep-mp"){
        data['plt_type'] = "mltplplt";
      }else{
        data['plt_type'] = this.tsPlotData['type'];
      }
      let key = this.getTSPsweepKey()
      data['plt_key'] = key;
    }else if(type === "mltplplt"){
      data['plt_type'] = type;
      data['plt_key'] = null;
    }else{
      data['plt_key'] = type;
    }
    if(Object.keys(this.plotArgs).length){
      data['plt_data'] = this.plotArgs;
    }else{
      data['plt_data'] = null;
    }
    return data
  },
  getPlotForEnsembleAggragator: function (e) {
    this.model.settings.resultsSettings.reducer = e.target.value;
    this.getPlot('psweep')
  },
  getPlotForFeatureExtractor: function (e) {
    this.model.settings.resultsSettings.mapper = e.target.value;
    this.getPlot('psweep')
  },
  getPlotForSpecies: function (e) {
    let species = this.model.model.species.filter(function (spec) {
      return spec.name === e.target.value;
    })[0];
    this.model.settings.parameterSweepSettings.speciesOfInterest = species;
    this.getPlot('psweep')
  },
  getPsweepKey: function () {
    let speciesOfInterest = this.model.settings.parameterSweepSettings.speciesOfInterest.name;
    let featureExtractor = this.model.settings.resultsSettings.mapper;
    let key = speciesOfInterest + "-" + featureExtractor
    let realizations = this.model.settings.simulationSettings.realizations;
    let algorithm = this.model.settings.simulationSettings.algorithm;
    if(algorithm !== "ODE" && realizations > 1){
      let ensembleAggragator = this.model.settings.resultsSettings.reducer;
      key += ("-" + ensembleAggragator);
    }
    return key;
  },
  getTSPlotForType: function (e) {
    this.tsPlotData['type'] = e.target.value;
    let display = this.tsPlotData['type'] === "trajectories" ? "inline-block" : "none";
    $(this.queryByHook("multiple-plots")).css("display", display);
    this.getPlot("ts-psweep");
  },
  getTSPsweepKey: function () {
    let self = this;
    let strs = Object.keys(this.tsPlotData.parameters).map(function (key) {
      return key + ":" + self.tsPlotData.parameters[key]
    });
    let key = strs.join(",");
    return key;
  },
  handleCollapsePlotContainerClick: function (e) {
    app.changeCollapseButtonText(this, e);
    let type = e.target.dataset.type;
    if(!this.plots[type]){
      this.getPlot(type);
    }
  },
  handleConvertToNotebookClick: function (e) {
    let self = this;
    if(this.parent.model.type === "Ensemble Simulation") {
      var type = "gillespy";
    }else if(this.parent.model.type === "Parameter Sweep" && this.model.settings.parameterSweepSettings.parameters.length > 1) {
      var type = "2d_parameter_sweep";
    }else{
      var type = "1d_parameter-sweep";
    }
    let queryStr = "?path=" + this.model.directory + "&type=" + type;
    let endpoint = path.join(app.getApiPath(), "workflow/notebook") + queryStr;
    app.getXHR(endpoint, {
      success: function (err, response, body) {
        window.open(path.join(app.getBasePath(), "notebooks", body.FilePath));
      }
    });
  },
  handleDownloadJSONClick: function (e) {
    let type = e.target.dataset.type;
    let jsonData = this.plots[type];
    let dataStr = JSON.stringify(jsonData);
    let dataURI = 'data:application/json;charset=utf-8,' + encodeURIComponent(dataStr);
    let exportFileDefaultName = type + '-plot.json';

    let linkElement = document.createElement('a');
    linkElement.setAttribute('href', dataURI);
    linkElement.setAttribute('download', exportFileDefaultName);
    linkElement.click();
  },
  handleDownloadPNGClick: function (e) {
    let type = e.target.dataset.type;
    let pngButton = $('div[data-hook=' + type + '-plot] a[data-title*="Download plot as a png"]')[0];
    pngButton.click();
  },
  handleDownloadResultsCsvClick: function (e) {
    let self = this;
    let queryStr = "?path=" + this.model.directory + "&action=resultscsv";
    let endpoint = path.join(app.getApiPath(), "file/download-zip") + queryStr;
    app.getXHR(endpoint, {
      success: function (err, response, body) {
        window.open(path.join("files", body.Path));
      }
    });
  },
  handlePresentationClick: function (e) {
    let self = this;
    this.startAction();
    let name = this.parent.model.name + "_" + this.model.name;
    let queryStr = "?path=" + this.model.directory + "&name=" + name;
    let endpoint = path.join(app.getApiPath(), "job/presentation") + queryStr;
    app.getXHR(endpoint, {
      success: function (err, response, body) {
        self.endAction();
      },
      error: function (err, response, body) {
        self.errorAction();
        $(modals.newProjectModelErrorHtml(body.Reason, body.Message)).modal();
      }
    });
  },
  openPlotArgsSection: function (e) {
    $(this.queryByHook("edit-plot-args")).collapse("show");
    $(document).ready(function () {
      $("html, body").animate({ 
          scrollTop: $("#edit-plot-args").offset().top - 50
      }, false);
    });
  },
  plotFigure: function (figure, type) {
    let self = this;
    let hook = type + "-plot";
    let el = this.queryByHook(hook);
    Plotly.newPlot(el, figure);
    $(this.queryByHook(type + "-plot-spinner")).css("display", "none");
    $(this.queryByHook(type + "-edit-plot")).prop("disabled", false);
    $(this.queryByHook(type + "-download-png-custom")).prop("disabled", false);
    $(this.queryByHook(type + "-download-json")).prop("disabled", false);
    if(type === "trajectories" || (this.tsPlotData && this.tsPlotData.type === "trajectories")) {
      $(this.queryByHook("multiple-plots")).prop("disabled", false);
    }
  },
  plotMultiplePlots: function (e) {
    let type = e.target.dataset.type;
    let data = this.getPlotData(type);
    var queryStr = "?path=" + this.model.directory + "&wkfl=" + this.parent.model.name;
    queryStr += "&job=" + this.model.name + "&data=" + JSON.stringify(data);
    let endpoint = path.join(app.getBasePath(), "stochss/multiple-plots") + queryStr;
    window.open(endpoint);
  },
  renderEnsembleAggragatorView: function () {
    let ensembleAggragators = [
      ["min", "Minimum of ensemble"],
      ["max", "Maximum of ensemble"],
      ["avg", "Average of ensemble"],
      ["var", "Variance of ensemble"]
    ];
    let ensembleAggragatorView = new SelectView({
      name: 'ensemble-aggragator',
      requires: true,
      idAttribute: 'cid',
      options: ensembleAggragators,
      value: this.model.settings.resultsSettings.reducer
    });
    app.registerRenderSubview(this, ensembleAggragatorView, 'ensemble-aggragator-list');
  },
  renderFeatureExtractionView: function () {
    let featureExtractors = [
      ["min", "Minimum of population"],
      ["max", "Maximum of population"], 
      ["avg", "Average of population"], 
      ["var", "Variance of population"], 
      ["final", "Population at last time point"]
    ];
    let featureExtractionView = new SelectView({
      name: 'feature-extractor',
      requires: true,
      idAttribute: 'cid',
      options: featureExtractors,
      value: this.model.settings.resultsSettings.mapper
    });
    app.registerRenderSubview(this, featureExtractionView, 'feature-extraction-list');
  },
  renderPlotTypeSelectView: function () {
    let options = [
      ["stddevran", "Mean and Standard Deviation"],
      ["trajectories", "Trajectories"],
      ["stddev", "Standard Deviation"],
      ["avg", "Trajectory Mean"]
    ];
    let plotTypeSelectView = new SelectView({
      name: 'plot-type',
      required: true,
      idAttribute: 'cid',
      options: options,
      value: "stddevran"
    });
    app.registerRenderSubview(this, plotTypeSelectView, "plot-type-select");
  },
  renderSpeciesOfInterestView: function () {
    let speciesNames = this.model.model.species.map(function (specie) { return specie.name});
    let speciesOfInterestView = new SelectView({
      name: 'species-of-interest',
      required: true,
      idAttribute: 'cid',
      options: speciesNames,
      value: this.model.settings.parameterSweepSettings.speciesOfInterest.name
    });
    app.registerRenderSubview(this, speciesOfInterestView, "specie-of-interest-list");
  },
  renderSweepParameterView: function () {
    let sweepParameterView = this.renderCollection(
      this.model.settings.parameterSweepSettings.parameters,
      SweepParametersView,
      this.queryByHook("parameter-ranges")
    );
  },
  setTitle: function (e) {
    this.plotArgs['title'] = e.target.value
    for (var type in this.plots) {
      let fig = this.plots[type]
      fig.layout.title.text = e.target.value
      this.plotFigure(fig, type)
    }
  },
  setXAxis: function (e) {
    this.plotArgs['xaxis'] = e.target.value
    for (var type in this.plots) {
      let fig = this.plots[type]
      fig.layout.xaxis.title.text = e.target.value
      this.plotFigure(fig, type)
    }
  },
  setYAxis: function (e) {
    this.plotArgs['yaxis'] = e.target.value
    for (var type in this.plots) {
      let fig = this.plots[type]
      fig.layout.yaxis.title.text = e.target.value
      this.plotFigure(fig, type)
    }
  },
  startAction: function () {
    $(this.queryByHook("job-action-start")).css("display", "inline-block");
    $(this.queryByHook("job-action-end")).css("display", "none");
    $(this.queryByHook("job-action-err")).css("display", "none");
  },
  update: function () {},
  updateValid: function () {},
  subviews: {
    inputTitle: {
      hook: 'title',
      prepareView: function (el) {
        return new InputView({
          parent: this,
          required: false,
          name: 'title',
          valueType: 'string',
          value: this.plotArgs.title || ""
        });
      }
    },
    inputXAxis: {
      hook: 'xaxis',
      prepareView: function (el) {
        return new InputView({
          parent: this,
          required: false,
          name: 'xaxis',
          valueType: 'string',
          value: this.plotArgs.xaxis || ""
        });
      }
    },
    inputYAxis: {
      hook: 'yaxis',
      prepareView: function (el) {
        return new InputView({
          parent: this,
          required: false,
          name: 'yaxis',
          valueType: 'string',
          value: this.plotArgs.yaxis || ""
        });
      }
    }
  }
});<|MERGE_RESOLUTION|>--- conflicted
+++ resolved
@@ -105,7 +105,6 @@
   changeCollapseButtonText: function (e) {
     app.changeCollapseButtonText(this, e);
   },
-<<<<<<< HEAD
   endAction: function () {
     $(this.queryByHook("job-action-start")).css("display", "none");
     let saved = $(this.queryByHook("job-action-end"));
@@ -122,11 +121,7 @@
       error.css("display", "none");
     }, 5000);
   },
-  getPlot: function (type) {
-    let self = this;
-=======
   cleanupPlotContainer: function (type) {
->>>>>>> 02fa237f
     let el = this.queryByHook(type + "-plot");
     Plotly.purge(el);
     $(this.queryByHook(type + "-plot")).empty();
