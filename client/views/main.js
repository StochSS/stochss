/*
StochSS is a platform for simulating biochemical systems
Copyright (C) 2019-2023 StochSS developers.

This program is free software: you can redistribute it and/or modify
it under the terms of the GNU General Public License as published by
the Free Software Foundation, either version 3 of the License, or
(at your option) any later version.

This program is distributed in the hope that it will be useful,
but WITHOUT ANY WARRANTY; without even the implied warranty of
MERCHANTABILITY or FITNESS FOR A PARTICULAR PURPOSE.  See the
GNU General Public License for more details.

You should have received a copy of the GNU General Public License
along with this program.  If not, see <http://www.gnu.org/licenses/>.
*/

let _ = require('underscore');
let $ = require('jquery');
let App = require('ampersand-app');
let localLinks = require('local-links');
let domify = require('domify');
let path = require('path');
// support files
let app = require("../app");
// models
let Settings = require('../models/user-settings');
//views
let View = require('ampersand-view');
let ViewSwitcher = require('ampersand-view-switcher');
//templates
let headTemplate = require('!pug-loader!../templates/head.pug');
let bodyTemplate = require('!pug-loader!../templates/body.pug');

String.prototype.toHtmlEntities = function() {
  return this.replace(/./gm, function(s) {
    return (s.match(/[a-z0-9\s]+/i)) ? s : "&#" + s.charCodeAt(0) + ";";
  });
};

module.exports = View.extend({
  template: bodyTemplate,
  autoRender: true,
  events: {
    'click [data-hook=registration-link-button]' : 'handleRegistrationLinkClick',
    'click [data-hook=user-logs-collapse]' : 'collapseExpandLogs',
    'click [data-hook=clear-user-logs]' : 'clearUserLogs',
    'click [data-hook=close-user-logs]' : 'closeUserLogs',
  },
  initialize: function () {
    this.listenTo(App, 'page', this.handleNewPage);
    this.homePath = window.location.pathname.startsWith("/user") ? "/hub/spawn" : "stochss/home";
    this.ulClosed = false;
  },
  render: function () {
    document.head.appendChild(domify(headTemplate()));
    this.renderWithTemplate(this);
    this.pageContainer = this.queryByHook('page-container');
    this.pageSwitcher = new ViewSwitcher({
      el: this.pageContainer,
      show: (newView, oldView) => {
        document.title = _.result(newView, 'pageTitle') || 'StochSS';
        document.scrollTop = 0;
        App.currentPage = newView;
      }
    });
    if(app.getBasePath() === "/") {
      $("#presentation-nav-link").css("display", "none");
    }
    this.setupUserLogs();
<<<<<<< HEAD
=======
    this.getExampleLibrary();
    let settings = new Settings();
    app.getXHR(settings.url(), {
      success: (err, response, body) => {
        settings.set(body.settings);
        if(!settings.userLogs) {
          this.closeUserLogs();
        }
      }
    });
>>>>>>> d72108f3
    return this;
  },
  addNewLogBlock: function () {
    if(this.logBlock.length > 0) {
      let logBlock = this.logBlock.join("<br>");
      this.logBlock = [];
      $("#user-logs").append("<p class='mb-1' style='white-space:pre'>" + logBlock + "</p>");
      return "";
    }
    return "<br>";
  },
  addNewLogs: function (newLogs) {
    let logList = newLogs.map((log) => {
      if(log.includes("$ ")){
        let head = this.addNewLogBlock();
        var newLog = this.formatLog(log);
        $("#user-logs").append(head + newLog.toHtmlEntities());
      }else{
        var newLog = log;
        if(newLog.trim()) {
          this.logBlock.push(newLog.toHtmlEntities());
        }
      }
      this.logs.push(newLog);
    });
    this.addNewLogBlock();
  },
  clearUserLogs: function (e) {
    let endpoint = path.join(app.getApiPath(), "clear-user-logs");
    app.getXHR(endpoint, {
      success: (err, response, body) => {
        this.setupUserLogs({getLogs: false});
      }
    });
  },
  closeUserLogs: function (e) {
    let open = `
      <svg xmlns="http://www.w3.org/2000/svg" width="16" height="16" fill="currentColor" class="bi bi-caret-down-fill" viewBox="0 0 16 16">
        <path d="M7.247 11.14 2.451 5.658C1.885 5.013 2.345 4 3.204 4h9.592a1 1 0 0 1 .753 1.659l-4.796 5.48a1 1 0 0 1-1.506 0z"/>
      </svg>
    `
    let closed = `
      <svg xmlns="http://www.w3.org/2000/svg" width="16" height="16" fill="currentColor" class="bi bi-caret-right-fill" viewBox="0 0 16 16">
        <path d="m12.14 8.753-5.482 4.796c-.646.566-1.658.106-1.658-.753V3.204a1 1 0 0 1 1.659-.753l5.48 4.796a1 1 0 0 1 0 1.506z"/>
      </svg>
    `
    let logs = $("#user-logs-body");
    if(logs.css("display") === "block") {
      logs.css("display", "none");
      $(this.queryByHook("user-logs-collapse")).css("display", "none");
      this.ulClosed = true;
      $(this.queryByHook("close-user-logs")).html(closed);
    }else{
      logs.css("display", "block");
      $(this.queryByHook("user-logs-collapse")).css("display", "inline-block");
      this.ulClosed = false;
      this.updateUserLogs();
      $(this.queryByHook("close-user-logs")).html(open);
    }
  },
  collapseExpandLogs: function (e) {
    let logs = $("#user-logs");
    let classes = logs.attr("class").split(/\s+/);
    if(classes.includes("show")) {
      logs.removeClass("show");
      $(this.queryByHook(e.target.dataset.hook)).html("+");
      $(".user-logs").removeClass("expand-logs");
      $(".side-navbar").css("z-index", 0);
    }else{
      logs.addClass("show");
      $(this.queryByHook(e.target.dataset.hook)).html("-");
      if($(".sidebar-sticky").css("position") === "fixed") {
        $(".user-logs").addClass("expand-logs");
        $(".side-navbar").css("z-index", 1);
      }
    }
    let element = document.querySelector("#user-logs");
    element.scrollTop = element.scrollHeight;
  },
  getUserLogs: function () {
    if(this.ulClosed) { return; }
    let queryStr = `?logNum=${this.logs.length}`;
    let endpoint = path.join(app.getApiPath(), "user-logs") + queryStr;
    app.getXHR(endpoint, {
      success: (err, response, body) => {
        if(body) {
          let scrolled = this.scrolled;
          this.addNewLogs(body.logs);
          if(!this.scrolled){
            let element = document.querySelector("#user-logs");
            element.scrollTop = element.scrollHeight;
          }else if(this.scrollCount < 60) {
            this.scrollCount += 1;
          }else{
            this.scrolled = false;
            this.scrollCount = 0;
          }
        }
        this.updateUserLogs();
      }
    });
  },
  formatLog: function (log) {
    var time = log.split('$ ')[0];
    let date = new Date(time);
    let months = ['Jan.', 'Feb.', 'Mar.', 'Apr.', 'May', 'Jun.', 'Jul.', 'Aug.', 'Sept.', 'Oct.', 'Nov.', 'Dec.'];
    var stamp = months[date.getMonth()] + " ";
    stamp += `${date.getDate()}, ${date.getFullYear()}  `;
    let hours = date.getHours();
    stamp += `${(hours < 10 ? `0${hours}` : hours)}:`;
    let minutes = date.getMinutes();
    stamp += (minutes < 10 ? `0${minutes}` : minutes) + ":";
    return log.replace(time, stamp);
  },
  handleNewPage: function (view) {
    this.pageSwitcher.set(view);
  },
  handleLinkClick: function (e) {
    let localPath = localLinks.pathname(e);
    if (localPath) {
      e.preventDefault();
      this.navigate(localPath);
    }
  },
  handleRegistrationLinkClick: function () {
    $(this.queryByHook("registration-form")).collapse('show');
    $(this.queryByHook("registration-link")).collapse();
  },
  navigate: function (page) {
    window.location = url;
  },
  setupUserLogs: function ({getLogs = true}={}) {
    let message = app.getBasePath() === "/" ? "Welcome to StochSS!" : "Welcome to StochSS Live!";
    $("#user-logs").html(message);
    this.logBlock = [];
    this.logs = [];
    this.scrolled = false;
    this.scrollCount = 0;
    if(getLogs) {
      this.getUserLogs();
      $("#user-logs").on("mousewheel", (e) => {
        this.scrolled = true;
        this.scrollCount = 0;
      });
    }
  },
  updateUserLogs: function () {
    setTimeout(_.bind(this.getUserLogs, this), 1000);
  }
});<|MERGE_RESOLUTION|>--- conflicted
+++ resolved
@@ -69,19 +69,6 @@
       $("#presentation-nav-link").css("display", "none");
     }
     this.setupUserLogs();
-<<<<<<< HEAD
-=======
-    this.getExampleLibrary();
-    let settings = new Settings();
-    app.getXHR(settings.url(), {
-      success: (err, response, body) => {
-        settings.set(body.settings);
-        if(!settings.userLogs) {
-          this.closeUserLogs();
-        }
-      }
-    });
->>>>>>> d72108f3
     return this;
   },
   addNewLogBlock: function () {
