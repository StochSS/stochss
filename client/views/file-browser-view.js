/*
StochSS is a platform for simulating biochemical systems
Copyright (C) 2019-2020 StochSS developers.

This program is free software: you can redistribute it and/or modify
it under the terms of the GNU General Public License as published by
the Free Software Foundation, either version 3 of the License, or
(at your option) any later version.

This program is distributed in the hope that it will be useful,
but WITHOUT ANY WARRANTY; without even the implied warranty of
MERCHANTABILITY or FITNESS FOR A PARTICULAR PURPOSE.  See the
GNU General Public License for more details.

You should have received a copy of the GNU General Public License
along with this program.  If not, see <http://www.gnu.org/licenses/>.
*/

let jstree = require('jstree');
let path = require('path');
let xhr = require('xhr');
let $ = require('jquery');
let _ = require('underscore');
//support files
let app = require('../app');
let modals = require('../modals');
//views
let View = require('ampersand-view');
//templates
let template = require('../templates/includes/fileBrowserView.pug');

module.exports = View.extend({
  template: template,
  events: {
    'click [data-hook=collapse-browse-files]' : 'changeCollapseButtonText',
    'click [data-hook=refresh-jstree]' : 'refreshJSTree',
    'click [data-hook=options-for-node]' : 'showContextMenuForNode',
    'click [data-hook=new-directory]' : 'handleCreateDirectoryClick',
    'click [data-hook=browser-new-workflow-group]' : 'handleCreateWorkflowGroupClick',
    'click [data-hook=browser-new-model]' : 'handleCreateModelClick',
    'click [data-hook=browser-existing-model]' : 'handleAddExistingModelClick',
    'click [data-hook=upload-file-btn-bf]' : 'handleUploadFileClick',
    'click [data-hook=file-browser-help]' : function () {
      let modal = $(modals.operationInfoModalHtml('file-browser')).modal();
    },
  },
  initialize: function (attrs, options) {
    View.prototype.initialize.apply(this, arguments)
    var self = this
    this.root = "none"
    if(attrs && attrs.root){
      this.root = attrs.root
    }
    this.ajaxData = {
      "url" : function (node) {
        if(node.parent === null){
          var endpoint = path.join(app.getApiPath(), "file/browser-list")+"?path="+self.root
          if(self.root !== "none") {
            endpoint += "&isRoot=True"
          }
          return endpoint
        }
        return path.join(app.getApiPath(), "file/browser-list")+"?path="+ node.original._path
      },
      "dataType" : "json",
      "data" : function (node) {
        return { 'id' : node.id}
      },
    }
    this.treeSettings = {
      'plugins': ['types', 'wholerow', 'changed', 'contextmenu', 'dnd'],
      'core': {'multiple' : false, 'animation': 0,
        'check_callback': function (op, node, par, pos, more) {
          if(op === "rename_node" && self.validateName(pos, true) !== ""){
            document.querySelector("#renameSpecialCharError").style.display = "block"
            setTimeout(function () {
              document.querySelector("#renameSpecialCharError").style.display = "none"
            }, 5000)
            return false
          }
          if(op === 'move_node' && node && node.type && node.type === "workflow" && node.original && node.original._status && node.original._status === "running"){
            return false
          }
          if(op === 'move_node' && more && more.ref && more.ref.original && node && node.type && (node.type === "nonspatial" || node.type === "spatial") && 
            !(node.original._path.includes("trash") || more.ref.original.text === "trash")) {
            return false
          }
          if(op === 'move_node' && more && more.ref && more.ref.original && node && node.type && node.type === "workflow-group") {
            return false
          }
          if(op === 'move_node' && more && more.ref && more.ref.original && node && node.type && (node.type === "workflow") && 
            !(node.original._path.includes("trash") || more.ref.original.text === "trash")) {
            return false
          }
          if(op === 'move_node' && more && more.ref && more.ref.type && node.original._path.includes("trash") && 
            ((node.type === "workflow" && more.ref.type !== 'workflow-group') || 
            ((node.type === "nonspatial" || node.type === "spatial" || node.type === "workflow-group") && more.ref.type !== 'root'))){
            return false
          }
          if(op === 'move_node' && more && more.ref && more.ref.type && !(node.type === "workflow" || node.type === "notebook") && !(more.ref.type == 'folder' || more.ref.type == 'root')){
            return false
          }
          if(op === 'move_node' && more && more.ref && more.ref.type && node.type === "notebook" && !(more.ref.type == 'folder' || more.ref.type == 'root' || more.ref.type == 'workflow-group')) {
            return false
          }
          if(op === 'move_node' && more && more.ref && more.ref.type && node.original._path.includes("trash") && more.ref.original.text == 'trash') {
            return false
          }
          if(op === 'move_node' && more && more.ref && more.ref.type && (more.ref.type === 'folder' || more.ref.type === 'root')){
            if(!more.ref.state.loaded){
              return false
            }
            var exists = false
            var BreakException = {}
            var text = node.text
            if(!isNaN(text.split(' ').pop().split('.').join(""))){
              text = text.replace(text.split(' ').pop(), '').trim()
            }
            if(more.ref.text !== "trash"){
              try{
                more.ref.children.forEach(function (child) {
                  var child_node = $('#models-jstree-view').jstree().get_node(child)
                  exists = child_node.text === text
                  if(exists){
                    throw BreakException;
                  }
                })
              }catch{
                return false;
              }
            }
          }
          if(op === 'move_node' && more && (pos != 0 || more.pos !== "i") && !more.core){
            return false
          }
          if(op === 'move_node' && more && more.core) {
            var newDir = par.original._path !== "/" ? par.original._path : ""
            var file = node.original._path.split('/').pop()
            var oldPath = node.original._path
            let queryStr = "?srcPath="+oldPath+"&dstPath="+path.join(newDir, file)
            var endpoint = path.join(app.getApiPath(), "file/move")+queryStr
            xhr({uri: endpoint}, function(err, response, body) {
              if(response.statusCode < 400) {
                node.original._path = path.join(newDir, file)
                self.updateParent(node.type, (oldPath.includes('trash/') || newDir.endsWith('trash')))
              }else{
                body = JSON.parse(body)
                if(par.type === 'root'){
                  $('#models-jstree-view').jstree().refresh()
                }else{
                  $('#models-jstree-view').jstree().refresh_node(par);
                }
              }
            });
          }
          return true
        },
        'themes': {'stripes': true, 'variant': 'large'},
        'data': self.ajaxData,
      },
      'types' : {
        'root' : {"icon": "jstree-icon jstree-folder"},
        'folder' : {"icon": "jstree-icon jstree-folder"},
        'spatial' : {"icon": "jstree-icon jstree-file"},
        'nonspatial' : {"icon": "jstree-icon jstree-file"},
        'project' : {"icon": "jstree-icon jstree-file"},
        'workflow-group' : {"icon": "jstree-icon jstree-folder"},
        'workflow' : {"icon": "jstree-icon jstree-file"},
        'notebook' : {"icon": "jstree-icon jstree-file"},
        'mesh' : {"icon": "jstree-icon jstree-file"},
        'sbml-model' : {"icon": "jstree-icon jstree-file"},
        'other' : {"icon": "jstree-icon jstree-file"},
      },  
    }
    this.setupJstree()
  },
  render: function () {
    View.prototype.render.apply(this, arguments)
    var self = this;
    this.nodeForContextMenu = "";
    this.jstreeIsLoaded = false
    window.addEventListener('pageshow', function (e) {
      var navType = window.performance.navigation.type
      if(navType === 2){
        window.location.reload()
      }
    });
  },
  updateParent: function (type, trash = false) {
    if(trash){
      this.parent.update("all")
    }else if(type === "nonspatial" || type === "workflow" || type === "workflow-group") {
      this.parent.update("file-browser")
    }
  },
  refreshJSTree: function () {
    this.jstreeIsLoaded = false
    $('#models-jstree-view').jstree().deselect_all(true)
    $('#models-jstree-view').jstree().refresh()
  },
  refreshInitialJSTree: function () {
    var self = this;
    var count = $('#models-jstree-view').jstree()._model.data['#'].children.length;
    if(count == 0) {
      self.refreshJSTree();
      setTimeout(function () {
        self.refreshInitialJSTree();
      }, 3000);
    }
  },
  selectNode: function (node, fileName) {
    let self = this
    if(!this.jstreeIsLoaded || !$('#models-jstree-view').jstree().is_loaded(node) && $('#models-jstree-view').jstree().is_loading(node)) {
      setTimeout(_.bind(self.selectNode, self, node, fileName), 1000);
    }else{
      node = $('#models-jstree-view').jstree().get_node(node)
      var child = ""
      for(var i = 0; i < node.children.length; i++) {
        var child = $('#models-jstree-view').jstree().get_node(node.children[i])
        if(child.original.text === fileName) {
          $('#models-jstree-view').jstree().select_node(child)
          let optionsButton = $(self.queryByHook("options-for-node"))
          if(!self.nodeForContextMenu){
            optionsButton.prop('disabled', false)
          }
          optionsButton.text("Actions for " + child.original.text)
          self.nodeForContextMenu = child;
          break
        }
      }
    }
  },
  handleUploadFileClick: function (e) {
    let type = e.target.dataset.type
    this.uploadFile(undefined, type)
  },
  uploadFile: function (o, type) {
    var self = this
    if(document.querySelector('#uploadFileModal')) {
      document.querySelector('#uploadFileModal').remove()
    }
    let modal = $(modals.uploadFileHtml(type)).modal();
    let uploadBtn = document.querySelector('#uploadFileModal .upload-modal-btn');
    let fileInput = document.querySelector('#uploadFileModal #fileForUpload');
    let input = document.querySelector('#uploadFileModal #fileNameInput');
    let fileCharErrMsg = document.querySelector('#uploadFileModal #fileSpecCharError')
    let nameEndErrMsg = document.querySelector('#uploadFileModal #fileNameInputEndCharError')
    let nameCharErrMsg = document.querySelector('#uploadFileModal #fileNameInputSpecCharError')
    let nameUsageMsg = document.querySelector('#uploadFileModal #fileNameUsageMessage')
    fileInput.addEventListener('change', function (e) {
      let fileErr = !fileInput.files.length ? "" : self.validateName(fileInput.files[0].name)
      let nameErr = self.validateName(input.value)
      if(!fileInput.files.length) {
        uploadBtn.disabled = true
        fileCharErrMsg.style.display = 'none'
      }else if(fileErr === "" || (Boolean(input.value) && nameErr === "")){
        uploadBtn.disabled = false
        fileCharErrMsg.style.display = 'none'
      }else{
        uploadBtn.disabled = true
        fileCharErrMsg.style.display = 'block'
      }
    })
    input.addEventListener("input", function (e) {
      let fileErr = !fileInput.files.length ? "" : self.validateName(fileInput.files[0].name)
      let nameErr = self.validateName(input.value)
      if(!fileInput.files.length) {
        uploadBtn.disabled = true
        fileCharErrMsg.style.display = 'none'
      }else if(fileErr === "" || (Boolean(input.value) && nameErr === "")){
        uploadBtn.disabled = false
        fileCharErrMsg.style.display = 'none'
      }else{
        uploadBtn.disabled = true
        fileCharErrMsg.style.display = 'block'
      }
      nameCharErrMsg.style.display = nameErr === "both" || nameErr === "special" ? "block" : "none"
      nameEndErrMsg.style.display = nameErr === "both" || nameErr === "forward" ? "block" : "none"
      nameUsageMsg.style.display = nameErr !== "" ? "block" : "none"
    });
    uploadBtn.addEventListener('click', function (e) {
      let file = fileInput.files[0]
      var fileinfo = {"type":type,"name":"","path":self.parent.projectPath}
      if(o && o.original){
        fileinfo.path = o.original._path
      }
      if(Boolean(input.value) && self.validateName(input.value) === ""){
        let name = input.value.trim()
        if(file.name.endsWith(".mdl") || (type === "model" && file.name.endsWith(".json"))){
          fileinfo.name = name.split('/').pop()
        }else if(file.name.endsWith(".sbml") || (type === "sbml" && file.name.endsWith(".xml"))){
          fileinfo.name = name.split('/').pop()
        }else{
          fileinfo.name = name
        }
      }
      let formData = new FormData()
      formData.append("datafile", file)
      formData.append("fileinfo", JSON.stringify(fileinfo))
      let endpoint = path.join(app.getApiPath(), 'file/upload');
      if(Boolean(input.value) && self.validateName(input.value) === "" && fileinfo.name !== input.value.trim()){
        let message = "Warning: Models are saved directly in StochSS Projects and cannot be saved to the "+input.value.trim().split("/")[0]+" directory in the project.<br><p>Do you wish to save your model directly in your project?</p>"
        let warningModal = $(modals.newProjectModelWarningHtml(message)).modal()
        let yesBtn = document.querySelector('#newProjectModelWarningModal .yes-modal-btn');
        yesBtn.addEventListener('click', function (e) {
          warningModal.modal('hide')
          self.openUploadRequest(endpoint, formData, file, type, o)
        })
      }else{
        self.openUploadRequest(endpoint, formData, file, type, o)
      }
      modal.modal('hide')
    })
  },
  openUploadRequest: function (endpoint, formData, file, type, o) {
    let self = this
    let req = new XMLHttpRequest();
    req.open("POST", endpoint)
    req.onload = function (e) {
      var resp = JSON.parse(req.response)
      if(req.status < 400) {
        if(o){
          var node = $('#models-jstree-view').jstree().get_node(o.parent);
          if(node.type === "root" || node.type === "#"){
            self.refreshJSTree();
          }else{
            $('#models-jstree-view').jstree().refresh_node(node);
          }
        }else{
          self.refreshJSTree();
        }
        if(resp.file.endsWith(".mdl") || resp.file.endsWith(".sbml")) {
          self.parent.update("file-browser")
        }
        if(resp.errors.length > 0){
          let errorModal = $(modals.uploadFileErrorsHtml(file.name, type, resp.message, resp.errors)).modal();
        }
      }else{
        let zipErrorModal = $(modals.projectExportErrorHtml(resp.Reason, resp.Message)).modal()
      }
    }
    req.send(formData)
  },
  deleteFile: function (o) {
    var fileType = o.type
    if(fileType === "nonspatial")
      fileType = "model";
    else if(fileType === "spatial")
      fileType = "spatial model"
    else if(fileType === "sbml-model")
      fileType = "sbml model"
    else if(fileType === "other")
      fileType = "file"
    var self = this
    if(document.querySelector('#deleteFileModal')) {
      document.querySelector('#deleteFileModal').remove()
    }
    let modal = $(modals.deleteFileHtml(fileType)).modal();
    let yesBtn = document.querySelector('#deleteFileModal .yes-modal-btn');
    yesBtn.addEventListener('click', function (e) {
      var endpoint = path.join(app.getApiPath(), "file/delete")+"?path="+o.original._path
      xhr({uri: endpoint}, function(err, response, body) {
        if(response.statusCode < 400) {
          var node = $('#models-jstree-view').jstree().get_node(o.parent);
          if(node.type === "root"){
            self.refreshJSTree();
          }else{
            $('#models-jstree-view').jstree().refresh_node(node);
          }
        }else{
          body = JSON.parse(body)
        }
      })
      modal.modal('hide')
      self.updateParent(o.type)
    });
  },
  duplicateFileOrDirectory: function(o, type) {
    var self = this;
    var parentID = o.parent;
    var queryStr = "?path="+o.original._path
    if(!type && o.original.type === 'folder'){
      type = "directory"
    }else if(!type && o.original.type === 'workflow'){
      type = "workflow"
    }else if(!type){
      type = "file"
    }
    if(type === "directory"){
      var identifier = "directory/duplicate"
    }else if(type === "workflow" || type === "wkfl_model"){
      var timeStamp = type === "workflow" ? this.getTimeStamp() : "None"
      var identifier = "workflow/duplicate"
      queryStr = queryStr.concat("&target="+type+"&stamp="+timeStamp)
    }else{
      var identifier = "file/duplicate"
    }
    var endpoint = path.join(app.getApiPath(), identifier)+queryStr
    xhr({uri: endpoint, json: true}, function (err, response, body) {
        if(response.statusCode < 400) {
          var node = $('#models-jstree-view').jstree().get_node(parentID);
          if(node.type === "root" || type === "wkfl_model"){
            self.refreshJSTree()
          }else{          
            $('#models-jstree-view').jstree().refresh_node(node);
          }
          if(type === "workflow"){
            var message = ""
            if(body.error){
              message = body.error
            }else{
              message = "The model for <b>"+body.File+"</b> is located here: <b>"+body.mdlPath+"</b>"
            }
            let modal = $(modals.duplicateWorkflowHtml(body.File, message)).modal()
          }
          self.selectNode(node, body.File)
          self.updateParent(o.type)
        }
      }
    );
  },
  getTimeStamp: function () {
    var date = new Date();
    var year = date.getFullYear();
    var month = date.getMonth() + 1;
    if(month < 10){
      month = "0" + month
    }
    var day = date.getDate();
    if(day < 10){
      day = "0" + day
    }
    var hours = date.getHours();
    if(hours < 10){
      hours = "0" + hours
    }
    var minutes = date.getMinutes();
    if(minutes < 10){
      minutes = "0" + minutes
    }
    var seconds = date.getSeconds();
    if(seconds < 10){
      seconds = "0" + seconds
    }
    return "_" + month + day + year + "_" + hours + minutes + seconds;
  },
  toSpatial: function (o) {
    var self = this;
    var parentID = o.parent;
    var endpoint = path.join(app.getApiPath(), "model/to-spatial")+"?path="+o.original._path;
    xhr({uri: endpoint, json: true}, 
      function (err, response, body) {
        if(response.statusCode < 400) {
          var node = $('#models-jstree-view').jstree().get_node(parentID);
          if(node.type === "root"){
            self.refreshJSTree()
          }else{          
            $('#models-jstree-view').jstree().refresh_node(node);
          }
          self.selectNode(node, body.File)
        }
      }
    );
  },
  toModel: function (o, from) {
    var self = this;
    var parentID = o.parent;
    if(from === "Spatial"){
      var identifier = "spatial/to-model"
    }else{
      var identifier = "sbml/to-model"
    }
    let endpoint = path.join(app.getApiPath(), identifier)+"?path="+o.original._path;
    xhr({uri: endpoint, json: true}, function (err, response, body) {
        if(response.statusCode < 400) {
          var node = $('#models-jstree-view').jstree().get_node(parentID);
          if(node.type === "root"){
            self.refreshJSTree()
          }else{          
            $('#models-jstree-view').jstree().refresh_node(node);
          }
          self.selectNode(node, body.File)
          if(from === "SBML" && body.errors.length > 0){
            var title = ""
            var msg = body.message
            var errors = body.errors
            let modal = $(modals.sbmlToModelHtml(msg, errors)).modal();
          }
        }
      }
    );
  },
  toNotebook: function (o, type) {
    let self = this
    var endpoint = path.join(app.getApiPath(), "workflow/notebook")+"?type=none&path="+o.original._path
    xhr({ uri: endpoint, json: true}, function (err, response, body) {
      if(response.statusCode < 400){
        var node = $('#models-jstree-view').jstree().get_node(o.parent)
        if(node.type === 'root'){
          self.refreshJSTree();
        }else{
          $('#models-jstree-view').jstree().refresh_node(node);
        }
        var notebookPath = path.join(app.getBasePath(), "notebooks", body.FilePath)
        self.selectNode(node, body.File)
        window.open(notebookPath, '_blank')
      }
    });
  },
  toSBML: function (o) {
    var self = this;
    var parentID = o.parent;
    var endpoint = path.join(app.getApiPath(), "model/to-sbml")+"?path="+o.original._path;
    xhr({uri: endpoint, json: true}, function (err, response, body) {
      if(response.statusCode < 400) {
        var node = $('#models-jstree-view').jstree().get_node(parentID);
        if(node.type === "root"){
          self.refreshJSTree()
        }else{          
          $('#models-jstree-view').jstree().refresh_node(node);
        }
        self.selectNode(node, body.File)
      }
    });
  },
  renameNode: function (o) {
    var self = this
    var text = o.text;
    var parent = $('#models-jstree-view').jstree().get_node(o.parent)
    var extensionWarning = $(this.queryByHook('extension-warning'));
    var nameWarning = $(this.queryByHook('rename-warning'));
    extensionWarning.collapse('show')
    $('#models-jstree-view').jstree().edit(o, null, function(node, status) {
      if(text != node.text){
        var endpoint = path.join(app.getApiPath(), "file/rename")+"?path="+ o.original._path+"&name="+node.text
        xhr({uri: endpoint, json: true}, function (err, response, body){
          if(response.statusCode < 400) {
            if(body.changed) {
              nameWarning.text(body.message)
              nameWarning.collapse('show');
              window.scrollTo(0,0)
              setTimeout(_.bind(self.hideNameWarning, self), 10000);
            }
            node.original._path = body._path
          }
          if(text.split('.').pop() != node.text.split('.').pop()){
            if(parent.type === "root"){
              self.refreshJSTree()
            }else{          
              $('#models-jstree-view').jstree().refresh_node(parent);
            }
          }
          self.updateParent(o.type)
        })
      }
      extensionWarning.collapse('hide');
      nameWarning.collapse('hide');
    });
  },
  hideNameWarning: function () {
    $(this.queryByHook('rename-warning')).collapse('hide')
  },
  getExportData: function (o, asZip) {
    var self = this;
    let nodeType = o.original.type
    let isJSON = nodeType === "sbml-model" ? false : true
    if(nodeType === "sbml-model"){
      var dataType = "plain-text"
      var identifier = "file/download"
    }else if(asZip) {
      var dataType = "zip"
      var identifier = "file/download-zip"
    }else{
      var dataType = "json"
      var identifier = "file/json-data"
    }
    var queryStr = "?path="+o.original._path
    if(dataType === "json"){
      queryStr = queryStr.concat("&for=None")
    }else if(dataType === "zip"){
      queryStr = queryStr.concat("&action=generate")
    }
    var endpoint = path.join(app.getApiPath(), identifier)+queryStr
    xhr({uri: endpoint, json: isJSON}, function (err, response, body) {
      if(response.statusCode < 400) {
        if(dataType === "json") {
          self.exportToJsonFile(body, o.original.text);
        }else if(dataType === "zip") {
          var node = $('#models-jstree-view').jstree().get_node(o.parent);
          if(node.type === "root"){
            self.refreshJSTree();
          }else{
            $('#models-jstree-view').jstree().refresh_node(node);
          }
          self.exportToZipFile(body.Path)
        }else{
          self.exportToFile(body, o.original.text);
        }
      }else{
        if(dataType === "plain-text") {
          body = JSON.parse(body)
        }
      }
    });
  },
  exportToJsonFile: function (fileData, fileName) {
    let dataStr = JSON.stringify(fileData);
    let dataURI = 'data:application/json;charset=utf-8,' + encodeURIComponent(dataStr);
    let exportFileDefaultName = fileName

    let linkElement = document.createElement('a');
    linkElement.setAttribute('href', dataURI);
    linkElement.setAttribute('download', exportFileDefaultName);
    linkElement.click();
  },
  exportToFile: function (fileData, fileName) {
    let dataURI = 'data:text/plain;charset=utf-8,' + encodeURIComponent(fileData);

    let linkElement = document.createElement('a');
    linkElement.setAttribute('href', dataURI);
    linkElement.setAttribute('download', fileName);
    linkElement.click();
  },
  exportToZipFile: function (o) {
    var targetPath = o
    if(o.original){
      targetPath = o.original._path
    }
    var endpoint = path.join(app.getBasePath(), "/files", targetPath);
    window.open(endpoint)
  },
  validateName(input, rename = false) {
    var error = ""
    if(input.endsWith('/')) {
      error = 'forward'
    }
    var invalidChars = "`~!@#$%^&*=+[{]}\"|:;'<,>?\\"
    if(rename) {
      invalidChars += "/"
    }
    for(var i = 0; i < input.length; i++) {
      if(invalidChars.includes(input.charAt(i))) {
        error = error === "" || error === "special" ? "special" : "both"
      }
    }
    return error
  },
  newWorkflowGroup: function (o) {
    var self = this
    if(document.querySelector("#newWorkflowGroupModal")) {
      document.querySelector("#newWorkflowGroupModal").remove()
    }
    let modal = $(modals.newWorkflowGroupModalHtml()).modal();
    let okBtn = document.querySelector('#newWorkflowGroupModal .ok-model-btn');
    let input = document.querySelector('#newWorkflowGroupModal #workflowGroupNameInput');
    input.addEventListener("keyup", function (event) {
      if(event.keyCode === 13){
        event.preventDefault();
        okBtn.click();
      }
    });
    input.addEventListener("input", function (e) {
      var endErrMsg = document.querySelector('#newWorkflowGroupModal #workflowGroupNameInputEndCharError')
      var charErrMsg = document.querySelector('#newWorkflowGroupModal #workflowGroupNameInputSpecCharError')
      let error = self.validateName(input.value)
      okBtn.disabled = error !== ""
      charErrMsg.style.display = error === "both" || error === "special" ? "block" : "none"
      endErrMsg.style.display = error === "both" || error === "forward" ? "block" : "none"
    });
    okBtn.addEventListener("click", function (e) {
      if(Boolean(input.value)) {
        modal.modal('hide')
        var parentPath = self.parent.projectPath
        if(o && o.original && o.original._path !== "/") {
          parentPath = o.original._path
        }
        var workflowGroupName = input.value.trim() + ".wkgp"
        var workflowGroupPath = path.join(parentPath, workflowGroupName)
        let endpoint = path.join(app.getApiPath(), "project/new-workflow-group")+"?path="+workflowGroupPath
        xhr({uri: endpoint,json: true}, function (err, response, body) {
          if(response.statusCode < 400) {
            if(o){//directory was created with context menu option
              var node = $('#models-jstree-view').jstree().get_node(o);
              if(node.type === "root"){
                self.refreshJSTree()
              }else{          
                $('#models-jstree-view').jstree().refresh_node(node);
              }
            }else{//directory was created with create directory button
              self.refreshJSTree()
            }
            self.updateParent('workflow-group')
          }else{
            let errorModel = $(modals.newProjectOrWorkflowGroupErrorHtml(body.Reason, body.Message)).modal()
          }
        })
      }
    })
  },
  handleAddExistingModelClick: function () {
    this.addExistingModel(undefined)
  },
  addExistingModel: function (o) {
    var self = this
    if(document.querySelector('#newProjectModelModal')){
      document.querySelector('#newProjectModelModal').remove()
    }
    let mdlListEP = path.join(app.getApiPath(), 'project/add-existing-model') + "?path="+self.parent.projectPath
    xhr({uri:mdlListEP, json:true}, function (err, response, body) {
      let modal = $(modals.newProjectModelHtml(body.models)).modal()
      let okBtn = document.querySelector('#newProjectModelModal .ok-model-btn')
      let select = document.querySelector('#newProjectModelModal #modelPathInput')
      okBtn.addEventListener("click", function (e) {
        let queryString = "?path="+self.parent.projectPath+"&mdlPath="+select.value
        let endpoint = path.join(app.getApiPath(), 'project/add-existing-model') + queryString
        xhr({uri:endpoint, json:true, method:"post"}, function (err, response, body) {
          if(response.statusCode < 400) {
            self.updateParent("nonspatial")
            let successModal = $(modals.newProjectModelSuccessHtml(body.message)).modal()
            self.refreshJSTree()
          }else{
            let errorModal = $(modals.newProjectModelErrorHtml(body.Reason, body.Message)).modal()
          }
        });
        modal.modal('hide')
      });
    });
  },
  addNewWorkflow: function (o) {
    if(o.type !== "workflow-group" && this.parent.model.workflowGroups.length <= 0) {
      let title = "No Workflow Groups Found"
      let message = "You need to create an workflow group before you can create a new workflow."
      let modal = $(modals.noWorkflowGroupMessageHtml(title, message)).modal()
    }else if(o.type === "workflow-group" && this.parent.model.models.length <= 0) {
      let title = "No Models Found"
      let message = "You need to add a model before you can create a new workflow."
      let modal = $(modals.noWorkflowGroupMessageHtml(title, message)).modal()
    }else if(o.type !== "workflow-group" && this.parent.model.workflowGroups.length == 1) {
      let expName = this.parent.model.workflowGroups.models[0].name
      let parentPath = path.join(path.dirname(o.original._path), expName + ".wkgp")
      let modelPath = o.original._path
      let endpoint = path.join(app.getBasePath(), "stochss/workflow/selection")+"?path="+modelPath+"&parentPath="+parentPath
      window.location.href = endpoint
    }else{
      let self = this
      if(document.querySelector('#newProjectWorkflowModal')){
        document.querySelector('#newProjectWorkflowModal').remove()
      }
      let options = o.type === "workflow-group" ?
                    this.parent.model.models.map(function (model) {return model.name}) :
                    this.parent.model.workflowGroups.map(function (workflowGroup) {return workflowGroup.name})
      let label = o.type === "workflow-group" ? "Model file name: " : "Workflow Group file name: "
      let modal = $(modals.newProjectWorkflowHtml(label, options)).modal()
      let okBtn = document.querySelector('#newProjectWorkflowModal .ok-model-btn')
      let select = document.querySelector('#newProjectWorkflowModal #select')
      okBtn.addEventListener("click", function (e) {
          let parentPath = o.type === "workflow-group" ? o.original._path : path.join(path.dirname(o.original._path), select.value + ".wkgp")
          let modelPath = o.type === "workflow-group" ? path.join(path.dirname(o.original._path), select.value + ".mdl") : o.original._path
          let endpoint = path.join(app.getBasePath(), "stochss/workflow/selection")+"?path="+modelPath+"&parentPath="+parentPath
          window.location.href = endpoint
      });
    }
  },
<<<<<<< HEAD
  addExistingWorkflow: function (o) {
    let self = this;
    if(document.querySelector('#newProjectWorkflowModal')) {
      document.querySelector('#newProjectWorkflowModal').remove()
    }
    let wkflListEP = path.join(app.getApiPath(), "project/add-existing-workflow") + "?path="+self.parent.projectPath
    xhr({uri:wkflListEP, json:true}, function (err, response, body) {
      let modal = $(modals.addExistingWorkflowToProjectHtml(body.workflows)).modal()
      let okBtn = document.querySelector('#newProjectWorkflowModal .ok-model-btn')
      let select = document.querySelector('#newProjectWorkflowModal #workflowPathInput')
      okBtn.addEventListener("click", function (e) {
        let queryString = "?path="+o.original._path+"&wkflPath="+select.value
        let endpoint = path.join(app.getApiPath(), "project/add-existing-workflow")+queryString
        xhr({uri: endpoint, json: true, method:"post"}, function (err, response, body) {
          if(response.statusCode < 400) {
            self.updateParent("workflow")
            let successModal = $(modals.addExistingWorkflowToProjectSuccessHtml(body.message)).modal()
          }else{
            let errorModal = $(modals.addExistingWorkflowToProjectErrorHtml(body.Reason, body.Message)).modal()
          }
        });
        modal.modal('hide')
      });
    });
  },
=======
>>>>>>> c095d028
  newModelOrDirectory: function (o, isModel, isSpatial) {
    var self = this
    if(document.querySelector('#newModalModel')) {
      document.querySelector('#newModalModel').remove()
    }
    let modal = $(modals.renderCreateModalHtml(isModel, isSpatial)).modal();
    let okBtn = document.querySelector('#newModalModel .ok-model-btn');
    let input = document.querySelector('#newModalModel #modelNameInput');
    input.addEventListener("keyup", function (event) {
      if(event.keyCode === 13){
        event.preventDefault();
        okBtn.click();
      }
    });
    input.addEventListener("input", function (e) {
      var endErrMsg = document.querySelector('#newModalModel #modelNameInputEndCharError')
      var charErrMsg = document.querySelector('#newModalModel #modelNameInputSpecCharError')
      let error = self.validateName(input.value)
      okBtn.disabled = error !== "" || input.value.trim() === ""
      charErrMsg.style.display = error === "both" || error === "special" ? "block" : "none"
      endErrMsg.style.display = error === "both" || error === "forward" ? "block" : "none"
    });
    okBtn.addEventListener('click', function (e) {
      if (Boolean(input.value)) {
        modal.modal('hide')
        var parentPath = self.parent.projectPath
        if(o && o.original && o.original._path !== "/"){
          parentPath = o.original._path
        }
        if(isModel) {
          let modelName = !o || (o && o.type === "root") ? input.value.trim().split("/").pop() + '.mdl' : input.value.trim() + '.mdl';
          let message = modelName !== input.value.trim() + ".mdl"? 
                "Warning: Models are saved directly in StochSS Projects and cannot be saved to the "+input.value.trim().split("/")[0]+" directory in the project.<br><p>Your model will be saved directly in your project.</p>" : ""
          let modelPath = path.join(parentPath, modelName)
          let queryString = "?path="+modelPath+"&message="+message;
          let endpoint = path.join(app.getBasePath(), "stochss/models/edit")+queryString
          let existEP = path.join(app.getApiPath(), "model/exists")+queryString
          if(message){
            let warningModal = $(modals.newProjectModelWarningHtml(message)).modal()
            let yesBtn = document.querySelector('#newProjectModelWarningModal .yes-modal-btn');
            yesBtn.addEventListener('click', function (e) {
              warningModal.modal('hide')
              xhr({uri: existEP, json: true}, function (err, response, body) {
                if(body.exists) {
                  let title = "Model Already Exists"
                  let message = "A model already exists with that name"
                  let errorModel = $(modals.newProjectOrWorkflowGroupErrorHtml(title, message)).modal()
                }else{
                  window.location.href = endpoint
                }
              })
            })
          }else{
            xhr({uri: existEP, json: true}, function (err, response, body) {
              if(body.exists) {
                let title = "Model Already Exists"
                let message = "A model already exists with that name"
                let errorModel = $(modals.newProjectOrWorkflowGroupErrorHtml(title, message)).modal()
              }else{
                window.location.href = endpoint
              }
            })
          }
        }else{
          let dirName = input.value.trim();
          let endpoint = path.join(app.getApiPath(), "directory/create")+"?path="+path.join(parentPath, dirName);
          xhr({uri:endpoint}, function (err, response, body) {
            if(response.statusCode < 400){
              if(o){//directory was created with context menu option
                var node = $('#models-jstree-view').jstree().get_node(o);
                if(node.type === "root"){
                  self.refreshJSTree()
                }else{          
                  $('#models-jstree-view').jstree().refresh_node(node);
                }
              }else{//directory was created with create directory button
                self.refreshJSTree()
              }
            }else{//new directory not created no need to refresh
              body = JSON.parse(body)
              let errorModal = $(modals.newDirectoryErrorHtml(body.Reason, body.Message)).modal()
            }
          });
        }
      }
    });
  },
  handleCreateDirectoryClick: function (e) {
    this.newModelOrDirectory(undefined, false, false);
  },
  handleCreateWorkflowGroupClick: function (e) {
    this.newWorkflowGroup(undefined)
  },
  handleCreateModelClick: function (e) {
    let isSpatial = false
    this.newModelOrDirectory(undefined, true, isSpatial);
  },
  handleExtractModelClick: function (o) {
    let self = this
    let projectParent = path.dirname(this.parent.projectPath) === '.' ? "" : path.dirname(this.parent.projectPath)
    let queryString = "?srcPath="+o.original._path+"&dstPath="+path.join(projectParent, o.original._path.split('/').pop())
    let endpoint = path.join(app.getApiPath(), "project/extract-model")+queryString
    xhr({uri: endpoint}, function (err, response, body) {
      if(response.statusCode < 400){
        let successModel = $(modals.projectExportSuccessHtml("Model", body)).modal()
      }else{
        body = JSON.parse(body)
        let successModel = $(modals.projectExportErrorHtml(body.Reason, body.message)).modal()
      }
    });
  },
  handleExportWorkflowClick: function (o) {
    let self = this
    let projectParent = path.dirname(this.parent.projectPath) === '.' ? "" : path.dirname(this.parent.projectPath)
    let queryString = "?srcPath="+o.original._path+"&dstPath="+path.join(projectParent, o.original._path.split('/').pop())
    let endpoint = path.join(app.getApiPath(), "project/extract-workflow")+queryString
    xhr({uri: endpoint}, function (err, response, body) {
      if(response.statusCode < 400) {
        let successModel = $(modals.projectExportSuccessHtml("Workflow", body)).modal()
      }
      else {
        body = JSON.parse(body)
        let successModel = $(modals.projectExportErrorHtml(body.Reason, body.message)).modal()
      }
    })
  },
  handleExportCombineClick: function (o, download) {
    let target = o.original._path
    this.parent.exportAsCombine(target, download)
  },
  showContextMenuForNode: function (e) {
    $('#models-jstree-view').jstree().show_contextmenu(this.nodeForContextMenu)
  },
  editWorkflowModel: function (o) {
    let endpoint = path.join(app.getApiPath(), "workflow/edit-model")+"?path="+o.original._path
    xhr({uri: endpoint, json: true}, function (err, response, body) {
      if(response.statusCode < 400) {
        if(body.error){
          let title = o.text + " Not Found"
          let message = body.error
          let modal = $(modals.duplicateWorkflowHtml(title, message)).modal()
        }else{
          window.location.href = path.join(app.routePrefix, "models/edit")+"?path="+body.file
        }
      }
    });
  },
  setupJstree: function () {
    var self = this;
    $.jstree.defaults.contextmenu.items = (o, cb) => {
      let nodeType = o.original.type
      let zipTypes = ["workflow", "folder", "other", "mesh", "project", "workflow-group"]
      let asZip = zipTypes.includes(nodeType)
      // refresh context menu option
      let refresh = {
        "Refresh" : {
          "label" : "Refresh",
          "_disabled" : false,
          "_class" : "font-weight-bold",
          "separator_before" : false,
          "separator_after" : o.text !== "trash",
          "action" : function (data) {
            if(nodeType === "root"){
              self.refreshJSTree();
            }else{
              $('#models-jstree-view').jstree().refresh_node(o);
            }
          }
        }
      }
      // For notebooks, workflows, sbml models, and other files
      let open = {
        "Open" : {
          "label" : "Open",
          "_disabled" : false,
          "_class" : "font-weight-bolder",
          "separator_before" : false,
          "separator_after" : true,
          "action" : function (data) {
            if(nodeType === "workflow"){
              window.location.href = path.join(app.getBasePath(), "stochss/workflow/edit")+"?path="+o.original._path+"&type=none";
            }else if(nodeType === "project"){
              window.location.href = path.join(app.getBasePath(), "stochss/project/manager")+"?path="+o.original._path
            }else{
              if(nodeType === "notebook") {
                var identifier = "notebooks"
              }else if(nodeType === "sbml-model") {
                var identifier = "edit"
              }else{
                var identifier = "view"
              }
              window.open(path.join(app.getBasePath(), identifier, o.original._path));
            }
          }
        }
      }
      // project contect menu option
      let project = {
        "Add_Model" : {
          "label" : "Add Model",
          "_disabled" : false,
          "separator_before" : false,
          "separator_after" : false,
          "submenu" : {
            "New_model" : {
              "label" : "New Model",
              "_disabled" : false,
              "separator_before" : false,
              "separator_after" : false,
              "submenu" : {
                "spatial" : {
                  "label" : "Spatial",
                  "_disabled" : true,
                  "separator_before" : false,
                  "separator_after" : false,
                  "action" : function (data) {
                    console.log("Spatial Models Coming Soon!")
                  }
                },
                "nonspatial" : { 
                  "label" : "Non-Spatial",
                  "_disabled" : false,
                  "separator_before" : false,
                  "separator_after" : false,
                  "action" : function (data) {
                    self.newModelOrDirectory(o, true, false);
                  }
                } 
              }
            },
            "Existing Model" : {
              "label" : "Existing Model",
              "_disabled" : false,
              "separator_before" : false,
              "separator_after" : false,
              "action" : function (data) {
                self.addExistingModel(o)
              }
            }
          }
        }
      }
      // option for uploading files
      let uploadFile = {
        "Upload": {
          "label" : o.type === "root" ? "File" : "Upload File",
          "_disabled" : false,
          "separator_before" : false,
          "separator_after" : o.type !== "root",
          "action" : function (data) {
            self.uploadFile(o, "file")
          }
        }
      }
      // all upload options
      let uploadAll = {
        "Upload" : {
          "label" : "Upload File",
          "_disabled" : false,
          "separator_before" : false,
          "separator_after" : true,
          "submenu" : {
            "Model" : {
              "label" : "StochSS Model",
              "_disabled" : false,
              "separator_before" : false,
              "separator_after" : false,
              "action" : function (data) {
                self.uploadFile(o, "model")
              }
            },
            "SBML" : {
              "label" : "SBML Model",
              "_disabled" : false,
              "separator_before" : false,
              "separator_after" : false,
              "action" : function (data) {
                self.uploadFile(o, "sbml")
              }
            },
            "File" : uploadFile.Upload
          }
        }
      }
      // common to folder and root
      let commonFolder = {
        "New_Directory" : {
          "label" : "New Directory",
          "_disabled" : false,
          "separator_before" : false,
          "separator_after" : false,
          "action" : function (data) {
            self.newModelOrDirectory(o, false, false);
          }
        },
        "Upload": o.type === "root" ? uploadAll.Upload : uploadFile.Upload
      }
      if(o.type === "root" || o.type === "workflow-group" || o.type === "workflow")
        var downloadLabel = "as .zip"
      else if(asZip)
        var downloadLabel = "Download as .zip"
      else
        var downloadLabel = "Download"
      let download = {
        "Download" : {
          "label" : downloadLabel,
          "_disabled" : false,
          "separator_before" : false,
          "separator_after" : !(o.type === "root" || o.type === "workflow-group" || o.type === "workflow"),
          "action" : function (data) {
            if(o.original.text.endsWith('.zip')){
              self.exportToZipFile(o);
            }else{
              self.getExportData(o, asZip)
            }
          }
        }
      }
      // download options for .zip and COMBINE
      let downloadWCombine = {
        "Download" : {
          "label" : "Download",
          "_disabled" : false,
          "separator_before" : false,
          "separator_after" : true,
          "submenu" : {
            "DownloadAsZip": download.Download,
            "downloadAsCombine" : {
              "label" : "as COMBINE",
              "_disabled" : false,
              "separator_before" : false,
              "separator_after" : false,
              "action" : function (data) {
                self.handleExportCombineClick(o, true)
              }
            }
          }
        }
      }
      // menu option for creating new workflows
      let newWorkflow = {
        "NewWorkflow" : {
          "label" : "New Workflow",
          "_disabled" : (nodeType === "spatial") ? true : false,
          "separator_before" : false,
          "separator_after" : true,
          "action" : function (data) {
            self.addNewWorkflow(o)
          }
        }
      }
      // common to all models
      let commonModel = {
        "Edit" : {
          "label" : "Edit",
          "_disabled" : (nodeType === "spatial") ? true : false,
          "_class" : "font-weight-bolder",
          "separator_before" : false,
          "separator_after" : true,
          "action" : function (data) {
            window.location.href = path.join(app.getBasePath(), "stochss/models/edit")+"?path="+o.original._path;
          }
        },
        "Extract" : {
          "label" : "Extract",
          "_disabled" : false,
          "separator_before" : false,
          "separator_after" : false,
          "action" : function (data) {
            self.handleExtractModelClick(o);
          }
        },
        "New Workflow" : newWorkflow.NewWorkflow
      }
      // convert options for non-spatial models
      let modelConvert = {
        "Convert" : {
          "label" : "Convert",
          "_disabled" : false,
          "separator_before" : false,
          "separator_after" : true,
          "submenu" : {
            "Convert to Spatial" : {
              "label" : "To Spatial Model",
              "_disabled" : true,
              "separator_before" : false,
              "separator_after" : false,
              "action" : function (data) {
                self.toSpatial(o)
              }
            },
            "Convert to SBML" : {
              "label" : "To SBML Model",
              "_disabled" : false,
              "separator_before" : false,
              "separator_after" : false,
              "action" : function (data) {
                self.toSBML(o)
              }
            }
          }
        }
      }
      // convert options for spatial models
      let spatialConvert = {
        "Convert" : {
          "label" : "Convert",
          "_disabled" : false,
          "separator_before" : false,
          "separator_after" : true,
          "submenu" : {
            "Convert to Model" : {
              "label" : "Convert to Non Spatial",
              "_disabled" : false,
              "separator_before" : false,
              "separator_after" : false,
              "action" : function (data) {
                self.toModel(o, "Spatial");
              }
            },
            "Convert to Notebook" : {
              "label" : "Convert to Notebook",
              "_disabled" : true,
              "separator_before" : false,
              "separator_after" : false,
              "action" : function (data) {
              }
            }
          }
        }
      }
      // specific to workflow groups
      let workflowGroup = {
<<<<<<< HEAD
        "Add Workflow" : {
          "label" : "Add Workflow",
          "_disabled" : false,
          "separator_before" : false,
          "separator_after" : true,
          "submenu" : {
            "New Workflow" : newWorkflow.NewWorkflow,
            "Existing Workflow" : {
              "label" : "Existing Workflow",
              "_disabled" : false,
              "separator_before" : false,
              "separator_after" : false,
              "action" : function (data) {
                self.addExistingWorkflow(o)
              }
            }
          }
        }
=======
        "Add New Workflow" : newWorkflow.NewWorkflow
>>>>>>> c095d028
      }
      // specific to workflows
      let workflow = {
        "Convert to Notebook" : {
          "label" : "To Notebook",
          "_disabled" : false,
          "separator_before" : false,
          "separator_after" : false,
          "action" : function (data) {
            self.toNotebook(o, "workflow")
          }
        },
        "Start/Restart Workflow" : {
          "label" : (o.original._status === "ready") ? "Start Workflow" : "Restart Workflow",
          "_disabled" : true,
          "separator_before" : false,
          "separator_after" : false,
          "action" : function (data) {

          }
        },
        "Stop Workflow" : {
          "label" : "Stop Workflow",
          "_disabled" : true,
          "separator_before" : false,
          "separator_after" : false,
          "action" : function (data) {

          }
        },
        "Model" : {
          "label" : "Model",
          "_disabled" : false,
          "separator_before" : false,
          "separator_after" : false,
          "submenu" : {
            "Edit" : {
              "label" : " Edit",
              "_disabled" : !(o.original._status === "ready"),
              "separator_before" : false,
              "separator_after" : false,
              "action" : function (data) {
                self.editWorkflowModel(o)
              }
            },
            "Extract" : {
              "label" : "Extract",
              "_disabled" : false,
              "separator_before" : false,
              "separator_after" : false,
              "action" : function (data) {
                self.duplicateFileOrDirectory(o, "wkfl_model")
              }
            }
          }
        },
        "Extract" : {
          "label" : "Extract",
          "_disabled" : false,
          "separator_before" : false,
          "separator_after" : true,
          "action" : function (data) {
            self.handleExportWorkflowClick(o)
          }
        },
      }
      // Specific to sbml files
      let sbml = {
        "Convert" : {
          "label" : "Convert",
          "_disabled" : false,
          "separator_before" : false,
          "separator_after" : false,
          "submenu" : {
            "Convert to Model" : {
              "label" : "To Model",
              "_disabled" : false,
              "separator_before" : false,
              "separator_after" : false,
              "action" : function (data) {
                self.toModel(o, "SBML");
              }
            }
          }
        }
      }
      // common to all type except root and trash
      let common = {
        "Rename" : {
          "label" : "Rename",
          "_disabled" : (o.type === "workflow" && o.original._status === "running"),
          "separator_before" : false,
          "separator_after" : false,
          "action" : function (data) {
            self.renameNode(o);
          }
        },
        "Duplicate" : {
          "label" : (nodeType === "workflow") ? "Duplicate as new" : "Duplicate",
          "_disabled" : (nodeType === "project" || nodeType === "workflow-group"),
          "separator_before" : false,
          "separator_after" : false,
          "action" : function (data) {
            self.duplicateFileOrDirectory(o, null)
          }
        },
        "Delete" : {
          "label" : "Delete",
          "_disabled" : o.type === 'workflow-group' && self.parent.model.workflowGroups.length === 1 ? true : false,
          "separator_before" : false,
          "separator_after" : false,
          "action" : function (data) {
            self.deleteFile(o);
          }
        }
      }
      if (o.type === 'root'){
        return $.extend(refresh, project, commonFolder, downloadWCombine, {"Rename": common.Rename})
      }
      if (o.type ===  'folder' && o.text !== "trash") {
        return $.extend(refresh, commonFolder, download, common)
      }
      if (o.text === "trash"){
        return refresh
      }
      if (o.type === 'spatial') {
        return $.extend(commonModel, spatialConvert, download, common)
      }
      if (o.type === 'nonspatial') {
         return $.extend(commonModel, modelConvert, download, common)
      }
      if (o.type === 'workflow-group') {
        return $.extend(refresh, workflowGroup, downloadWCombine)
      }
      if (o.type === 'workflow') {
        return $.extend(open, workflow, downloadWCombine, common)
      }
      if (o.type === 'notebook' || o.type === "other") {
        return $.extend(open, common)
      }
      if (o.type === 'sbml-model') {
        return $.extend(open, sbml, common)
      }
    }
    $(document).ready(function () {
      $(document).on('shown.bs.modal', function (e) {
        $('[autofocus]', e.target).focus();
      });
      $(document).on('dnd_start.vakata', function (data, element, helper, event) {
        $('#models-jstree-view').jstree().load_all()
      });
      $('#models-jstree-view').jstree(self.treeSettings).bind("loaded.jstree", function (event, data) {
        self.jstreeIsLoaded = true
      }).bind("refresh.jstree", function (event, data) {
        self.jstreeIsLoaded = true
      });
      $('#models-jstree-view').on('click.jstree', function(e) {
        var parent = e.target.parentElement
        var _node = parent.children[parent.children.length - 1]
        var node = $('#models-jstree-view').jstree().get_node(_node)
        if(_node.nodeName === "A" && $('#models-jstree-view').jstree().is_loaded(node) && node.type === "folder"){
          $('#models-jstree-view').jstree().refresh_node(node)
        }else{
          let optionsButton = $(self.queryByHook("options-for-node"))
          if(!self.nodeForContextMenu){
            optionsButton.prop('disabled', false)
          }
          optionsButton.text("Actions for " + node.original.text)
          self.nodeForContextMenu = node;
        }
      });
      $('#models-jstree-view').on('dblclick.jstree', function(e) {
        var file = e.target.text
        var node = $('#models-jstree-view').jstree().get_node(e.target)
        var _path = node.original._path;
        if(file.endsWith('.mdl') || file.endsWith('.smdl')){
          window.location.href = path.join(app.getBasePath(), "stochss/models/edit")+"?path="+_path;
        }else if(file.endsWith('.ipynb')){
          var notebookPath = path.join(app.getBasePath(), "notebooks", _path)
          window.open(notebookPath, '_blank')
        }else if(file.endsWith('.sbml')){
          var openPath = path.join(app.getBasePath(), "edit", _path)
          window.open(openPath, '_blank')
        }else if(file.endsWith('.proj')){
          window.location.href = path.join(app.getBasePath(), "stochss/project/manager")+"?path="+_path;
        }else if(file.endsWith('.wkfl')){
          window.location.href = path.join(app.getBasePath(), "stochss/workflow/edit")+"?path="+_path+"&type=none";
        }else if(node.type === "folder" && $('#models-jstree-view').jstree().is_open(node) && $('#models-jstree-view').jstree().is_loaded(node)){
          $('#models-jstree-view').jstree().refresh_node(node)
        }else if(node.type === "other"){
          var openPath = path.join(app.getBasePath(), "view", _path);
          window.open(openPath, "_blank");
        }
      });
    })
  },
  changeCollapseButtonText: function (e) {
    let source = e.target.dataset.hook
    let collapseContainer = $(this.queryByHook(source).dataset.target)
    if(!collapseContainer.length || !collapseContainer.attr("class").includes("collapsing")) {
      let collapseBtn = $(this.queryByHook(source))
      let text = collapseBtn.text();
      text === '+' ? collapseBtn.text('-') : collapseBtn.text('+');
    }
  }
});<|MERGE_RESOLUTION|>--- conflicted
+++ resolved
@@ -761,34 +761,6 @@
       });
     }
   },
-<<<<<<< HEAD
-  addExistingWorkflow: function (o) {
-    let self = this;
-    if(document.querySelector('#newProjectWorkflowModal')) {
-      document.querySelector('#newProjectWorkflowModal').remove()
-    }
-    let wkflListEP = path.join(app.getApiPath(), "project/add-existing-workflow") + "?path="+self.parent.projectPath
-    xhr({uri:wkflListEP, json:true}, function (err, response, body) {
-      let modal = $(modals.addExistingWorkflowToProjectHtml(body.workflows)).modal()
-      let okBtn = document.querySelector('#newProjectWorkflowModal .ok-model-btn')
-      let select = document.querySelector('#newProjectWorkflowModal #workflowPathInput')
-      okBtn.addEventListener("click", function (e) {
-        let queryString = "?path="+o.original._path+"&wkflPath="+select.value
-        let endpoint = path.join(app.getApiPath(), "project/add-existing-workflow")+queryString
-        xhr({uri: endpoint, json: true, method:"post"}, function (err, response, body) {
-          if(response.statusCode < 400) {
-            self.updateParent("workflow")
-            let successModal = $(modals.addExistingWorkflowToProjectSuccessHtml(body.message)).modal()
-          }else{
-            let errorModal = $(modals.addExistingWorkflowToProjectErrorHtml(body.Reason, body.Message)).modal()
-          }
-        });
-        modal.modal('hide')
-      });
-    });
-  },
-=======
->>>>>>> c095d028
   newModelOrDirectory: function (o, isModel, isSpatial) {
     var self = this
     if(document.querySelector('#newModalModel')) {
@@ -1222,28 +1194,7 @@
       }
       // specific to workflow groups
       let workflowGroup = {
-<<<<<<< HEAD
-        "Add Workflow" : {
-          "label" : "Add Workflow",
-          "_disabled" : false,
-          "separator_before" : false,
-          "separator_after" : true,
-          "submenu" : {
-            "New Workflow" : newWorkflow.NewWorkflow,
-            "Existing Workflow" : {
-              "label" : "Existing Workflow",
-              "_disabled" : false,
-              "separator_before" : false,
-              "separator_after" : false,
-              "action" : function (data) {
-                self.addExistingWorkflow(o)
-              }
-            }
-          }
-        }
-=======
         "Add New Workflow" : newWorkflow.NewWorkflow
->>>>>>> c095d028
       }
       // specific to workflows
       let workflow = {
