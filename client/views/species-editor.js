var $ = require('jquery');
//support files
<<<<<<< HEAD
var modals = require('../modals');
=======
var Tooltips = require('../tooltips');
>>>>>>> 8ae52a03
//views
var View = require('ampersand-view');
var EditNonspatialSpecieView = require('./edit-specie');
var EditSpatialSpecieView = require('./edit-spatial-specie');
var EditAdvancedSpecie = require('./edit-advanced-specie');
//templates
var nonspatialSpecieTemplate = require('../templates/includes/speciesEditor.pug');
var spatialSpecieTemplate = require('../templates/includes/spatialSpeciesEditor.pug');

module.exports = View.extend({
  events: {
    'change [data-hook=all-continuous]' : 'getDefaultSpeciesMode',
    'change [data-hook=all-discrete]' : 'getDefaultSpeciesMode',
    'change [data-hook=advanced]' : 'getDefaultSpeciesMode',
    'click [data-hook=add-species]' : 'handleAddSpeciesClick',
    'click [data-hook=collapse]' : 'changeCollapseButtonText',
  },
  initialize: function (attrs, options) {
    var self = this;
    View.prototype.initialize.apply(this, arguments);
    this.baseModel = this.collection.parent;
    this.tooltips = Tooltips.speciesEditor
    this.collection.on('update-species', function (compID, specie, isNameUpdate) {
      self.collection.parent.reactions.map(function (reaction) {
        reaction.reactants.map(function (reactant) {
          if(reactant.specie.compID === compID) {
            reactant.specie = specie;
          }
        });
        reaction.products.map(function (product) {
          if(product.specie.compID === compID) {
            product.specie = specie;
          }
        });
        if(isNameUpdate) {
          reaction.buildSummary();
        }else{
          reaction.checkModes();
        }
      });
      self.collection.parent.eventsCollection.map(function (event) {
        event.eventAssignments.map(function (assignment) {
          if(assignment.variable.compID === compID) {
            assignment.variable = specie;
          }
        })
        if(isNameUpdate && event.selected) {
          event.detailsView.renderEventAssignments();
        }
      });
      self.collection.parent.rules.map(function (rule) {
        if(rule.variable.compID === compID) {
          rule.variable = specie;
        }
      });
      if(isNameUpdate) {
        self.renderSpeciesAdvancedView();
        self.parent.renderRulesView();
      }
    });
  },
  render: function () {
    this.template = this.parent.model.is_spatial ? spatialSpecieTemplate : nonspatialSpecieTemplate;
    View.prototype.render.apply(this, arguments);
    var defaultMode = this.collection.parent.defaultMode;
    if(defaultMode === ""){
      this.getInitialDefaultSpeciesMode();
    }else{
      var dataHooks = {'continuous':'all-continuous', 'discrete':'all-discrete', 'dynamic':'advanced'}
      $(this.queryByHook(dataHooks[this.collection.parent.defaultMode])).prop('checked', true)
      if(defaultMode === "dynamic"){
        $(this.queryByHook('advanced-species')).collapse('show');
      }
    }
    this.renderEditSpeciesView();
    this.renderSpeciesAdvancedView();
  },
  update: function () {
  },
  updateValid: function (e) {
  },
  getInitialDefaultSpeciesMode: function () {
    var self = this;
    if(document.querySelector('#defaultModeModal')) {
      document.querySelector('#defaultModeModal').remove()
    }
    let modal = $(modals.renderDefaultModeModalHtml()).modal();
    let continuous = document.querySelector('#defaultModeModal .concentration-btn');
    let discrete = document.querySelector('#defaultModeModal .population-btn');
    let dynamic = document.querySelector('#defaultModeModal .hybrid-btn');
    continuous.addEventListener('click', function (e) {
      self.setInitialDefaultMode(modal, "continuous");
    });
    discrete.addEventListener('click', function (e) {
      self.setInitialDefaultMode(modal, "discrete");
    });
    dynamic.addEventListener('click', function (e) {
      self.setInitialDefaultMode(modal, "dynamic");
    });
  },
  setInitialDefaultMode: function (modal, mode) {
    var dataHooks = {'continuous':'all-continuous', 'discrete':'all-discrete', 'dynamic':'advanced'}
    modal.modal('hide')
    $(this.queryByHook(dataHooks[mode])).prop('checked', true)
    this.setAllSpeciesModes(mode)
  },
  getDefaultSpeciesMode: function (e) {
    var self = this;
    this.setAllSpeciesModes(e.target.dataset.name, function () {
      self.collection.trigger('update-species', specie.compID, specie, false)
    });
  },
  setAllSpeciesModes: function (defaultMode) {
    this.collection.parent.defaultMode = defaultMode;
    this.collection.map(function (specie) { 
      specie.mode = defaultMode
    });
    if(defaultMode === "dynamic"){
      this.renderSpeciesAdvancedView()
      $(this.queryByHook('advanced-species')).collapse('show');
    }
    else{
      $(this.queryByHook('advanced-species')).collapse('hide');
    }
  },
  renderEditSpeciesView: function () {
    if(this.editSpeciesView){
      this.editSpeciesView.remove();
    }
    var editSpecieView = !this.collection.parent.is_spatial ? EditNonspatialSpecieView : EditSpatialSpecieView;
    this.editSpeciesView = this.renderCollection(
      this.collection,
      editSpecieView,
      this.queryByHook('specie-list')
    );
    $(document).ready(function () {
      $('[data-toggle="tooltip"]').tooltip();
      $('[data-toggle="tooltip"]').click(function () {
        $('[data-toggle="tooltip"]').tooltip("hide");
      });
    });
  },
  renderSpeciesAdvancedView: function () {
    if(this.speciesAdvancedView) {
      this.speciesAdvancedView.remove()
    }
    this.speciesAdvancedView = this.renderCollection(this.collection, EditAdvancedSpecie, this.queryByHook('edit-species-mode'));
  },
  handleAddSpeciesClick: function (e) {
    var self = this;
    var defaultMode = this.collection.parent.defaultMode;
    if(defaultMode === ""){
      this.getInitialDefaultSpeciesMode();
    }else{
      this.addSpecies();
    }
  },
  addSpecies: function () {
    var subdomains = this.baseModel.meshSettings.uniqueSubdomains.map(function (model) {return model.name; });
    this.collection.addSpecie(subdomains);
    $(document).ready(function () {
      $('[data-toggle="tooltip"]').tooltip();
      $('[data-toggle="tooltip"]').click(function () {
          $('[data-toggle="tooltip"]').tooltip("hide");

       });
    });
  },
  changeCollapseButtonText: function () {
    var text = $(this.queryByHook('collapse')).text();
    text === '+' ? $(this.queryByHook('collapse')).text('-') : $(this.queryByHook('collapse')).text('+');
  },
});<|MERGE_RESOLUTION|>--- conflicted
+++ resolved
@@ -1,10 +1,7 @@
 var $ = require('jquery');
 //support files
-<<<<<<< HEAD
 var modals = require('../modals');
-=======
 var Tooltips = require('../tooltips');
->>>>>>> 8ae52a03
 //views
 var View = require('ampersand-view');
 var EditNonspatialSpecieView = require('./edit-specie');
