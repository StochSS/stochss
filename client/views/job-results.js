var $ = require('jquery');
var path = require('path');
var xhr = require('xhr');
var Plotly = require('../lib/plotly');
//views
var View = require('ampersand-view');
var InputView = require('./input');
//templates
var resultsTemplate = require('../templates/includes/jobResults.pug');
var resultsEnsembleTemplate = require('../templates/includes/jobResultsEnsemble.pug');

module.exports = View.extend({
  events: {
    'click [data-hook=collapse-stddevrange]' : function () {
      this.changeCollapseButtonText("collapse-stddevrange");
    },
    'click [data-hook=collapse-trajectories]' : function () {
      this.changeCollapseButtonText("collapse-trajectories");
    },
    'click [data-hook=collapse-stddev]' : function () {
      this.changeCollapseButtonText("collapse-stddev");
    },
    'click [data-hook=collapse-trajmean]' : function () {
      this.changeCollapseButtonText("collapse-trajmean");
    },
    'click [data-hook=collapse]' : function () {
      this.changeCollapseButtonText("collapse");
    },
    'change [data-hook=title]' : 'setTitle',
    'change [data-hook=xaxis]' : 'setXAxis',
    'change [data-hook=yaxis]' : 'setYAxis',
    'click [data-hook=plot]' : function (e) {
      var type = e.target.id
      this.getPlot(type);
    },
    'click [data-hook=download-png-custom]' : function (e) {
      var type = e.target.id;
      this.clickDownloadPNGButton(type)
    },
    'click [data-hook=download-json]' : function (e) {
      var type = e.target.id;
      this.exportToJsonFile(this.plots[type], type)
    }
  },
  initialize: function (attrs, options) {
    View.prototype.initialize.apply(this, arguments);
    this.trajectories = attrs.trajectories;
    this.status = attrs.status;
    this.plots = {}
  },
  render: function () {
    if(this.trajectories > 1){
      this.template = resultsEnsembleTemplate
    }else{
      this.template = resultsTemplate
    }
    View.prototype.render.apply(this, arguments);
    if(this.status !== 'ready' && this.status !== 'new'){
      this.expandContainer()
    }
  },
  update: function () {
  },
  updateValid: function () {
  },
  changeCollapseButtonText: function (source) {
    var text = $(this.queryByHook(source)).text();
    text === '+' ? $(this.queryByHook(source)).text('-') : $(this.queryByHook(source)).text('+');
  },
  setTitle: function (e) {
    this.title = e.target.value;
  },
  setYAxis: function (e) {
    this.yaxis = e.target.value;
  },
  setXAxis: function (e) {
    this.xaxis = e.target.value;
  },
  getPlot: function (type) {
    var self = this;
    var el = this.queryByHook(type)
    Plotly.purge(el)
    var data = {"plt_type": type}
    if(!this.title && !this.xaxis && !this.yaxis){
      data['plt_data'] = "None";
    }else{
      data['plt_data'] = {};
    }
    if(this.title){
      data['plt_data']['title'] = this.title;
    }
    if(this.xaxis){
      data['plt_data']['xaxis'] = this.xaxis;
    }
    if(this.yaxis){
      data['plt_data']['yaxis'] = this.yaxis;
    }
    var endpoint = path.join("/stochss/api/jobs/plot-results", this.parent.directory, '?data=' + JSON.stringify(data));
    xhr({url: endpoint}, function (err, response, body){
      if(body.startsWith("ERROR!")){
        $(self.queryByHook(type)).html(body)
      }else{
<<<<<<< HEAD
        var fig = JSON.parse(body)
        self.plots[type] = fig
        self.plotFigure(fig, type);
      }
    });
  },
  plotFigure: function (figure, type) {
    var self = this;
    var hook = type;
    var el = this.queryByHook(hook)
=======
        self.plotFigure(JSON.parse(body), el);
      }
    });
  },
  plotFigure: function (figure, el) {
>>>>>>> 4088ef8e
    Plotly.newPlot(el, figure)
    this.queryAll("#" + type).forEach(function (el) {
      if(el.disabled){
        el.disabled = false;
      }
    });
  },
  clickDownloadPNGButton: function (type) {
    var pngButton = $('div[data-hook*='+type+'] a[data-title*="Download plot as a png"]')[0]
    pngButton.click()
  },
  exportToJsonFile: function (jsonData, plotType) {
    let dataStr = JSON.stringify(jsonData);
    let dataURI = 'data:application/json;charset=utf-8,' + encodeURIComponent(dataStr);
    let exportFileDefaultName = plotType + '-plot.json';

    let linkElement = document.createElement('a');
    linkElement.setAttribute('href', dataURI);
    linkElement.setAttribute('download', exportFileDefaultName);
    linkElement.click();
  },
  expandContainer: function () {
    $(this.queryByHook('job-results')).collapse('show');
    $(this.queryByHook('collapse')).prop('disabled', false);
    this.changeCollapseButtonText("collapse")
    this.trajectories > 1 ? this.getPlot("stddevran") : this.getPlot("trajectories")
  },
  subviews: {
    inputTitle: {
      hook: 'title',
      prepareView: function (el) {
        return new InputView({
          parent: this,
          required: false,
          name: 'title',
          label: '',
          tests: '',
          modelKey: null,
          valueType: 'string',
          value: this.title,
        });
      },
    },
    inputXAxis: {
      hook: 'xaxis',
      prepareView: function (el) {
        return new InputView({
          parent: this,
          required: false,
          name: 'xaxis',
          label: '',
          tests: '',
          modelKey: null,
          valueType: 'string',
          value: this.xaxis,
        });
      },
    },
    inputYAxis: {
      hook: 'yaxis',
      prepareView: function (el) {
        return new InputView({
          parent: this,
          required: false,
          name: 'yaxis',
          label: '',
          tests: '',
          modelKey: null,
          valueType: 'string',
          value: this.yaxis,
        });
      },
    },
  },
});<|MERGE_RESOLUTION|>--- conflicted
+++ resolved
@@ -100,7 +100,6 @@
       if(body.startsWith("ERROR!")){
         $(self.queryByHook(type)).html(body)
       }else{
-<<<<<<< HEAD
         var fig = JSON.parse(body)
         self.plots[type] = fig
         self.plotFigure(fig, type);
@@ -111,13 +110,6 @@
     var self = this;
     var hook = type;
     var el = this.queryByHook(hook)
-=======
-        self.plotFigure(JSON.parse(body), el);
-      }
-    });
-  },
-  plotFigure: function (figure, el) {
->>>>>>> 4088ef8e
     Plotly.newPlot(el, figure)
     this.queryAll("#" + type).forEach(function (el) {
       if(el.disabled){
