--- conflicted
+++ resolved
@@ -23,13 +23,8 @@
 let RulesViewer = require('./rules-viewer');
 let EventsViewer = require('./events-viewer');
 let SpeciesViewer = require('./species-viewer');
-<<<<<<< HEAD
-let ReactionsEditor = require('./reactions-editor');
-let ParametersViewer = require('./parameters-viewer');
-=======
-let ReactionsViewer = require('./reactions-viewer');
-let ParametersEditor = require('./parameters-editor');
->>>>>>> 6b12cf23
+let ReactionsViewer = require('./reactions-editor');
+let ParametersViewer = require('./parameters-editor');
 let SBMLComponentsView = require('./sbml-component-editor');
 //templates
 let template = require('../templates/includes/modelViewer.pug');
@@ -58,14 +53,14 @@
     app.registerRenderSubview(this, eventsViewer, "events-viewer-container");
   },
   renderParametersView: function () {
-    let parametersViewer = new ParametersEditor({
+    let parametersViewer = new ParametersViewer({
       collection: this.model.parameters,
       readOnly: true
     });
     app.registerRenderSubview(this, parametersViewer, "parameters-viewer-container");
   },
   renderReactionsView: function () {
-    let reactionsViewer = new ReactionsEditor({
+    let reactionsViewer = new ReactionsViewer({
       collection: this.model.reactions,
       readOnly: true
     });
