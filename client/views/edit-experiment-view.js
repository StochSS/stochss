var $ = require('jquery');
var xhr = require('xhr');
var path = require('path');
//support files
var app = require('../app');
var modals = require('../modals');
//views
var View = require('ampersand-view');
var EditWorkflowsView = require('./edit-workflows-view');
//templates
var template = require('../templates/includes/editExperimentView.pug');

module.exports = View.extend({
  template: template,
  events: {
    'click [data-hook=project-experiment-view]' : 'handleViewWorkflowsClick',
    'click [data-hook=project-experiment-remove]' : 'handleRemoveExperimentClick'
  },
  initialize: function (attrs, options) {
    View.prototype.initialize.apply(this, arguments);
  },
  render: function (attrs, options) {
    View.prototype.render.apply(this, arguments);
    this.renderEditWorkflowsView();
  },
  renderEditWorkflowsView: function () {
    if(this.editWorkflowsView){
      this.editWorkflowsView.remove()
    }
    this.editWorkflowsView = new EditWorkflowsView({
      collection: this.model.workflows
    });
    this.registerRenderSubview(this.editWorkflowsView, "project-workflows-container")
  },
  registerRenderSubview: function (view, hook) {
    this.registerSubview(view);
    this.renderSubview(view, this.queryByHook(hook));
  },
  handleViewWorkflowsClick: function (e) {
    let options = {"View Workflows":"show", "Hide Workflows":"hide"}
    let newText = {"View Workflows":"Hide Workflows", "Hide Workflows":"View Workflows"}
    let text = $(this.queryByHook("project-experiment-view")).text()
    $(this.queryByHook("project-workflows-container")).collapse(options[text])
    $(this.queryByHook("project-experiment-view")).text(newText[text])
  },
<<<<<<< HEAD
  handleNewWorkflowClick: function (e) {
    if(this.parent.parent.model.models.length > 0) {
    let self = this
      if(document.querySelector("#newProjectWorkflowModal")) {
        document.querySelector("#newProjectWorkflowModal").remove()
      }
      let modal = $(modals.newProjectWorkflowHtml("Name of the model: ")).modal()
      let okBtn = document.querySelector("#newProjectWorkflowModal .ok-model-btn")
      let input = document.querySelector("#newProjectWorkflowModal #input")
      input.addEventListener("keyup", function (event) {
        if(event.keyCode === 13){
          event.preventDefault();
          okBtn.click();
        }
      });
      okBtn.addEventListener('click', function (e) {
        if(Boolean(input.value)) {
          let mdlFile = input.value.endsWith('.mdl') ? input.value : input.value + ".mdl"
          let mdlPath =  path.join(self.parent.parent.projectPath, mdlFile)
          let parentPath = path.join(self.parent.parent.projectPath, self.model.name)+".exp"
          let queryString = "?path="+mdlPath+"&parentPath="+parentPath
          let endpoint = path.join(app.getBasePath(), 'stochss/workflow/selection')+queryString
          modal.modal('hide')
          window.location.href = endpoint
        }
      });
    }else{
      let title = "No Models Found"
      let message = "You need to add a model before you can create a new workflow."
      let modal = $(modals.noExperimentMessageHtml(title, message)).modal()
    }
  },
  handleAddWorkflowClick: function (e) {
    let self = this
    if(document.querySelector("#newProjectWorkflowModal")) {
      document.querySelector("#newProjectWorkflowModal").remove()
    }
    let modal = $(modals.addExistingWorkflowToProjectHtml()).modal()
    let okBtn = document.querySelector("#newProjectWorkflowModal .ok-model-btn")
    let input = document.querySelector("#newProjectWorkflowModal #workflowPathInput")
    input.addEventListener("keyup", function (event) {
      if(event.keyCode === 13){
        event.preventDefault();
        okBtn.click();
      }
    });
    okBtn.addEventListener('click', function (e) {
      if(Boolean(input.value)) {
        let expPath = path.join(self.parent.parent.projectPath, self.model.name)+".exp"
        let queryString = "?path="+expPath+"&wkflPath="+input.value
        let endpoint = path.join(app.getApiPath(), "project/add-existing-workflow")+queryString
        xhr({uri: endpoint, json: true}, function (err, response, body) {
          if(response.statusCode < 400) {
            self.parent.parent.update("experiment-editor")
            let successModal = $(modals.addExistingWorkflowToProjectSuccessHtml(body.message)).modal()
          }else{
            let errorModal = $(modals.addExistingWorkflowToProjectErrorHtml(body.Reason, body.Message)).modal()
          }
        });
        modal.modal('hide')
      }
    });
  },
  handleExportCombineClick: function (e) {
    let parentPath = this.parent.parent.projectPath
    let target = path.join(parentPath, this.model.name + ".exp")
    this.exportAsCombine(target)
  },
=======
>>>>>>> c21beca6
  handleRemoveExperimentClick: function (e) {
    let self = this
    if(document.querySelector('#moveToTrashConfirmModal')) {
      document.querySelector('#moveToTrashConfirmModal').remove();
    }
    let modal = $(modals.moveToTrashConfirmHtml("experiment")).modal();
    let yesBtn = document.querySelector('#moveToTrashConfirmModal .yes-modal-btn');
    yesBtn.addEventListener('click', function (e) {
      let expPath = path.join(self.parent.parent.projectPath, self.model.name)+".exp"
      let trashPath = path.join(self.parent.parent.projectPath, "trash")
      let queryString = "?srcPath="+expPath+"&dstPath="+trashPath
      let endpoint = path.join(app.getApiPath(), 'file/move')+queryString
      xhr({uri: endpoint, json: true}, function (err, response, body) {
        if(response.statusCode < 400) {
          self.parent.parent.update("experiment-editor")
        }
      });
      modal.modal('hide')
    });
  },
});<|MERGE_RESOLUTION|>--- conflicted
+++ resolved
@@ -43,77 +43,6 @@
     $(this.queryByHook("project-workflows-container")).collapse(options[text])
     $(this.queryByHook("project-experiment-view")).text(newText[text])
   },
-<<<<<<< HEAD
-  handleNewWorkflowClick: function (e) {
-    if(this.parent.parent.model.models.length > 0) {
-    let self = this
-      if(document.querySelector("#newProjectWorkflowModal")) {
-        document.querySelector("#newProjectWorkflowModal").remove()
-      }
-      let modal = $(modals.newProjectWorkflowHtml("Name of the model: ")).modal()
-      let okBtn = document.querySelector("#newProjectWorkflowModal .ok-model-btn")
-      let input = document.querySelector("#newProjectWorkflowModal #input")
-      input.addEventListener("keyup", function (event) {
-        if(event.keyCode === 13){
-          event.preventDefault();
-          okBtn.click();
-        }
-      });
-      okBtn.addEventListener('click', function (e) {
-        if(Boolean(input.value)) {
-          let mdlFile = input.value.endsWith('.mdl') ? input.value : input.value + ".mdl"
-          let mdlPath =  path.join(self.parent.parent.projectPath, mdlFile)
-          let parentPath = path.join(self.parent.parent.projectPath, self.model.name)+".exp"
-          let queryString = "?path="+mdlPath+"&parentPath="+parentPath
-          let endpoint = path.join(app.getBasePath(), 'stochss/workflow/selection')+queryString
-          modal.modal('hide')
-          window.location.href = endpoint
-        }
-      });
-    }else{
-      let title = "No Models Found"
-      let message = "You need to add a model before you can create a new workflow."
-      let modal = $(modals.noExperimentMessageHtml(title, message)).modal()
-    }
-  },
-  handleAddWorkflowClick: function (e) {
-    let self = this
-    if(document.querySelector("#newProjectWorkflowModal")) {
-      document.querySelector("#newProjectWorkflowModal").remove()
-    }
-    let modal = $(modals.addExistingWorkflowToProjectHtml()).modal()
-    let okBtn = document.querySelector("#newProjectWorkflowModal .ok-model-btn")
-    let input = document.querySelector("#newProjectWorkflowModal #workflowPathInput")
-    input.addEventListener("keyup", function (event) {
-      if(event.keyCode === 13){
-        event.preventDefault();
-        okBtn.click();
-      }
-    });
-    okBtn.addEventListener('click', function (e) {
-      if(Boolean(input.value)) {
-        let expPath = path.join(self.parent.parent.projectPath, self.model.name)+".exp"
-        let queryString = "?path="+expPath+"&wkflPath="+input.value
-        let endpoint = path.join(app.getApiPath(), "project/add-existing-workflow")+queryString
-        xhr({uri: endpoint, json: true}, function (err, response, body) {
-          if(response.statusCode < 400) {
-            self.parent.parent.update("experiment-editor")
-            let successModal = $(modals.addExistingWorkflowToProjectSuccessHtml(body.message)).modal()
-          }else{
-            let errorModal = $(modals.addExistingWorkflowToProjectErrorHtml(body.Reason, body.Message)).modal()
-          }
-        });
-        modal.modal('hide')
-      }
-    });
-  },
-  handleExportCombineClick: function (e) {
-    let parentPath = this.parent.parent.projectPath
-    let target = path.join(parentPath, this.model.name + ".exp")
-    this.exportAsCombine(target)
-  },
-=======
->>>>>>> c21beca6
   handleRemoveExperimentClick: function (e) {
     let self = this
     if(document.querySelector('#moveToTrashConfirmModal')) {
