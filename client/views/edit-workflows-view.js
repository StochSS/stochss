--- conflicted
+++ resolved
@@ -24,36 +24,10 @@
     this.renderCollection(this.collection, EditWorkflowView, this.queryByHook("project-workflows-list"))
   },
   handleNewWorkflowClick: function (e) {
-<<<<<<< HEAD
     if(this.parent.parent.model.models.length > 0) {
       let self = this
       if(document.querySelector("#newProjectWorkflowModal")) {
         document.querySelector("#newProjectWorkflowModal").remove()
-=======
-    let self = this
-    if(document.querySelector("#newProjectWorkflowModal")) {
-      document.querySelector("#newProjectWorkflowModal").remove()
-    }
-    let modal = $(modals.newProjectWorkflowHtml("Name of the model: ")).modal()
-    let okBtn = document.querySelector("#newProjectWorkflowModal .ok-model-btn")
-    let input = document.querySelector("#newProjectWorkflowModal #input")
-    input.addEventListener("keyup", function (event) {
-      if(event.keyCode === 13){
-        event.preventDefault();
-        okBtn.click();
-      }
-    });
-    okBtn.addEventListener('click', function (e) {
-      if(Boolean(input.value)) {
-        let mdlFile = input.value.endsWith('.mdl') ? input.value : input.value + ".mdl"
-        let mdlPath =  path.join(self.parent.parent.parent.projectPath, mdlFile)
-        let parentPath = path.join(self.parent.parent.parent.projectPath, self.parent.model.name)+".exp"
-        let queryString = "?path="+mdlPath+"&parentPath="+parentPath
-        let endpoint = path.join(app.getBasePath(), 'stochss/workflow/selection')+queryString
-        modal.modal('hide')
-        window.location.href = endpoint
->>>>>>> 400a49c6
-      }
       let modal = $(modals.newProjectWorkflowHtml("Name of the model: ")).modal()
       let okBtn = document.querySelector("#newProjectWorkflowModal .ok-model-btn")
       let input = document.querySelector("#newProjectWorkflowModal #input")
@@ -66,8 +40,8 @@
       okBtn.addEventListener('click', function (e) {
         if(Boolean(input.value)) {
           let mdlFile = input.value.endsWith('.mdl') ? input.value : input.value + ".mdl"
-          let mdlPath =  path.join(self.parent.parent.projectPath, mdlFile)
-          let parentPath = path.join(self.parent.parent.projectPath, self.model.name)+".exp"
+          let mdlPath =  path.join(self.parent.parent.parent.projectPath, mdlFile)
+          let parentPath = path.join(self.parent.parent.parent.projectPath, self.parent.model.name)+".exp"
           let queryString = "?path="+mdlPath+"&parentPath="+parentPath
           let endpoint = path.join(app.getBasePath(), 'stochss/workflow/selection')+queryString
           modal.modal('hide')
