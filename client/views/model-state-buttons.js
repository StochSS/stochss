var app = require('ampersand-app');
var xhr = require('xhr');
var path = require('path');
var Plotly = require('../lib/plotly');
var $ = require('jquery');
//views
var View = require('ampersand-view');
//templates
var template = require('../templates/includes/modelStateButtons.pug');

module.exports = View.extend({
  template: template,
  events: {
    'click [data-hook=save]' : 'clickSaveHandler',
    'click [data-hook=run]'  : 'clickRunHandler',
    'click [data-hook=start-job]' : 'clickStartJobHandler',
  },
  initialize: function (attrs, options) {
    View.prototype.initialize.apply(this, arguments);
  },
  render: function () {
    View.prototype.render.apply(this, arguments);
  },
  clickSaveHandler: function (e) {
    this.saveModel(this.saved.bind(this));
  },
  clickRunHandler: function (e) {
    var el = this.parent.queryByHook('model-run-container');
    Plotly.purge(el)
    this.saveModel(this.runModel.bind(this));
  },
  clickStartJobHandler: function (e) {
    window.location.href = path.join("/hub/stochss/jobs/edit", this.model.directory);
  },
  saveModel: function (cb) {
    this.saving();
    // this.model is a ModelVersion, the parent of the collection is Model
    var model = this.model;
    if (cb) {
      model.save(model.attributes, {
        success: cb,
        error: function (model, response, options) {
          console.error("Error saving model:", model);
          console.error("Response:", response);
        },
      });
    } else {
      model.saveModel();
    }
  },
  saving: function () {
    var saving = this.queryByHook('saving-mdl');
    var saved = this.queryByHook('saved-mdl');
    saved.style.display = "none";
    saving.style.display = "inline-block";
  },
  saved: function () {
    var saving = this.queryByHook('saving-mdl');
    var saved = this.queryByHook('saved-mdl');
    saving.style.display = "none";
    saved.style.display = "inline-block";
  },
  runModel: function () {
    this.saved();
    this.running();
    var el = this.parent.queryByHook('model-run-container')
    var model = this.model
    var endpoint = path.join('/stochss/api/models/run/', 'start', 'none', model.directory);
    var self = this;
    xhr({ uri: endpoint }, function (err, response, body) {
      self.getResults(body)
    });
  },
  running: function () {
    var el = this.parent.queryByHook('model-run-container');
    var loader = this.parent.queryByHook('plot-loader');
    el.style.display = "none"
    loader.style.display = "block"
  },
  ran: function () {
    var el = this.parent.queryByHook('model-run-container');
    var loader = this.parent.queryByHook('plot-loader');
    loader.style.display = "none";
    el.style.display = "block";
  },
  getResults: function (body) {
    var self = this;
    var model = this.model;
    setTimeout(function () {
      var outfile = body.split("->").pop()
      endpoint = path.join('/stochss/api/models/run/', 'read', outfile, model.directory);
      xhr({ uri: endpoint }, function (err, response, body) {
        if(!body.startsWith('running')){
          var data = JSON.parse(body);
          if(data.timeout){
            $(self.parent.queryByHook('model-timeout-message')).collapse('show');
          }
          self.plotResults(data.results);
        }else{
          getResults(body);
        }
      });
    }, 2000);
  },
  plotResults: function (data) {
    // TODO abstract this into an event probably
<<<<<<< HEAD
    var title = this.model.name + " Model Preview"
=======
    this.ran()
>>>>>>> 07ec4424
    el = this.parent.queryByHook('model-run-container');
    time = data.time
    y_labels = Object.keys(data).filter(function (key) {
      return key !== 'data' && key !== 'time'
    });
    traces = y_labels.map(function (specie) {
      return {
        x: time,
        y: data[specie],
        mode: 'lines',
        name: specie
      }
<<<<<<< HEAD
    });
    layout = { 
      showlegend: true,
      legend: {
        x: 1,
        y: 0.9
      },
      margin: { 
        t: 0 
      } 
    }
    config = {
      responsive: true,
    }
    Plotly.newPlot(el, traces, layout, config);
=======
    })
    Plotly.newPlot(el, traces, { margin: { t: 0 } });
    window.scrollTo(0, document.body.scrollHeight)
>>>>>>> 07ec4424
  },
});<|MERGE_RESOLUTION|>--- conflicted
+++ resolved
@@ -104,11 +104,8 @@
   },
   plotResults: function (data) {
     // TODO abstract this into an event probably
-<<<<<<< HEAD
     var title = this.model.name + " Model Preview"
-=======
     this.ran()
->>>>>>> 07ec4424
     el = this.parent.queryByHook('model-run-container');
     time = data.time
     y_labels = Object.keys(data).filter(function (key) {
@@ -121,7 +118,6 @@
         mode: 'lines',
         name: specie
       }
-<<<<<<< HEAD
     });
     layout = { 
       showlegend: true,
@@ -137,10 +133,6 @@
       responsive: true,
     }
     Plotly.newPlot(el, traces, layout, config);
-=======
-    })
-    Plotly.newPlot(el, traces, { margin: { t: 0 } });
     window.scrollTo(0, document.body.scrollHeight)
->>>>>>> 07ec4424
   },
 });