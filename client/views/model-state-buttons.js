/*
StochSS is a platform for simulating biochemical systems
Copyright (C) 2019-2020 StochSS developers.

This program is free software: you can redistribute it and/or modify
it under the terms of the GNU General Public License as published by
the Free Software Foundation, either version 3 of the License, or
(at your option) any later version.

This program is distributed in the hope that it will be useful,
but WITHOUT ANY WARRANTY; without even the implied warranty of
MERCHANTABILITY or FITNESS FOR A PARTICULAR PURPOSE.  See the
GNU General Public License for more details.

You should have received a copy of the GNU General Public License
along with this program.  If not, see <http://www.gnu.org/licenses/>.
*/

var path = require('path');
var Plotly = require('../lib/plotly');
var $ = require('jquery');
let _ = require('underscore');
//support file
var app = require('../app');
var modals = require('../modals');
//views
var View = require('ampersand-view');
//templates
var template = require('../templates/includes/modelStateButtons.pug');

module.exports = View.extend({
  template: template,
  events: {
    'click [data-hook=save]' : 'clickSaveHandler',
    'click [data-hook=run]'  : 'handleSimulateClick',
    "click [data-hook=stochss-es]" : "handleSimulateClick",
    "click [data-hook=stochss-ps]" : "handleSimulateClick",
    'click [data-hook=new-workflow]' : 'handleSimulateClick',
    'click [data-hook=return-to-project-btn]' : 'clickReturnToProjectHandler',
    'click [data-hook=presentation]' : 'handlePresentationClick'
  },
  initialize: function (attrs, options) {
    View.prototype.initialize.apply(this, arguments);
  },
  render: function () {
    View.prototype.render.apply(this, arguments);
    if(this.model.directory.includes('.proj')) {
      this.queryByHook("return-to-project-btn").style.display = "inline-block"
    }
    if(this.model.is_spatial) {
      $(this.queryByHook("stochss-es")).addClass("disabled");
      $(this.queryByHook("stochss-ps")).addClass("disabled");
      $(this.queryByHook("presentation")).css("display", "none");
    }else if(app.getBasePath() === "/") {
      $(this.queryByHook("presentation")).css("display", "none");
    }
  },
  clickSaveHandler: function (e) {
    let self = this;
    this.saveModel(_.bind(self.endAction, self, "save"));
  },
  clickRunHandler: function (e) {
    if(this.model.is_spatial && $(this.queryByHook("domain-plot-viewer-container")).css("display") !== "none") {
      this.parent.closeDomainPlot()
    }
    $(this.parent.queryByHook('model-run-error-container')).collapse('hide');
    $(this.parent.queryByHook('model-timeout-message')).collapse('hide');
    var el = this.parent.queryByHook('preview-plot-container');
    Plotly.purge(el)
    $(this.parent.queryByHook('preview-plot-buttons')).css("display", "none");
    if(this.model.is_spatial) {
      this.saveModel(this.getPreviewTarget.bind(this));
    }else{
      this.saveModel(this.runModel.bind(this));
    }
  },
  clickReturnToProjectHandler: function (e) {
    let self = this
    this.saveModel(function () {
      self.endAction("save")
      var dirname = path.dirname(self.model.directory)
      if(dirname.endsWith(".wkgp")) {
        dirname = path.dirname(dirname)
      }
      var queryString = "?path="+dirname
      window.location.href = path.join(app.getBasePath(), "/stochss/project/manager")+queryString;
    })
  },
  clickNewWorkflowHandler: function (e) {
    let self = this
    this.saveModel(function () {
      self.endAction("save")
      var queryString = "?path="+self.model.directory
      if(self.model.directory.includes('.proj')) {
        let wkgp = self.model.directory.includes('.wkgp') ? self.model.name + ".wkgp" : "WorkflowGroup1.wkgp"
        let parentPath = path.join(path.dirname(self.model.directory), wkgp)
        queryString += "&parentPath="+parentPath
      }
      let endpoint = path.join(app.getBasePath(), "stochss/workflow/selection")+queryString
      window.location.href = endpoint
    })
  },
<<<<<<< HEAD
  getPreviewSpecies: function () {
    this.endAction("save");
=======
  getPreviewTarget: function () {
    this.saved();
>>>>>>> dbc857a5
    let species = this.model.species.map(function (species) {
      return species.name
    });
    let self = this;
    let modal = $(modals.selectPreviewTargetHTML(species)).modal();
    let okBtn = document.querySelector("#previewTargetSelectModal .ok-model-btn");
    let select = document.querySelector("#previewTargetSelectModal #previewTargetSelectList");
    okBtn.addEventListener('click', function (e) {
      modal.modal('hide');
      let target = select.value;
      self.runModel(target);
    });
  },
  togglePreviewWorkflowBtn: function () {
    $(this.queryByHook('simulate-model')).prop('disabled', !this.model.valid)
    if(this.model.valid) {
      if(this.model.parameters.length <= 0) {
        $(this.queryByHook("stochss-ps")).addClass("disabled")
      }else{
        $(this.queryByHook("stochss-ps")).removeClass("disabled")
      }
      $(".disabled").click(function(event) {
        event.preventDefaults();
        event.stopPropagation();
        return false;
      });
    }
  },
  saveModel: function (cb) {
    this.startAction("save");
    // this.model is a ModelVersion, the parent of the collection is Model
    var model = this.model;
    if (cb) {
      model.saveModel(cb);
    } else {
      model.saveModel();
    }
  },
  startAction: function (action) {
    if(action === "save") {
      msg = $(this.queryByHook("saving"));
    }else{
      msg = $(this.queryByHook("publishing"));
    }
    msg.css("display", "inline-block");
    var saving = this.queryByHook('mdl-action-start');
    var saved = this.queryByHook('mdl-action-end');
    saved.style.display = "none";
    saving.style.display = "inline-block";
  },
  errorAction: function () {
    oldMsg = $(this.queryByHook("publishing")).css("display", "none");
    var saving = this.queryByHook('mdl-action-start');
    var error = this.queryByHook('mdl-action-err');
    saving.style.display = "none";
    error.style.display = "inline-block";
    setTimeout(function () {
      error.style.display = "none";
    }, 5000);
  },
  endAction: function (action) {
    if(action === "save") {
      oldMsg = $(this.queryByHook("saving"));
      msg = $(this.queryByHook("saved"));
    }else{
      oldMsg = $(this.queryByHook("publishing"));
      msg = $(this.queryByHook("published"));
    }
    oldMsg.css("display", "none");
    msg.css("display", "inline-block");
    var saving = this.queryByHook('mdl-action-start');
    var saved = this.queryByHook('mdl-action-end');
    saving.style.display = "none";
    saved.style.display = "inline-block";
    setTimeout(function () {
      saved.style.display = "none";
      msg.css("display", "none");
    }, 5000);
  },
<<<<<<< HEAD
  runModel: function (species=null) {
    if(typeof species !== "string") {
      this.endAction("save");
=======
  runModel: function (target=null) {
    if(typeof target !== "string") {
      this.saved();
>>>>>>> dbc857a5
    }
    this.running();
    $(this.parent.queryByHook('model-run-container')).css("display", "block")
    var model = this.model
    var queryStr = "?cmd=start&outfile=none&path="+model.directory
    if(target) {
      queryStr += "&target=" + target;
    }
    var endpoint = path.join(app.getApiPath(), 'model/run')+queryStr;
    var self = this;
    app.getXHR(endpoint, {
      always: function (err, response, body) {
        self.outfile = body.Outfile;
        self.getResults();
      }
    });
  },
  running: function () {
    var plot = this.parent.queryByHook('preview-plot-container');
    var spinner = this.parent.queryByHook('plot-loader');
    var errors = this.parent.queryByHook('model-run-error-container');
    plot.style.display = "none";
    spinner.style.display = "block";
    errors.style.display = "none";
  },
  ran: function (noErrors) {
    var runContainer = $(this.parent.queryByHook("model-run-container"));
    if(runContainer.css("display") === "none") {
      runContainer.css("display", 'block');
    }
    $(this.parent.queryByHook('preview-plot-buttons')).css('display', 'inline-block')
    let plotBtn = $(this.parent.queryByHook('toggle-preview-plot'))
    if(plotBtn.text() === "Show Preview") {
      plotBtn.text("Hide Preview")
    }
    var plot = this.parent.queryByHook('preview-plot-container');
    var spinner = this.parent.queryByHook('plot-loader');
    var errors = this.parent.queryByHook('model-run-error-container');
    if(noErrors){
      plot.style.display = "block";
    }else{
      errors.style.display = "block"
    }
    spinner.style.display = "none";
  },
  getResults: function () {
    var self = this;
    var model = this.model;
    setTimeout(function () {
      let queryStr = "?cmd=read&outfile="+self.outfile+"&path="+model.directory
      endpoint = path.join(app.getApiPath(), 'model/run')+queryStr;
      let errorCB = function (err, response, body) {
        self.ran(false);
        $(self.parent.queryByHook('model-run-error-message')).text(body.Results.errors);
      }
      app.getXHR(endpoint, {
        always: function (err, response, body) {
          if(typeof body === "string") {
            body = body.replace(/NaN/g, null)
            body = JSON.parse(body)
          }
          var data = body.Results;
          if(response.statusCode >= 400 || data.errors){
            errorCB(err, response, body);
          }
          else if(!body.Running){
            if(data.timeout){
              $(self.parent.queryByHook('model-timeout-message')).collapse('show');
            }
            self.plotResults(data.results);
          }else{
            self.getResults();
          }
        },
        error: errorCB
      });
    }, 2000);
  },
  plotResults: function (data) {
    // TODO abstract this into an event probably
    var title = this.model.name + " Model Preview"
    this.ran(true)
    el = this.parent.queryByHook('preview-plot-container');
    Plotly.newPlot(el, data);
    window.scrollTo(0, document.body.scrollHeight)
  },
  displayError: function (errorMsg, e) {
    $(this.parent.queryByHook('toggle-preview-plot')).click()
    errorMsg.css('display', 'block')
    this.focusOnError(e)
  },
  handleSimulateClick: function (e) {
    var errorMsg = $(this.parent.queryByHook("error-detected-msg"))
    if(!this.model.valid) {
      this.displayError(errorMsg, e);
    }else{
      errorMsg.css('display', 'none')
      let simType = e.target.dataset.type
      if(simType === "preview") {
        this.clickRunHandler(e)
      }else if(simType === "notebook"){
        this.clickNewWorkflowHandler(e)
      }else if(!this.model.is_spatial) {
        if(simType === "ensemble") {
          app.newWorkflow(this, this.model.directory, this.model.is_spatial, "Ensemble Simulation");
        }else if(simType === "psweep") {
          app.newWorkflow(this, this.model.directory, this.model.is_spatial, "Parameter Sweep");
        }
      }
    }
  },
  handlePresentationClick: function (e) {
    var errorMsg = $(this.parent.queryByHook("error-detected-msg"));
    if(!this.model.valid) {
      this.displayError(errorMsg, e);
    }else{
      let self = this;
      this.startAction("publish")
      let queryStr = "?path=" + this.model.directory;
      let endpoint = path.join(app.getApiPath(), "model/presentation") + queryStr;
      app.getXHR(endpoint, {
        success: function (err, response, body) {
          self.endAction("publish");
          let title = body.message;
          let linkHeaders = ["Presentation Link", "Download Link", "Open Link"];
          let links = body.links;
          let name = self.model.name
          $(modals.presentationLinks(title, name, linkHeaders, links)).modal();
        },
        error: function (err, response, body) {
          self.errorAction();
          $(modals.newProjectModelErrorHtml(body.Reason, body.Message)).modal();
        }
      });
    }
  },
  focusOnError: function (e) {
    if(this.model.error) {
      let self = this
      if(this.model.error.type === "species") {
        this.openSpeciesSection()
      }else if(this.model.error.type === "parameter") {
        this.openParametersSection()
      }else if(this.model.error.type === "reaction") {
        this.openReactionsSection()
      }else if(this.model.error.type === "process"){
        this.openReactionsSection(true)
      }else if(this.model.error.type === "event") {
        this.openEventsSection()
      }else if(this.model.error.type === "rule") {
        this.openRulesSection()
      }else if(this.model.error.type === "volume") {
        this.openVolumeSection()
      }else if(this.model.error.type === "timespan") {
        this.openTimespanSection()
      }else if(this.model.error.type === "domain") {
        this.openDomainSection()
      }
      setTimeout(function () {
        let inputErrors = self.parent.queryAll(".input-invalid")
        let componentErrors = self.parent.queryAll(".component-invalid")
        if(componentErrors.length > 0) {
          componentErrors[0].scrollIntoView({'block':"center"})
        }else if(inputErrors.length > 0) {
          inputErrors[0].focus()
        }
      }, 300)
    }
  },
  openSpeciesSection: function () {
    let specSection = $(this.parent.speciesEditor.queryByHook("species-list-container"))
    if(!specSection.hasClass("show")) {
      let specCollapseBtn = $(this.parent.speciesEditor.queryByHook("collapse"))
      specCollapseBtn.click()
      specCollapseBtn.html('-')
    }
  },
  openDomainSection: function () {
    let domainSection = $(this.parent.parametersEditor.queryByHook("parameters-list-container"))
    if(!domainSection.hasClass("show")) {
      let domainCollapseBtn = $(this.parent.domainViewer.queryByHook("collapse"))
      domainCollapseBtn.click()
      domainCollapseBtn.html('-')
    }
  },
  openParametersSection: function () {
    let paramSection = $(this.parent.parametersEditor.queryByHook("parameters-list-container"))
    if(!paramSection.hasClass("show")) {
      let paramCollapseBtn = $(this.parent.parametersEditor.queryByHook("collapse"))
      paramCollapseBtn.click()
      paramCollapseBtn.html('-')
    }
  },
  openReactionsSection: function (isCollection = false) {
    let error = this.model.error
    let reacSection = $(this.parent.reactionsEditor.queryByHook("reactions-list-container"))
    if(!reacSection.hasClass("show")) {
      let reacCollapseBtn = $(this.parent.reactionsEditor.queryByHook("collapse"))
      reacCollapseBtn.click()
      reacCollapseBtn.html('-')
    }
    if(!isCollection) {
      var reaction = this.model.reactions.filter(function (r) {
        return r.compID === error.id
      })[0]
      this.model.reactions.trigger("select", reaction);
    }
  },
  openEventsSection: function () {
    let error = this.model.error
    let advSection = $(this.parent.queryByHook("me-advanced-section"))
    if(!advSection.hasClass("show")) {
      let advCollapseBtn = $(this.parent.queryByHook("collapse-me-advanced-section"))
      advCollapseBtn.click()
      advCollapseBtn.html('-')
    }
    let evtSection = $(this.eventsEditor.queryByHook("events"))
    if(!evtSection.hasClass("show")) {
      let evtCollapseBtn = $(this.parent.eventsEditor.queryByHook("collapse"))
      evtCollapseBtn.click()
      evtCollapseBtn.html('-')
    }
    var event = this.model.eventsCollection.filter(function (e) {
      return e.compID === error.id
    })[0]
    this.model.eventsCollection.trigger("select", event);
    event.detailsView.openAdvancedSection()
  },
  openRulesSection: function () {
    let advSection = $(this.parent.queryByHook("me-advanced-section"))
    if(!advSection.hasClass("show")) {
      let advCollapseBtn = $(this.parent.queryByHook("collapse-me-advanced-section"))
      advCollapseBtn.click()
      advCollapseBtn.html('-')
    }
    let ruleSection = $(this.rulesEditor.queryByHook("rules-list-container"))
    if(!ruleSection.hasClass("show")) {
      let ruleCollapseBtn = $(this.parent.rulesEditor.queryByHook("collapse"))
      ruleCollapseBtn.click()
      ruleCollapseBtn.html('-')
    }
  },
  openVolumeSection: function () {
    let advSection = $(this.parent.queryByHook("me-advanced-section"))
    if(!advSection.hasClass("show")) {
      let advCollapseBtn = $(this.parent.queryByHook("collapse-me-advanced-section"))
      advCollapseBtn.click()
      advCollapseBtn.html('-')
    }
    let volSection = $(this.parent.queryByHook("system-volume-section"))
    if(!volSection.hasClass("show")) {
      let volCollapseBtn = $(this.parent.queryByHook("collapse-system-volume"))
      volCollapseBtn.click()
      volCollapseBtn.html('-')
    }
  },
  openTimespanSection: function () {
    let tspnSection = $(this.parent.modelSettings.queryByHook("timespan-container"))
    if(!tspnSection.hasClass("show")) {
      let tspnCollapseBtn = $(this.parent.modelSettings.queryByHook("collapse"))
      tspnCollapseBtn.click()
      tspnCollapseBtn.html('-')
    }
  }
});<|MERGE_RESOLUTION|>--- conflicted
+++ resolved
@@ -100,13 +100,8 @@
       window.location.href = endpoint
     })
   },
-<<<<<<< HEAD
-  getPreviewSpecies: function () {
+  getPreviewTarget: function () {
     this.endAction("save");
-=======
-  getPreviewTarget: function () {
-    this.saved();
->>>>>>> dbc857a5
     let species = this.model.species.map(function (species) {
       return species.name
     });
@@ -186,15 +181,9 @@
       msg.css("display", "none");
     }, 5000);
   },
-<<<<<<< HEAD
-  runModel: function (species=null) {
-    if(typeof species !== "string") {
-      this.endAction("save");
-=======
   runModel: function (target=null) {
     if(typeof target !== "string") {
-      this.saved();
->>>>>>> dbc857a5
+      this.endAction("save");
     }
     this.running();
     $(this.parent.queryByHook('model-run-container')).css("display", "block")
