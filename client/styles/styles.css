body {
  padding-top: 80px;
  padding-bottom: 40px;
  background-repeat: no-repeat;
  background-attachment: fixed;
}

h3, h5, h6.editor-header {
  display: inline-block;
}

span {
  font-size: 1rem;
}

select {
  margin-left: 10px;
}

label {
  padding-right: 0.25rem;
  padding-left: 0.25rem;
}

span.custom {
  padding-right: 0.25rem;
  padding-left: 0.25rem;
}

.form-input {
  margin-left: 10px;
  width: 50%;
}

.sidebar-nav {
  padding: 9px 0;
  font-size: 14px;
}

.nav {
  font-size: 16px;
}

<<<<<<< HEAD
.plot-preview {
  margin: 10px;
}

.reaction-summary {
  padding-left: 22px;
  padding-right: 5px;
  padding-bottom: 10px;
  display: inline-block;
}

.information-btn {
  color: #007bff;
  border-color: #ffffff;
  padding: 0.5rem 1rem;
  text-align: left;
}

.information-btn:hover {
  color: #0056b3;
}

.btn-outline-collapse {
  color: #000;
  padding: 0px 10px;
  font-size: 20px;
}

.btn-outline-collapse:hover {
  color: #007bff;
}

.reaction-subdomain {
  padding: 0px 0px 0px 20px;
  border: 0;
}

.reaction-details-subdomain {
  padding: 0px 0px 0px 5px;
}

.btn-outline-tool {
  color: #007bff;
  padding: 0.5rem 1rem;
  text-align: left;
}

.btn-outline-tool:hover {
  color: #0056b3;
}

#collapse-description {
  padding: 0rem 2rem;
  font-size: 12px;
}

.modal-content.info {
  width: 150%;
}
=======
.spinner-border {
  display: none;
  position: relative;
  margin: 15px;
  left: 40%;
  width: 90px;
  height: 90px;
  border: 12px solid rgba(0, 0, 0, 0.125);
  border-right-color: #007bff;
}

.mdl-edit-btn {
  display: inline-block;
}

.saving-status, .saved-status {
  display: none;
  margin: 15px;
  vertical-align: middle;
}

.saving-status {
  color: #117a8b;
}

.saved-status {
  color: #1e7e34;
}
>>>>>>> c1e0dc7c
<|MERGE_RESOLUTION|>--- conflicted
+++ resolved
@@ -41,7 +41,6 @@
   font-size: 16px;
 }
 
-<<<<<<< HEAD
 .plot-preview {
   margin: 10px;
 }
@@ -101,7 +100,7 @@
 .modal-content.info {
   width: 150%;
 }
-=======
+
 .spinner-border {
   display: none;
   position: relative;
@@ -129,5 +128,4 @@
 
 .saved-status {
   color: #1e7e34;
-}
->>>>>>> c1e0dc7c
+}