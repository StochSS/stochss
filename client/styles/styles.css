body {
  padding-top: 80px;
  padding-bottom: 40px;
  background-repeat: no-repeat;
  background-attachment: fixed;
}

h3, h5, h6.editor-header {
  display: inline-block;
}

span {
  font-size: 1rem;
}

select {
  margin-left: 10px;
}

label {
  padding-right: 0.25rem;
  padding-left: 0.25rem;
}

span.custom {
  padding-right: 0.25rem;
  padding-left: 0.25rem;
}

.form-input {
  margin-left: 10px;
  width: 50%;
}

.sidebar-nav {
  padding: 9px 0;
  font-size: 14px;
}

.nav {
  font-size: 16px;
}

<<<<<<< HEAD
.tools {
  min-width: 200px;
}

.body {
  min-width: 500px;
=======
.plot-preview {
  margin: 10px;
}

.reaction-summary {
  padding-left: 22px;
  padding-right: 5px;
  padding-bottom: 10px;
  display: inline-block;
}

.information-btn {
  color: #007bff;
  border-color: #ffffff;
  padding: 0.5rem 1rem;
  text-align: left;
}

.information-btn:hover {
  color: #0056b3;
}

.btn-outline-collapse {
  color: #000;
  padding: 0px 10px;
  font-size: 20px;
}

.btn-outline-collapse:hover {
  color: #007bff;
}

.reaction-subdomain {
  padding: 0px 0px 0px 20px;
  border: 0;
}

.reaction-details-subdomain {
  padding: 0px 0px 0px 5px;
}

.btn-outline-tool {
  color: #007bff;
  padding: 0.5rem 1rem;
  text-align: left;
}

.btn-outline-tool:hover {
  color: #0056b3;
}

#collapse-description {
  padding: 0rem 2rem;
  font-size: 12px;
}

.modal-content.info {
  width: 150%;
}

.spinner-border {
  display: none;
  position: relative;
  margin: 15px;
  left: 40%;
  width: 90px;
  height: 90px;
  border: 12px solid rgba(0, 0, 0, 0.125);
  border-right-color: #007bff;
}

.mdl-edit-btn {
  display: inline-block;
}

.saving-status, .saved-status {
  display: none;
  margin: 15px;
  vertical-align: middle;
}

.saving-status {
  color: #117a8b;
}

.saved-status {
  color: #1e7e34;
>>>>>>> 4c377549
}<|MERGE_RESOLUTION|>--- conflicted
+++ resolved
@@ -41,14 +41,13 @@
   font-size: 16px;
 }
 
-<<<<<<< HEAD
 .tools {
   min-width: 200px;
 }
 
 .body {
   min-width: 500px;
-=======
+}
 .plot-preview {
   margin: 10px;
 }
@@ -136,5 +135,4 @@
 
 .saved-status {
   color: #1e7e34;
->>>>>>> 4c377549
 }