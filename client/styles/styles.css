body {
  min-width: 650px
}

img.quickstart {
  border: .5px solid black;
  display: block;
  padding: 10px;
  margin: 2em auto;
}

.page {
  padding-bottom: 150px;
}

.sidebar {
  padding-top: 20px;
  margin-top: 48px;
  padding-left: 10px
}

[role="main"] {
  padding-top: 20px;
}

@media (min-width: 768px) {
  [role="main"] {
    margin-top: 48px;
  }
  .sidebar {
    min-height: 8em;
  }
  .sidebar-sticky {
    position: fixed;
  }
  .nav-flex-column {
    -ms-flex-direction: column !important;
    flex-direction: column !important;
  }
<<<<<<< HEAD
=======
}

@media (min-width: 1450px) {
  .col-xxl-1 {
    -ms-flex: 0 0 12.5%;
    flex: 0 0 12.5%;
    max-width: 12.5%;
  }
  .col-xxl-6 {
    -ms-flex: 0 0 75%;
    flex: 0 0 75%;
    max-width: 75%;
  }
>>>>>>> c095d028
}

.inline{
  display: inline-block;
}

.table {
  table-layout: fixed;
}

span {
  font-size: 1rem;
}

select {
  margin-left: 10px;
  width: auto;
  max-width: 100%;
}

label {
  padding-right: 0.25rem;
  width: 100%;
}

span.custom {
  padding-right: 0.25rem;
  padding-left: 0.25rem;
}

button.custom {
  margin: 0.25rem;
}

div.head {
  border-bottom: 2px solid #dee2e6;
}

a.active-link:not([href]):not([tabindex]) {
  color: #007bff;
  text-decoration: none;
  background-color: transparent;
}

a.active-link:not([href]):not([tabindex]):hover {
  color: #0056b3;
  text-decoration: underline;
  cursor: pointer;
}

a.active-link:not([href]):not([tabindex]):focus {
  color: rgba(0, 0, 0, 0.9);
}

a.disabled {
  pointer-events: none;
  cursor: default;
}

.nav-item {
  width: fit-content;
}

.nav-link {
  padding: 0.5rem 0.25rem 0.5rem 1rem;
}

.dropdown-toggle {
  white-space: normal;
}

.dropdown-menu li:hover {
    cursor: pointer;
}

.name {
  width: 8rem;
}

.invalid-feedback.wkfl-name {
  margin-top: 0;
  margin-left: 8rem;
  margin-bottom: 1rem;
}

.invalid-feedback.mdl-path {
  margin-top: 0;
  margin-left: 6rem;
  margin-bottom: 1rem;
}

.invalid-feedback.warning {
  color: #ffc107 !important;
}

button.name {
  width: 75%;
}

.form-input {
  width: 100%;
}

.form-input.labeled {
  width: 60%;
}

::-webkit-input-placeholder {
  text-align: center;
}

::-webkit-file-upload-button {
  border-radius: 0.25rem;
  color: #007bff;
  background-color: #fff; 
  border-color: #007bff;
  padding: 0.375rem, 0.75rem;
  border: 1px solid;
  margin: 5px 10px 5px 0px !important;
  box-shadow: 6px 6px 10px 1px rgba(0, 0, 0, .2), 2.25px 2.25px 14px 2px rgba(0, 0, 0, .1), 3.75px 3.75px 5px -3px rgba(0, 0, 0, .4)
}

input[type="file"]::-ms-browse {
  border-radius: 0.25rem;
  color: #007bff;
  background-color: #fff; 
  border-color: #007bff;
  padding: 0.375rem, 0.75rem;
  border: 1px solid;
  margin: 5px 10px 5px 0px !important;
  box-shadow: 6px 6px 10px 1px rgba(0, 0, 0, .2), 2.25px 2.25px 14px 2px rgba(0, 0, 0, .1), 3.75px 3.75px 5px -3px rgba(0, 0, 0, .4)
}

::-webkit-file-upload-button:hover {
  color: #fff;
  background-color: #007bff;
  border-color: #007bff;
}

::-moz-placeholder {
  text-align: center;
}

:-ms-input-placeholder {
  text-align: center;
}

::-ms-input-placeholder {
  text-align: center;
}

::placeholder {
  text-align: center;
}

.sidebar-nav {
  padding: 9px 0;
  font-size: 14px;
}

.get-started {
  display: flex;
  align-items: center;
  justify-content: center;
}

.nav {
  font-size: 16px;
}

.tools {
  min-width: 12em; 
}

.body {
  min-width: 500px !important; 
}
.plot-preview {
  margin: 10px;
}

.reaction-summary {
  padding-left: 15px;
  padding-right: 5px;
  padding-bottom: 10px;
  display: inline-block;
}

.container-part {
  max-width: none;
}

.information-btn {
  color: #007bff;
  border-color: #ffffff;
  padding: 0.5rem 1rem;
  text-align: left;
}

.help {
  font-size: 25px;
  padding: 0;
  vertical-align: top;
}

.tooltip-icon {
  display: inline-block;
  font-size: 12px;
  padding-left: 2px;
  padding-right: 2px;
  vertical-align: top;
  color: #007bff;
}

.tooltip-icon-large {
  display: inline-block;
  font-size: 20px;
  padding-left: 10px;
  padding-right: 10px;
  vertical-align: bottom;
  color: #007bff;
}

.information-btn:hover {
  color: #0056b3;
}

.btn-outline-collapse {
  color: #000;
  padding: 0px 10px;
  font-size: 20px;
  vertical-align: middle;
  margin-bottom: 0.75rem;
}

.btn-outline-collapse:hover {
  color: #007bff;
}

.btn-primary {
  margin: 5px 10px 5px 0px !important;
}

.reaction-subdomain {
  padding: 0px 0px 0px 20px;
  border: 0;
}

.reaction-details-subdomain {
  padding: 0px 0px 0px 5px;
}

.btn-outline-tool {
  color: #007bff;
  padding: 0.5rem 1rem;
  text-align: left;
}

.btn-outline-tool:hover {
  color: #0056b3;
}

#collapse-description {
  padding: 0rem 2rem;
  font-size: 12px;
}

.modal-title {
  width: 95%;
  word-break: break-word !important;
  overflow-wrap: break-word !important;
}

.modal-dialog {
  width: 75%;
  min-width: 487.5px;
  max-width: 750px;
  left: 0;
  right: 0;
  margin: 0.5rem auto;
}

.modal-backdrop {
  width: 100%;
  height: 100%;
}

.modal-content {
  min-width: 487.5px;
  max-width: 750px;
}

.modal-content.default-species {
  width: 60%;
}

.spinner-border {
  display: none;
  position: relative;
  margin: 15px auto;
  left: 0;
  right: 0;
  width: 90px;
  height: 90px;
  border: 12px solid rgba(0, 0, 0, 0.125);
  border-right-color: #007bff;
}

.spinner-border.workflow-plot {
  /*display: inline-block;*/
  margin-bottom: 45px;
}

.spinner-border.status {
  vertical-align: middle;
  position: relative;
  display: inline-block;
  margin: 5px;
  left: 0;
  width: 30px;
  height: 30px;
  border: 4px solid rgba(0, 0, 0, 0.125);
  border-right-color: #007bff;
}

.errors {
  display: none;
}

.mdl-edit-btn {
  display: inline-block;
}

@keyframes spinner-grow {
 0% {
      -webkit-transform: scale(0);
      transform: scale(0);
 }
 50% {
     opacity: 1; 
     -webkit-transform: scale(1);
      transform: scale(1);
 }
}

.saving-status, .saved-status, .save-error-status {
  display: none;
  margin: 15px;
  vertical-align: middle;
}

.saving-status {
  color: #117a8b;
}

.saved-status {
  color: #1e7e34;
}

.save-error-status {
  color: #dc3545;
}

.right-justify {
  position: absolute !important;
  right: 5px;
  left: auto;
}

.default-mode {
  margin: 0.75rem;
  display: flex;
  align-items: left;
  justify-content: left;
}

.concentration-btn, .population-btn, .hybrid-btn {
  min-width: 240px;
  margin-right: 0.75rem;
}

input[type="checkbox"] {
  padding: 0.75rem;
}

span.checkbox {
  padding-right: 0.25rem;
}

.event {
  margin-bottom: 0px;
}

.event-th .event-td {
  padding-left: 0px !important;
}

.tooltip-inner {
  max-width: 300px;
  padding: 0.25rem 0.5rem;
  color: #fff;
  text-align: left;
  background-color: #000;
  border-radius: 0.25rem;
}

.verticle-space {
  padding-bottom: 10px;
}

.verticle-space-2 {
  padding-bottom: 20px
}

.verticle-space-3 {
  padding-bottom: 30px
}

.horizontal-space {
  padding-left: 5px;
  padding-right: 5px;
}

.switching {
  vertical-align: middle;
  margin-bottom: 5px;
  min-height: 29px;
}

#home-wrapper {
  margin-top: 2em;
  margin-bottom: 2em;
}

.logo {
  vertical-align: middle;
  text-align: center;
}

.logo img {
  width: 95%;
  max-height: 176px;
  max-width: 40em;
  margin-left: -13.5%;
}

.try-stochss-btn {
  padding: 1.5rem 1.5rem;
  font-size: 2rem;
  line-height: 1;
  border-radius: 1.5rem;
}

.user-home-btn {
  padding: 1rem 1rem;
  font-size: 1.5rem;
  line-height: 1;
  border-radius: 1.5rem;
  width: 100%
}

.home-list {
  line-height: 2;
}

.centered {
  text-align: center;
}

.home-p {
  margin-top: 1.5em;
  margin-bottom: 1.5em;
  font-size: 22px;
}

.big-tip {
  margin-left: .2em;
}

/*shadowing for buttons*/
.box-shadow {
  /*h-offset v-offset blur spread color*/
  box-shadow: 6px 6px 10px 1px rgba(0, 0, 0, .2), 2.25px 2.25px 14px 2px rgba(0, 0, 0, .1), 3.75px 3.75px 5px -3px rgba(0, 0, 0, .4)
}

.no-gutters-padding {
  padding-right: 0px;
  padding-left: 0px;
}

.dropbtn {
  border: none;
  background-color: inherit;
}

.dropdown {
  background-color: inherit;
}

.dropdown-content {
  display: none;
  position: absolute;
  background-color: rgb(248, 249, 250);
  min-width: 160px;
  box-shadow: 0px 8px 16px 0px rgba(0,0,0,0.2);
  z-index: 1;
}

.dropdown:hover .dropdown-content {
  display: block;
}

#models-jstree-view .jstree-anchor {
  white-space: normal;
  word-break: break-word;
  height: auto;
}

#models-jstree-view .jstree-default .jstree-anchor {
  height: auto;
}

#models-jstree .jstree-anchor {
  white-space: normal;
  word-break: break-word;
  height: auto;
}

#models-jstree .jstree-default .jstree-anchor {
  height: auto;
}

.reaction-lb2 {
  display: none;
}

.dropdown-item:hover .reaction-lb2 {
  position: absolute;
  left: 195px;
  display: inline-block;
  background-color: black;
  color: white;
  box-shadow: 0px 8px 16px 0px rgba(0,0,0,0.2);
  border: .5px solid rgb(228, 229, 230) !important;
  padding: 0px 5px;
}

.preview-nav {
  position: fixed;
  width: 100%;
  left: 0;
  right: 0;
  bottom: 0;
  background-color: rgb(248, 249, 250);
  box-shadow: 0px 8px 16px 0px rgba(0,0,0,0.2);
  border: .5px solid rgb(228, 229, 230) !important;
  padding: 0px 5px;
}

.preview-buttons {
  display: none;
  height: 48px;
}

.model-state-buttons {
  float: right;
}

<<<<<<< HEAD
#explore-model-msg {
  display: none;
}

=======
>>>>>>> c095d028
.event-adv-header {
  border-bottom-color: rgb(222, 226, 230);
  border-bottom-style: solid;
  border-left-width: 1px;
<<<<<<< HEAD
=======
}

#model-run-margin {
  height: 350px;
}

.component-invalid {
  display: block;
}

.component-valid {
  display: none;
>>>>>>> c095d028
}<|MERGE_RESOLUTION|>--- conflicted
+++ resolved
@@ -37,8 +37,6 @@
     -ms-flex-direction: column !important;
     flex-direction: column !important;
   }
-<<<<<<< HEAD
-=======
 }
 
 @media (min-width: 1450px) {
@@ -52,7 +50,6 @@
     flex: 0 0 75%;
     max-width: 75%;
   }
->>>>>>> c095d028
 }
 
 .inline{
@@ -621,19 +618,10 @@
   float: right;
 }
 
-<<<<<<< HEAD
-#explore-model-msg {
-  display: none;
-}
-
-=======
->>>>>>> c095d028
 .event-adv-header {
   border-bottom-color: rgb(222, 226, 230);
   border-bottom-style: solid;
   border-left-width: 1px;
-<<<<<<< HEAD
-=======
 }
 
 #model-run-margin {
@@ -646,5 +634,4 @@
 
 .component-valid {
   display: none;
->>>>>>> c095d028
 }