body {

}

.page {
  padding-bottom: 150px;
}

.sidebar {
  padding-top: 20px;
  margin-top: 48px;
  min-height: 8em;
  padding-left: 10px
}

[role="main"] {
  padding-top: 20px;
  margin-top: 48px;
}

.inline{
  display: inline-block !important;
}

span {
  font-size: 1rem;
}

select {
  margin-left: 10px;
}

label {
  padding-right: 0.25rem;
  width: 100%;
}

span.custom {
  padding-right: 0.25rem;
  padding-left: 0.25rem;
}

button.custom {
  margin: 0.25rem;
}

a.disabled {
  pointer-events: none;
  cursor: default;
}

.nav-item {
  display: inline-block;
}

<<<<<<< HEAD
.dropdown-menu li:hover {
    cursor: pointer;
=======
.nav-link {
  padding: 0.5rem 0.25rem 0.5rem 1rem;
>>>>>>> 61b0bb2b
}

.name {
  width: 8rem;
}

.form-input {
  width: 100%;
}

.form-input.labeled {
  width: 60%;
}

::-webkit-input-placeholder {
  text-align: center;
}

::-webkit-file-upload-button {
  border-radius: 0.25rem;
  color: #007bff;
  background-color: #fff; 
  border-color: #007bff;
  padding: 0.375rem, 0.75rem;
  border: 1px solid;
  margin: 5px 10px 5px 0px !important;
  box-shadow: 6px 6px 10px 1px rgba(0, 0, 0, .2), 2.25px 2.25px 14px 2px rgba(0, 0, 0, .1), 3.75px 3.75px 5px -3px rgba(0, 0, 0, .4)
}

input[type="file"]::-ms-browse {
  border-radius: 0.25rem;
  color: #007bff;
  background-color: #fff; 
  border-color: #007bff;
  padding: 0.375rem, 0.75rem;
  border: 1px solid;
  margin: 5px 10px 5px 0px !important;
  box-shadow: 6px 6px 10px 1px rgba(0, 0, 0, .2), 2.25px 2.25px 14px 2px rgba(0, 0, 0, .1), 3.75px 3.75px 5px -3px rgba(0, 0, 0, .4)
}

::-webkit-file-upload-button:hover {
  color: #fff;
  background-color: #007bff;
  border-color: #007bff;
}

::-moz-placeholder {
  text-align: center;
}

:-ms-input-placeholder {
  text-align: center;
}

::-ms-input-placeholder {
  text-align: center;
}

::placeholder {
  text-align: center;
}

.sidebar-nav {
  padding: 9px 0;
  font-size: 14px;
}

.get-started {
  display: flex;
  align-items: center;
  justify-content: center;
}

.nav {
  font-size: 16px;
}

.sidebar-sticky {
  position: fixed;
}

.tools {
  min-width: 12em; 
}

.body {
  min-width: 500px !important; 
}
.plot-preview {
  margin: 10px;
}

.reaction-summary {
  padding-left: 15px;
  padding-right: 5px;
  padding-bottom: 10px;
  display: inline-block;
}

.container-part {
  max-width: none;
}

.information-btn {
  color: #007bff;
  border-color: #ffffff;
  padding: 0.5rem 1rem;
  text-align: left;
}

.help {
  font-size: 25px;
  padding: 0;
  vertical-align: top;
}

.tooltip-icon {
  display: inline-block;
  font-size: 12px;
  padding-left: 2px;
  padding-right: 2px;
  vertical-align: top;
  color: #007bff;
}

.tooltip-icon-large {
  display: inline-block;
  font-size: 20px;
  padding-left: 10px;
  padding-right: 10px;
  vertical-align: bottom;
  color: #007bff;
}

.information-btn:hover {
  color: #0056b3;
}

.btn-outline-collapse {
  color: #000;
  padding: 0px 10px;
  font-size: 20px;
  vertical-align: middle;
  margin-bottom: 0.75rem;
}

.btn-outline-collapse:hover {
  color: #007bff;
}

.btn-primary {
  margin: 5px 10px 5px 0px !important;
}

.reaction-subdomain {
  padding: 0px 0px 0px 20px;
  border: 0;
}

.reaction-details-subdomain {
  padding: 0px 0px 0px 5px;
}

.btn-outline-tool {
  color: #007bff;
  padding: 0.5rem 1rem;
  text-align: left;
}

.btn-outline-tool:hover {
  color: #0056b3;
}

#collapse-description {
  padding: 0rem 2rem;
  font-size: 12px;
}

.modal-content.info {
  width: 150%;
}

.modal-content.default-species {
  width: 60%;
}

.spinner-border {
  display: none;
  position: relative;
  margin: 15px;
  left: 40%;
  width: 90px;
  height: 90px;
  border: 12px solid rgba(0, 0, 0, 0.125);
  border-right-color: #007bff;
}

.errors {
  display: none;
}

.mdl-edit-btn {
  display: inline-block;
}

@keyframes spinner-grow {
 0% {
      -webkit-transform: scale(0);
      transform: scale(0);
 }
 50% {
     opacity: 1; 
     -webkit-transform: scale(1);
      transform: scale(1);
 }
}

.saving-status, .saved-status, .save-error-status {
  display: none;
  margin: 15px;
  vertical-align: middle;
}

.saving-status {
  color: #117a8b;
}

.saved-status {
  color: #1e7e34;
}

.save-error-status {
  color: #dc3545;
}

.right-justify {
  position: absolute !important;
  right: 5px;
  left: auto;
}

.default-mode {
  margin: 0.75rem;
  display: flex;
  align-items: left;
  justify-content: left;
}

.concentration-btn, .population-btn, .hybrid-btn {
  min-width: 240px;
  margin-right: 0.75rem;
}

input[type="checkbox"] {
  padding: 0.75rem;
}

span.checkbox {
  padding-right: 0.25rem;
}

.event {
  margin-bottom: 0px;
}

.event-th .event-td {
  padding-left: 0px !important;
}

.tooltip-inner {
  max-width: 300px;
  padding: 0.25rem 0.5rem;
  color: #fff;
  text-align: left;
  background-color: #000;
  border-radius: 0.25rem;
}

.verticle-space {
  padding-bottom: 10px;
}

.horizontal-space {
  padding-left: 5px;
  padding-right: 5px;
}

.switching {
  vertical-align: middle;
  margin-bottom: 5px;
  height: 29px;
}

#home-wrapper {
  margin-top: 2em;
  margin-bottom: 2em;
}

.logo {
  vertical-align: middle;
  text-align: center;
}

.logo img {
  width: 40em;
  margin-left: -8em;
}

.try-stochss-btn {
  padding: 1.5rem 1.5rem;
  font-size: 2rem;
  line-height: 1;
  border-radius: 1.5rem;
}

.home-list {
  line-height: 2;
}

.centered {
  text-align: center;
}

.home-p {
  margin-top: 1.5em;
  margin-bottom: 1.5em;
  font-size: 22px;
}

.big-tip {
  margin-left: .2em;
}

/*shadowing for buttons*/
.box-shadow {
  /*h-offset v-offset blur spread color*/
  box-shadow: 6px 6px 10px 1px rgba(0, 0, 0, .2), 2.25px 2.25px 14px 2px rgba(0, 0, 0, .1), 3.75px 3.75px 5px -3px rgba(0, 0, 0, .4)
}<|MERGE_RESOLUTION|>--- conflicted
+++ resolved
@@ -53,13 +53,12 @@
   display: inline-block;
 }
 
-<<<<<<< HEAD
+.nav-link {
+  padding: 0.5rem 0.25rem 0.5rem 1rem;
+}
+
 .dropdown-menu li:hover {
     cursor: pointer;
-=======
-.nav-link {
-  padding: 0.5rem 0.25rem 0.5rem 1rem;
->>>>>>> 61b0bb2b
 }
 
 .name {
