/*
StochSS is a platform for simulating biochemical systems
Copyright (C) 2019-2021 StochSS developers.

This program is free software: you can redistribute it and/or modify
it under the terms of the GNU General Public License as published by
the Free Software Foundation, either version 3 of the License, or
(at your option) any later version.

This program is distributed in the hope that it will be useful,
but WITHOUT ANY WARRANTY; without even the implied warranty of
MERCHANTABILITY or FITNESS FOR A PARTICULAR PURPOSE.  See the
GNU General Public License for more details.

You should have received a copy of the GNU General Public License
along with this program.  If not, see <http://www.gnu.org/licenses/>.
*/

let help = require('./page-help')

let templates = {
  input: (modalID, inputID, title, label, value) => {
    return `
      <div id=${modalID} class="modal" tabindex="-1" role="dialog">
        <div class="modal-dialog" role="document">
          <div class="modal-content info">
            <div class="modal-header">
              <h5 class="modal-title">${title}</h5>
              <button type="button" class="close" data-dismiss="modal" aria-label="Close">
                <span aria-hidden="true">&times;</span>
              </button>
            </div>
            <div class="modal-body">
              <label for=${inputID}>${label}</label>
              <input type="text" id=${inputID} name=${inputID} size="30" autofocus value="${value}">
              <li class="invalid-feedback" id="${inputID}SpecCharError">Names can only include the following characters: 
                                                                        (0-9), (a-z), (A-Z) and (., -, _, (, or ))</li>
              <li class="invalid-feedback" id="${inputID}EndCharError">Names cannot end with a '/'</li>
            </div>
            <div class="modal-footer">
              <button type="button" class="btn btn-primary ok-model-btn box-shadow" disabled>OK</button>
              <button type="button" class="btn btn-secondary box-shadow" data-dismiss="modal">Cancel</button>
            </div>
          </div>
        </div>
      </div>`
  },
  input_long: (modalID, inputID, title, label, value) => {
    return `
      <div id=${modalID} class="modal" tabindex="-1" role="dialog">
        <div class="modal-dialog" role="document">
          <div class="modal-content info">
            <div class="modal-header">
              <h5 class="modal-title">${title}</h5>
              <button type="button" class="close" data-dismiss="modal" aria-label="Close">
                <span aria-hidden="true">&times;</span>
              </button>
            </div>
            <div class="modal-body">
              <label for=${inputID}>${label}</label>
              <textarea id=${inputID} name=${inputID} rows="5" style="width: 100%;" autofocus>${value}</textarea>
              </div>
            <div class="modal-footer">
              <button type="button" class="btn btn-primary ok-model-btn box-shadow">OK</button>
              <button type="button" class="btn btn-secondary box-shadow" data-dismiss="modal">Cancel</button>
            </div>
          </div>
        </div>
      </div>`
  },
  message : (modalID, title, message) => {
    return `
      <div id=${modalID} class="modal" tabindex="-1" role="dialog">
        <div class="modal-dialog" role="document">
          <div class="modal-content info">
            <div class="modal-header">
              <h5 class="modal-title"> ${title} </h5>
              <button type="button" class="close" data-dismiss="modal" aria-label="Close">
                <span aria-hidden="true">&times;</span>
              </button>
            </div>
            <div class="modal-body">
              <p> ${message} </p>
            </div>
            <div class="modal-footer">
              <button type="button" class="btn btn-secondary box-shadow close-btn" data-dismiss="modal">Close</button>
            </div>
          </div>
        </div>
      </div>`
  },
  confirmation : (modalID, title) => {
    return `
      <div id=${modalID} class="modal" tabindex="-1" role="dialog">
        <div class="modal-dialog" role="document">
          <div class="modal-content info">
            <div class="modal-header">
              <h5 class="modal-title"> ${title} </h5>
              <button type="button" class="close" data-dismiss="modal" aria-label="Close">
                <span aria-hidden="true">&times;</span>
              </button>
            </div>
            <div class="modal-footer">
              <button type="button" class="btn btn-primary yes-modal-btn box-shadow">Yes</button>
              <button type="button" class="btn btn-secondary no-modal-btn box-shadow" data-dismiss="modal">No</button>
            </div>
          </div>
        </div>
      </div>`
  },
  confirmation_with_message : (modalID, title, message) => {
    return `
      <div id=${modalID} class="modal" tabindex="-1" role="dialog">
        <div class="modal-dialog" role="document">
          <div class="modal-content info">
            <div class="modal-header">
              <h5 class="modal-title"> ${title} </h5>
              <button type="button" class="close" data-dismiss="modal" aria-label="Close">
                <span aria-hidden="true">&times;</span>
              </button>
            </div>
            <div class="modal-body">
              <p> ${message} </p>
            </div>
            <div class="modal-footer">
              <button type="button" class="btn btn-primary yes-modal-btn box-shadow">Yes</button>
              <button type="button" class="btn btn-secondary box-shadow" data-dismiss="modal">No</button>
            </div>
          </div>
        </div>
      </div>`
  },
  upload : (modalID, title, accept, withName=true) => {
    let displayNameField = withName ? "" : " style='display: none'"
    return `
      <div id=${modalID} class="modal" tabindex="-1" role="dialog">
        <div class="modal-dialog" role="document">
          <div class="modal-content info">
            <div class="modal-header">
              <h5 class="modal-title"> ${title} </h5>
              <button type="button" class="close" data-dismiss="modal" aria-label="Close">
                <span aria-hidden="true">&times;</span>
              </button>
            </div>
            <div class="modal-body">
              <div class="verticle-space">
                <span class="inline" for="datafile">Please specify a file to import: </span>
                <input id="fileForUpload" type="file" id="datafile" name="datafile" size="30" ${accept} required>
                <li class="invalid-feedback" id="fileSpecCharError">Names can only include the following characters: 
                                                                        (0-9), (a-z), (A-Z) and (., -, _, (, or ))</li>
              </div>
              <div class="verticle-space"${displayNameField}>
                <span class="inline" for="fileNameInput">New file name (optional): </span>
                <input type="text" id="fileNameInput" name="fileNameInput" size="30">
                <li class="invalid-feedback warning" id="fileNameUsageMessage">Names that contain errors will not be used to rename the file.</li>
                <li class="invalid-feedback" id="fileNameInputSpecCharError">Names can only include the following characters: 
                                                                        (0-9), (a-z), (A-Z) and (., -, _, (, or ))</li>
                <li class="invalid-feedback" id="fileNameInputEndCharError">Names cannot end with a '/'</li>
              </div>
            </div>
            <div class="modal-footer">
              <button type="button" class="btn btn-primary box-shadow upload-modal-btn" disabled>Upload</button>
              <button type="button" class="btn btn-secondary box-shadow" data-dismiss="modal">Cancel</button>
            </div>
          </div>
        </div>
      </div>`
  },
  select : (modalID, selectID, title, label, options) => {
    return `
      <div id=${modalID} class="modal" tabindex="-1" role="dialog">
        <div class="modal-dialog" role="document">
          <div class="modal-content">
            <div class="modal-header">
              <h5 class="modal-title">${title}</h5>
              <button type="button" class="close" data-dismiss="modal" aria-label="Close">
                <span aria-hidden="true">&times;</span>
              </button>
            </div>
            <div class="modal-body">
              <label for=${selectID}>${label}</label>
              <select id=${selectID} name=${selectID} autofocus>
                ${options}
              </select>
            </div>
            <div class="modal-footer">
              <button type="button" class="btn btn-primary ok-model-btn box-shadow">OK</button>
              <button type="button" class="btn btn-secondary box-shadow" data-dismiss="modal">Close</button>
            </div>
          </div>
        </div>
      </div>`
  },
  fileSelect : (modalID, fileID, locationID, title, label, files) => {
    return `
      <div id=${modalID} class="modal" tabindex="-1" role="dialog">
        <div class="modal-dialog" role="document">
          <div class="modal-content">
            <div class="modal-header">
              <h5 class="modal-title">${title}</h5>
              <button type="button" class="close" data-dismiss="modal" aria-label="Close">
                <span aria-hidden="true">&times;</span>
              </button>
            </div>
            <div class="modal-body">
              <div>
                <label for=${fileID}>${label}</label>
                <select id=${fileID} name=${fileID} autofocus>
                  ${files}
                </select>
              </div>
              <div id="location-container" style="display: none;">
                <div class="text-info">This model was found in multiple locations</div>
                <label for=${locationID}>Location: </label>
                <select id=${locationID} name=${locationID} autofocus>
                </select>
              </div>
            </div>
            <div class="modal-footer">
              <button type="button" class="btn btn-primary ok-model-btn box-shadow" disabled>OK</button>
              <button type="button" class="btn btn-secondary box-shadow" data-dismiss="modal">Close</button>
            </div>
          </div>
        </div>
      </div>`
  },
  presentationLinks : (modalID, title, headers, links) => {
  return `
    <div id=${modalID} class="modal" tabindex="-1" role="dialog">
      <div class="modal-dialog" role="document">
        <div class="modal-content info">
          <div class="modal-header">
            <h5 class="modal-title"> ${title} </h5>
            <button type="button" class="close" data-dismiss="modal" aria-label="Close">
              <span aria-hidden="true">&times;</span>
            </button>
          </div>
          <div class="modal-body">
            <h4><u>${headers}</u></h4>
            <div>
              <a class="btn btn-primary box-shadow inline" role="button" data-hook="view-present-link" href="${links.presentation}" target="_blank">View</a>
              <button type="button" class="btn btn-primary box-shadow inline" id="copy-to-clipboard">Copy Link</button>
              <div class="text-success" id="copy-link-success" style="display: none;"> Link copied to clipboard</div>
              <div class="text-danger" id="copy-link-failed" style="display: none;"></div>
            </div>
          </div>
          <div class="modal-footer">
            <button type="button" class="btn btn-secondary box-shadow close-btn" data-dismiss="modal">Close</button>
          </div>
        </div>
      </div>
    </div>`
  }
}

module.exports = {
  annotationModalHtml: (type, name, annotation) => {
    let modalID = `${type}AnnotationModal`;
    let inputID = `${type}AnnotationInput`;
    let title = `Annotation for ${name}`;
    let label = "Annotation:";
    if(!annotation) {
      annotation = "";
    }

    return templates.input_long(modalID, inputID, title, label, annotation);
  },
  createDirectoryHtml: () => {
    let title = "New Directory";
    let modalID = "newDirectoryModal";
    let inputID = "directoryNameInput";
    let label = "Name:";
    let value = "";

    return templates.input(modalID, inputID, title, label, value);
  },
  createDomainHtml: () => {
    let title = "New Domain";
    let modalID = "newDomainModal";
    let inputID = "domainNameInput";
    let label = "Name:";
    let value = "";

    return templates.input(modalID, inputID, title, label, value);
  },
  createModelHtml: (isSpatial) => {
    let title = `New ${isSpatial ? 'Spatial Model' : 'Model'}`;
    let modalID = "newModelModal";
    let inputID = "modelNameInput";
    let label = "Name:";
    let value = "";
    
    return templates.input(modalID, inputID, title, label, value);
  },
  createProjectHtml: () => {
    let modalID = "newProjectModal";
    let inputID = "projectNameInput";
    let title = "New Project";
    let label = "Project Name";
    let value = "";

    return templates.input(modalID, inputID, title, label, value);
  },
  createWorkflowHtml: (name, type) => {
    let modalID = "newWorkflowModal";
    let inputID = "workflowNameInput";
    let title = `New ${type} Workflow`;
    let label = "Name:";
    let value = name;

    return templates.input(modalID, inputID, title, label, value);
  },
  defaultModeHtml: () => {
    let concentrationDesciption = `Variables will only be represented using continuous (floating point) values.`;
    let populationDescription = `Population - Variables will only be represented using discrete (integer count) values.`;
    let hybridDescription = `Allows a variable to be represented using continuous and/or discrete values.`;

    return `
      <div id="defaultModeModal" class="modal" tabindex="-1" role="dialog">
        <div class="modal-dialog" role="document">
          <div class="modal-content info">
            <div class="modal-header">
              <h5 class="modal-title">Default Variable Mode (required)</h5>
              <button type="button" class="close close-modal" data-dismiss="modal" aria-label="Close">
                <span aria-hidden="true">&times;</span>
              </button>
            </div>
            <div class="modal-body">
              <div>
                <p>
                  The default mode is used to set the mode of all variables added to the model.  
                  The mode of a variable is used to determine how it will be represented in a simulation.
                </p>
                <p>Select one of the following: </p>
              </div>
              <div class="default-mode">
                <button type="button" class="btn btn-primary concentration-btn box-shadow">Concentration</button>
                <p style="margin-top: 5px;">${concentrationDesciption}</p>
              </div>
              <div class="default-mode">
                <button type="button" class="btn btn-primary population-btn box-shadow">Population</button>
                <p style="margin-top: 5px;">${populationDescription}</p>
              </div>
              <div class="default-mode">
                <button type="button" class="btn btn-primary hybrid-btn box-shadow">Hybrid Concentration/Population</button>
                <p style="margin-top: 5px;">${hybridDescription}</p>
              </div>
            </div>
            <div class="modal-footer">
            </div>
          </div>
        </div>
      </div>`
  },
  deleteFileHtml: (fileType) => {
    let modalID = "deleteFileModal";
    let title = `Permanently delete this ${fileType}?`;

    return templates.confirmation(modalID, title);
  },
  emptyTrashConfirmHtml: () => {
    let modalID = "emptyTrashConfirmModal";
    let title = "Are you sure you want to permanently erase the items in the Trash?";

    return templates.confirmation(modalID, title);
  },
  errorHtml: (title, error) => {
    let modalID = "errorModal";

    return templates.message(modalID, title, error);
  },
  importModelHtml: (files) => {
    let modalID = "importModelModal";
    let fileID = "modelFileSelect";
    let locationID = "modelPathSelect";
    let title = "Add Existing Model to Project";
    let label = "Models: ";
    files = files.map(function (file) {
      return `<option value="${file[0]}">${file[1]}</option>`;
    });
    files.unshift(`<option value="">-- Select a model --</option>`);
    files = files.join(" ");

    return templates.fileSelect(modalID, fileID, locationID, title, label, files);
  },
  moveToTrashConfirmHtml: (fileType, {newFormat=false}={}) => {
    let modalID = "moveToTrashConfirmModal";
    let title = `Move this ${fileType} to trash?`;

    if(newFormat) {
      let message = "The workflows for this model will be archived";
      return templates.confirmation_with_message(modalID, title, message);
    }
    return templates.confirmation(modalID, title);
  },
  newProjectModelWarningHtml: (message) => {
    let modalID = "newProjectModelWarningModal";
    let title = "Warnings";
    
    return templates.confirmation_with_message(modalID, title, message);
  },
  newProjectWorkflowHtml: (label, options) => {
    let modalID = "newProjectWorkflowModal";
    let selectID = "select";
    let title = "New Workflow";
    options = options.map(function (name) {
      return `<option value="${name}">${name}</option>`;
    })
    options = options.join(" ");

    return templates.select(modalID, selectID, title, label, options);
  },
  operationInfoModalHtml: (page) => {
    let modalID = "operationInfoModal";
    let title = "Help";
    let message = help[page];
      
    return templates.message(modalID, title, message);
  },
  presentationLinks: (title, headers, links) => {
    let modalID = "presentationLinksModal";

    return templates.presentationLinks(modalID, title, headers, links);
  },
  sbmlToModelHtml: (title, errors) => {
    let modalID = "sbmlToModelModal";
    for(var i = 0; i < errors.length; i++) {
      if(errors[i].startsWith("SBML Error") || errors[i].startsWith("Error")){
        errors[i] = "<b>Error</b>: " + errors[i];
      }else{
        errors[i] = "<b>Warning</b>: " + errors[i];
      }
<<<<<<< HEAD
=======
      let message = `StochSS ${fileType}s have a new format.  Would you like to update this ${target} to the new format?`

      return templates.confirmation_with_message(modalID, title, message);
    },
    uploadFileExistsHtml: (title, message) => {
      let modalID = 'uploadFileExistsModal';

      return templates.confirmation_with_message(modalID, title, message);
    },
    renderDefaultModeModalHtml : () => {
        let concentrationDesciption = `Variables will only be represented using continuous (floating point) values.`;
        let populationDescription = `Population - Variables will only be represented using discrete (integer count) values.`;
        let hybridDescription = `Allows a variable to be represented using continuous and/or discrete values.`;

        return `
            <div id="defaultModeModal" class="modal" tabindex="-1" role="dialog">
              <div class="modal-dialog" role="document">
                <div class="modal-content info">
                  <div class="modal-header">
                    <h5 class="modal-title">Default Variable Mode (required)</h5>
                    <button type="button" class="close close-modal" data-dismiss="modal" aria-label="Close">
                      <span aria-hidden="true">&times;</span>
                    </button>
                  </div>
                  <div class="modal-body">
                    <div>
                      <p>
                        The default mode is used to set the mode of all variables added to the model.  
                        The mode of a variable is used to determine how it will be represented in a simulation.
                      </p>
                      <p>Select one of the following: </p>
                    </div>
                    <div class="default-mode">
                      <button type="button" class="btn btn-primary concentration-btn box-shadow">Concentration</button>
                      <p style="margin-top: 5px;">${concentrationDesciption}</p>
                    </div>
                    <div class="default-mode">
                      <button type="button" class="btn btn-primary population-btn box-shadow">Population</button>
                      <p style="margin-top: 5px;">${populationDescription}</p>
                    </div>
                    <div class="default-mode">
                      <button type="button" class="btn btn-primary hybrid-btn box-shadow">Hybrid Concentration/Population</button>
                      <p style="margin-top: 5px;">${hybridDescription}</p>
                    </div>
                  </div>
                  <div class="modal-footer">
                  </div>
                </div>
              </div>
            </div>`
    },
    presentationLinks : (title, headers, links) => {
      let modalID = "presentationLinksModal"

      return templates.presentationLinks(modalID, title, headers, links);
    },
    modelErrorHtml: (title, message) => {
      let modalID = "modelErrorModal";

      return templates.message(modalID, title, message);
>>>>>>> ea6a49fe
    }
    let message = errors.join("<br>");

    return templates.message(modalID, title, message);
  },
  selectPreviewTargetHTML: (species) => {
    let modalID = "previewTargetSelectModal";
    let selectID = "previewTargetSelectList";
    let title = "Preview Target Selection";
    let label = "Select a variable or property to preview: ";
    var options = species.map(function (name) {
      return `<option value="${name}">${name}</option>`;
    });
    options = `<optgroup label='Variables'>
                   ${options.join(" ")}
               </optgroup>
               <optgroup label='Properties'>
                   <option value='type'>Type</option>
                   <option value='v[1]'>X Velocity</option>
                   <option value='v[2]'>Y Velocity</option>
                   <option value='v[3]'>Z Velocity</option>
                   <option value='rho'>Density</option>
                   <option value='mass'>Mass</option>
                   <option value='nu'>Viscosity</option>
               </optgroup>`;

    return templates.select(modalID, selectID, title, label, options);
  },
  successHtml: (message, {title="Success!"}={}) => {
    let modalID = "successModal";

    return templates.message(modalID, title, message);
  },
  uploadFileHtml: (type, isSafariV14Plus) => {
    let modalID = "uploadFileModal";
    let title = `Upload a ${type}`;
    var accept = "";
    if(type === "model") {
      accept = 'accept=".json, .mdl, .smdl"';
    }else if(type === "sbml") {
      accept = 'accept=".xml, .sbml"';
    }else if(type === "file" && isSafariV14Plus){
      // only used if using Safari v14+ and only needed to fix upload issue
      accept = 'accept=".json, .mdl, .smdl, .xml, .sbml, .ipynb, .zip, .md, .csv, .p, .omex, .domn, .txt, .pdf, audio/*, video/*, image/*"';
    }
    
    return templates.upload(modalID, title, accept);
  },
  uploadFileErrorsHtml: (file, type, statusMessage, errors) => {
    let modalID = "uploadFileErrorsModal";
    let types = {mdl: "model file", sbml: "sbml file", smdl: "spatial model file", zip: "zip archive"};
    if(type === "file") {
      type = types[file.split('.').pop()];
    }else{
      type += " file";
    }
    let title = `Errors uploading ${file} as a ${type}`;
    for(var i = 0; i < errors.length; i++) {
      errors[i] = `<b>Error</b>: ${errors[i]}`;
    }
    let message = `<p>${errors.join("<br>")}</p><p><b>Upload status</b>: ${statusMessage}</p>`;

    return templates.message(modalID, title, message);
  },
  updateFormatHtml: (fileType) => {
    let modalID = `update${fileType}FormatModal`;
    let title = `Update ${fileType} Format`;
    if(fileType === "Project") {
      fileType += "s and Workflow";
      var target = "project and its workflows";
    }else{
      var target = "workflow";
    }
    let message = `StochSS ${fileType}s have a new format.  Would you like to update this ${target} to the new format?`;

    return templates.confirmation_with_message(modalID, title, message);
  }
}<|MERGE_RESOLUTION|>--- conflicted
+++ resolved
@@ -430,69 +430,6 @@
       }else{
         errors[i] = "<b>Warning</b>: " + errors[i];
       }
-<<<<<<< HEAD
-=======
-      let message = `StochSS ${fileType}s have a new format.  Would you like to update this ${target} to the new format?`
-
-      return templates.confirmation_with_message(modalID, title, message);
-    },
-    uploadFileExistsHtml: (title, message) => {
-      let modalID = 'uploadFileExistsModal';
-
-      return templates.confirmation_with_message(modalID, title, message);
-    },
-    renderDefaultModeModalHtml : () => {
-        let concentrationDesciption = `Variables will only be represented using continuous (floating point) values.`;
-        let populationDescription = `Population - Variables will only be represented using discrete (integer count) values.`;
-        let hybridDescription = `Allows a variable to be represented using continuous and/or discrete values.`;
-
-        return `
-            <div id="defaultModeModal" class="modal" tabindex="-1" role="dialog">
-              <div class="modal-dialog" role="document">
-                <div class="modal-content info">
-                  <div class="modal-header">
-                    <h5 class="modal-title">Default Variable Mode (required)</h5>
-                    <button type="button" class="close close-modal" data-dismiss="modal" aria-label="Close">
-                      <span aria-hidden="true">&times;</span>
-                    </button>
-                  </div>
-                  <div class="modal-body">
-                    <div>
-                      <p>
-                        The default mode is used to set the mode of all variables added to the model.  
-                        The mode of a variable is used to determine how it will be represented in a simulation.
-                      </p>
-                      <p>Select one of the following: </p>
-                    </div>
-                    <div class="default-mode">
-                      <button type="button" class="btn btn-primary concentration-btn box-shadow">Concentration</button>
-                      <p style="margin-top: 5px;">${concentrationDesciption}</p>
-                    </div>
-                    <div class="default-mode">
-                      <button type="button" class="btn btn-primary population-btn box-shadow">Population</button>
-                      <p style="margin-top: 5px;">${populationDescription}</p>
-                    </div>
-                    <div class="default-mode">
-                      <button type="button" class="btn btn-primary hybrid-btn box-shadow">Hybrid Concentration/Population</button>
-                      <p style="margin-top: 5px;">${hybridDescription}</p>
-                    </div>
-                  </div>
-                  <div class="modal-footer">
-                  </div>
-                </div>
-              </div>
-            </div>`
-    },
-    presentationLinks : (title, headers, links) => {
-      let modalID = "presentationLinksModal"
-
-      return templates.presentationLinks(modalID, title, headers, links);
-    },
-    modelErrorHtml: (title, message) => {
-      let modalID = "modelErrorModal";
-
-      return templates.message(modalID, title, message);
->>>>>>> ea6a49fe
     }
     let message = errors.join("<br>");
 
@@ -557,6 +494,11 @@
 
     return templates.message(modalID, title, message);
   },
+  uploadFileExistsHtml: (title, message) => {
+    let modalID = 'uploadFileExistsModal';
+
+    return templates.confirmation_with_message(modalID, title, message);
+  },
   updateFormatHtml: (fileType) => {
     let modalID = `update${fileType}FormatModal`;
     let title = `Update ${fileType} Format`;
