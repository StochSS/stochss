/*
StochSS is a platform for simulating biochemical systems
Copyright (C) 2019-2020 StochSS developers.

This program is free software: you can redistribute it and/or modify
it under the terms of the GNU General Public License as published by
the Free Software Foundation, either version 3 of the License, or
(at your option) any later version.

This program is distributed in the hope that it will be useful,
but WITHOUT ANY WARRANTY; without even the implied warranty of
MERCHANTABILITY or FITNESS FOR A PARTICULAR PURPOSE.  See the
GNU General Public License for more details.

You should have received a copy of the GNU General Public License
along with this program.  If not, see <http://www.gnu.org/licenses/>.
*/

var _ = require('underscore');
var $ = require('jquery');
let path = require('path');
//support files
var app = require('../app');
var modals = require('../modals');
var tests = require('../views/tests');
let Tooltips = require("../tooltips");
//views
var PageView = require('../pages/base');
var InputView = require('../views/input');
var DomainViewer = require('../views/domain-viewer');
var SpeciesEditorView = require('../views/species-editor');
var InitialConditionsEditorView = require('../views/initial-conditions-editor');
var InitialConditionsViewer = require('../views/initial-conditions-viewer');
var ParametersEditorView = require('../views/parameters-editor');
var ParticleViewer = require('../views/view-particle');
var ReactionsEditorView = require('../views/reactions-editor');
var EventsEditorView = require('../views/events-editor');
var EventsViewer = require('../views/events-viewer');
var RulesEditorView = require('../views/rules-editor');
var RulesViewer = require('../views/rules-viewer');
var SBMLComponentView = require('../views/sbml-component-editor');
var TimespanSettingsView = require('../views/timespan-settings');
var ModelStateButtonsView = require('../views/model-state-buttons');
var QuickviewDomainTypes = require('../views/quickview-domain-types');
//models
var Model = require('../models/model');
var Domain = require('../models/domain');
//templates
var template = require('../templates/pages/modelEditor.pug');

import initPage from './page.js';

let ModelEditor = PageView.extend({
  template: template,
  events: {
    'change [data-hook=all-continuous]' : 'setDefaultMode',
    'change [data-hook=all-discrete]' : 'setDefaultMode',
    'change [data-hook=advanced]' : 'setDefaultMode',
    'click [data-hook=edit-model-help]' : function () {
      let modal = $(modals.operationInfoModalHtml('model-editor')).modal();
    },
    'change [data-hook=edit-volume]' : 'updateVolumeViewer',
    'click [data-hook=collapse-me-advanced-section]' : 'changeCollapseButtonText',
    'click [data-hook=project-breadcrumb-link]' : 'handleProjectBreadcrumbClick',
    'click [data-hook=toggle-preview-plot]' : 'togglePreviewPlot',
    'click [data-hook=toggle-preview-domain]' : 'toggleDomainPlot',
    'click [data-hook=download-png]' : 'clickDownloadPNGButton',
    'click [data-hook=collapse-system-volume]' : 'changeCollapseButtonText'
  },
  initialize: function (attrs, options) {
    PageView.prototype.initialize.apply(this, arguments);
    this.tooltips = Tooltips.modelEditor
    var self = this;
    let urlParams = new URLSearchParams(window.location.search)
    var directory = urlParams.get('path');
    var modelFile = directory.split('/').pop();
    var name = this.getFileName(decodeURI(modelFile));
    var isSpatial = modelFile.split('.').pop().startsWith('s');
    this.model = new Model({
      name: name,
      directory: directory,
      is_spatial: isSpatial,
      isPreview: true,
      for: "edit",
    });
    if(directory.includes('.proj')) {
      this.projectPath = path.dirname(directory)
      if(this.projectPath.endsWith(".wkgp")) {
        this.projectPath = path.dirname(this.projectPath)
      }
      this.projectName = this.getFileName(this.projectPath)
    }
    app.getXHR(this.model.url(), {
      success: function (err, response, body) {
        self.model.set(body)
        if(directory.includes('.proj')) {
          self.queryByHook("project-breadcrumb-links").style.display = "block"
          self.queryByHook("model-name-header").style.display = "none"
        }
        self.renderSubviews();
        self.model.updateValid()
      }
    })
    this.model.reactions.on("change", function (reactions) {
      this.updateSpeciesInUse();
      this.updateParametersInUse();
    }, this);
    this.model.eventsCollection.on("add change remove", function (){
      this.updateSpeciesInUse();
      this.updateParametersInUse();
    }, this);
    this.model.rules.on("add change remove", function() {
      this.updateSpeciesInUse();
      this.updateParametersInUse();
    }, this);
    window.addEventListener("pageshow", function (event) {
      var navType = window.performance.navigation.type
      if(navType === 2){
        window.location.reload()
      }
    });
  },
  update: function () {
  },
  updateValid: function () {
  },
  getFileName: function (file) {
    if(file.endsWith('/')) {
      file.slice(0, -1)
    }
    if(file.includes('/')) {
      file = file.split('/').pop()
    }
    if(!file.includes('.')) {
      return file
    }
    return file.split('.').slice(0, -1).join('.')
  },
  handleProjectBreadcrumbClick: function () {
    this.modelStateButtons.saveModel(_.bind(function (e) {
      let endpoint = path.join(app.getBasePath(), "stochss/project/manager")+"?path="+this.projectPath
      window.location.href = endpoint
    }, this))
  },
  updateSpeciesInUse: function () {
    var species = this.model.species;
    var reactions = this.model.reactions;
    var events = this.model.eventsCollection;
    var rules = this.model.rules;
    species.forEach(function (specie) { specie.inUse = false; });
    var updateInUseForReaction = function (stoichSpecie) {
      _.where(species.models, { compID: stoichSpecie.specie.compID })
       .forEach(function (specie) {
          specie.inUse = true;
        });
    }
    var updateInUseForOther = function (specie) {
      _.where(species.models, { compID: specie.compID })
       .forEach(function (specie) {
         specie.inUse = true;
       });
    }
    reactions.forEach(function (reaction) {
      reaction.products.forEach(updateInUseForReaction);
      reaction.reactants.forEach(updateInUseForReaction);
    });
    events.forEach(function (event) {
      event.eventAssignments.forEach(function (assignment) {
        updateInUseForOther(assignment.variable)
      });
    });
    rules.forEach(function (rule) {
      updateInUseForOther(rule.variable);
    });
  },
  updateParametersInUse: function () {
    var parameters = this.model.parameters;
    var reactions = this.model.reactions;
    var events = this.model.eventsCollection;
    var rules = this.model.rules;
    parameters.forEach(function (param) { param.inUse = false; });
    var updateInUse = function (param) {
      _.where(parameters.models, { compID: param.compID })
       .forEach(function (param) {
         param.inUse = true;
       });
    }
    reactions.forEach(function (reaction) {
      if(reaction.reactionType !== "custom-propensity"){
        updateInUse(reaction.rate);
      }
    });
    events.forEach(function (event) {
      event.eventAssignments.forEach(function (assignment) {
        updateInUse(assignment.variable)
      });
    });
    rules.forEach(function (rule) {
      updateInUse(rule.variable);
    });
  },
  renderParticleViewer: function (particle=null) {
    if(this.particleViewer) {
      this.particleViewer.remove();
    }
    if(this.typeQuickViewer) {
      this.typeQuickViewer.remove();
    }
    if(particle){
      $(this.queryByHook("me-select-particle")).css("display", "none")
      this.particleViewer = new ParticleViewer({
        model: particle
      });
      app.registerRenderSubview(this, this.particleViewer, "me-particle-viewer")
    }else{
      $(this.queryByHook("me-select-particle")).css("display", "block")
      this.typeQuickViewer = this.renderCollection(
        this.domainViewer.model.types,
        QuickviewDomainTypes,
        this.queryByHook("me-types-quick-view")
      );
    }
  },
  renderSubviews: function () {
    if(this.model.defaultMode === "" && !this.model.is_spatial){
      this.getInitialDefaultMode();
    }else{
      let dataHooks = {'continuous':'all-continuous', 'discrete':'all-discrete', 'dynamic':'advanced'}
      $(this.queryByHook(dataHooks[this.model.defaultMode])).prop('checked', true)
    }
    this.modelSettings = new TimespanSettingsView({
      parent: this,
      model: this.model.modelSettings,
    });
    this.modelStateButtons = new ModelStateButtonsView({
      model: this.model
    });
    this.renderSpeciesView();
    this.renderParametersView();
    this.renderReactionsView();
    app.registerRenderSubview(this, this.modelSettings, 'model-settings-container');
    app.registerRenderSubview(this, this.modelStateButtons, 'model-state-buttons-container');
    if(this.model.is_spatial) {
      $(this.queryByHook("advaced-model-mode")).css("display", "none");
      $(this.queryByHook("model-editor-advanced-container")).css("display", "none");
      $(this.queryByHook("spatial-beta-message")).css("display", "block");
      this.renderDomainViewer();
      this.renderInitialConditions();
      $(this.queryByHook("toggle-preview-domain")).css("display", "inline-block");
      this.openDomainPlot();
    }else {
      this.renderEventsView();
      this.renderRulesView();
      if(this.model.functionDefinitions.length) {
        var sbmlComponentView = new SBMLComponentView({
          functionDefinitions: this.model.functionDefinitions,
          viewModel: false
        });
        app.registerRenderSubview(this, sbmlComponentView, 'sbml-component-container');
      }
      this.renderSystemVolumeView();
    }
    $(document).ready(function () {
      $('[data-toggle="tooltip"]').tooltip();
      $('[data-toggle="tooltip"]').click(function () {
          $('[data-toggle="tooltip"]').tooltip("hide");
       });
    });
    $(document).on('hide.bs.modal', '.modal', function (e) {
      e.target.remove()
    });
  },
  renderDomainViewer: function(domainPath=null) {
    if(this.domainViewer) {
      this.domainViewer.remove()
    }
    if(domainPath && domainPath !== "viewing") {
      let self = this;
      let queryStr = "?path=" + this.model.directory + "&domain_path=" + domainPath
      let endpoint = path.join(app.getApiPath(), "spatial-model/load-domain") + queryStr
      app.getXHR(endpoint, {
        always: function (err, response, body) {
          let domain = new Domain(body.domain);
          self.domainViewer = new DomainViewer({
            parent: self,
            model: domain,
            domainPath: domainPath
          });
          app.registerRenderSubview(self, self.domainViewer, 'domain-viewer-container');
        }
      });
    }else{
      this.domainViewer = new DomainViewer({
        parent: this,
        model: this.model.domain,
        domainPath: domainPath
      });
      app.registerRenderSubview(this, this.domainViewer, 'domain-viewer-container');
    }
  },
  renderSpeciesView: function () {
    if(this.speciesEditor) {
      this.speciesEditor.remove()
    }
    this.speciesEditor = new SpeciesEditorView({
      collection: this.model.species,
      spatial: this.model.is_spatial,
      defaultMode: this.model.defaultMode
    });
    app.registerRenderSubview(this, this.speciesEditor, 'species-editor-container');
  },
  renderInitialConditions: function (mode="edit", opened=false) {
    if(this.initialConditionsEditor) {
      this.initialConditionsEditor.remove();
    }
    if(mode === "edit") {
      this.initialConditionsEditor = new InitialConditionsEditorView({
        collection: this.model.initialConditions,
        opened: opened
      });
    }else{
      this.initialConditionsEditor = new InitialConditionsViewer({
        collection: this.model.initialConditions
      });
    }
    app.registerRenderSubview(this, this.initialConditionsEditor, 'initial-conditions-editor-container');
    },
  renderParametersView: function () {
    if(this.parametersEditor) {
      this.parametersEditor.remove()
    }
    this.parametersEditor = new ParametersEditorView({collection: this.model.parameters});
    app.registerRenderSubview(this, this.parametersEditor, 'parameters-editor-container');
  },
  renderReactionsView: function () {
    if(this.reactionsEditor) {
      this.reactionsEditor.remove()
    }
    this.reactionsEditor = new ReactionsEditorView({collection: this.model.reactions});
    app.registerRenderSubview(this, this.reactionsEditor, 'reactions-editor-container');
  },
  renderEventsView: function (mode="edit", opened=false) {
    if(this.eventsEditor){
      this.eventsEditor.remove();
    }
    if(mode === "edit") {
      this.eventsEditor = new EventsEditorView({collection: this.model.eventsCollection, opened: opened});
    }else{
      this.eventsEditor = new EventsViewer({collection: this.model.eventsCollection});
    }
    app.registerRenderSubview(this, this.eventsEditor, 'events-editor-container');
  },
  renderRulesView: function (mode="edit", opened=false) {
    if(this.rulesEditor){
      this.rulesEditor.remove();
    }
    if(mode === "edit") {
      this.rulesEditor = new RulesEditorView({collection: this.model.rules, opened: opened});
    }else{
      this.rulesEditor = new RulesViewer({collection: this.model.rules})
    }
    app.registerRenderSubview(this, this.rulesEditor, 'rules-editor-container');
  },
  renderSystemVolumeView: function () {
    if(this.systemVolumeView) {
      this.systemVolumeView.remove()
    }
    this.systemVolumeView = new InputView ({
      parent: this,
      required: true,
      name: 'system-volume',
      label: 'Volume: ',
      tests: tests.valueTests,
      modelKey: 'volume',
      valueType: 'number',
      value: this.model.volume,
    });
    app.registerRenderSubview(this, this.systemVolumeView, 'edit-volume')
    if(this.model.defaultMode === "continuous") {
      $(this.queryByHook("system-volume-container")).collapse("hide")
    }
    $(this.queryByHook("view-volume")).html("Volume:  " + this.model.volume)
  },
  changeCollapseButtonText: function (e) {
    app.changeCollapseButtonText(this, e);
  },
  togglePreviewPlot: function (e) {
    let action = e.target.innerText
    if(action === "Hide Preview") {
      this.closePlot()
    }else{
      this.openPlot()
    }
  },
  closePlot: function () {
    let runContainer = this.queryByHook("model-run-container")
    let button = this.queryByHook("toggle-preview-plot")
    runContainer.style.display = "none"
    button.innerText = "Show Preview"
  },
  openPlot: function () {
    if($(this.queryByHook("domain-plot-viewer-container")).css("display") !== "none") {
      this.closeDomainPlot()
    }
    let runContainer = this.queryByHook("model-run-container")
    let button = this.queryByHook("toggle-preview-plot")
    runContainer.style.display = "block"
    button.innerText = "Hide Preview"
  },
  toggleDomainPlot: function (e) {
    let action = e.target.innerText
    if(action === "Hide Domain") {
      this.closeDomainPlot();
    }else{
      this.openDomainPlot();
    }
  },
  openDomainPlot: function () {
    if($(this.queryByHook("model-run-container")).css("display") !== "none") {
      this.closePlot();
    }
    let domainView = this.queryByHook("domain-plot-viewer-container")
    let button = this.queryByHook("toggle-preview-domain")
    domainView.style.display = "block"
    button.innerText = "Hide Domain"
  },
  closeDomainPlot: function () {
    let domainView = this.queryByHook("domain-plot-viewer-container")
    let button = this.queryByHook("toggle-preview-domain")
    domainView.style.display = "none"
    button.innerText = "Show Domain"
  },
  clickDownloadPNGButton: function (e) {
    let pngButton = $('div[data-hook=preview-plot-container] a[data-title*="Download plot as a png"]')[0]
    pngButton.click()
  },
<<<<<<< HEAD
  getInitialDefaultMode: function () {
    var self = this;
    if(document.querySelector('#defaultModeModal')) {
      document.querySelector('#defaultModeModal').remove();
    }
    let modal = $(modals.renderDefaultModeModalHtml()).modal();
    let continuous = document.querySelector('#defaultModeModal .concentration-btn');
    let discrete = document.querySelector('#defaultModeModal .population-btn');
    let dynamic = document.querySelector('#defaultModeModal .hybrid-btn');
    continuous.addEventListener('click', function (e) {
      self.setInitialDefaultMode(modal, "continuous");
    });
    discrete.addEventListener('click', function (e) {
      self.setInitialDefaultMode(modal, "discrete");
    });
    dynamic.addEventListener('click', function (e) {
      self.setInitialDefaultMode(modal, "dynamic");
    });
  },
  setAllSpeciesModes: function (prevMode) {
    let self = this;
    this.model.species.forEach(function (specie) { 
      specie.mode = self.model.defaultMode;
      self.model.species.trigger('update-species', specie.compID, specie, false, true);
    });
    let switchToDynamic = (!Boolean(prevMode) || prevMode !== "dynamic") && this.model.defaultMode === "dynamic";
    let switchFromDynamic = Boolean(prevMode) && prevMode === "dynamic" && this.model.defaultMode !== "dynamic";
    if(switchToDynamic || switchFromDynamic) {
      this.speciesEditor.renderEditSpeciesView();
      this.speciesEditor.renderViewSpeciesView();
    }
  },
  setDefaultMode: function (e) {
    let self = this;
    let prevMode = this.model.defaultMode;
    this.model.defaultMode = e.target.dataset.name;
    this.speciesEditor.defaultMode = e.target.dataset.name;
    this.setAllSpeciesModes(prevMode);
    this.toggleVolumeContainer();
  },
  setInitialDefaultMode: function (modal, mode) {
    var dataHooks = {'continuous':'all-continuous', 'discrete':'all-discrete', 'dynamic':'advanced'};
    modal.modal('hide');
    $(this.queryByHook(dataHooks[mode])).prop('checked', true);
    this.model.defaultMode = mode;
    this.speciesEditor.defaultMode = mode;
    this.setAllSpeciesModes();
    this.toggleVolumeContainer();
  },
  toggleVolumeContainer: function () {
    if(!this.model.is_spatial) {
      if(this.model.defaultMode === "continuous") {
        $(this.queryByHook("system-volume-container")).collapse("hide");
      }else{
        $(this.queryByHook("system-volume-container")).collapse("show");
      }
    }
=======
  updateVolumeViewer: function (e) {
    $(this.queryByHook("view-volume")).html("Volume:  " + this.model.volume)
>>>>>>> 3358b48b
  }
});

initPage(ModelEditor);<|MERGE_RESOLUTION|>--- conflicted
+++ resolved
@@ -434,7 +434,6 @@
     let pngButton = $('div[data-hook=preview-plot-container] a[data-title*="Download plot as a png"]')[0]
     pngButton.click()
   },
-<<<<<<< HEAD
   getInitialDefaultMode: function () {
     var self = this;
     if(document.querySelector('#defaultModeModal')) {
@@ -492,10 +491,9 @@
         $(this.queryByHook("system-volume-container")).collapse("show");
       }
     }
-=======
+  },
   updateVolumeViewer: function (e) {
     $(this.queryByHook("view-volume")).html("Volume:  " + this.model.volume)
->>>>>>> 3358b48b
   }
 });
 
