--- conflicted
+++ resolved
@@ -241,16 +241,12 @@
     app.registerRenderSubview(this, this.modelSettings, 'model-settings-container');
     app.registerRenderSubview(this, this.modelStateButtons, 'model-state-buttons-container');
     if(this.model.is_spatial) {
-<<<<<<< HEAD
       $(this.queryByHook("system-volume-container")).css("display", "none");
-      this.renderBoundaryConditionsView();
-=======
       $(this.queryByHook("advaced-model-mode")).css("display", "none");
-      $(this.queryByHook("model-editor-advanced-container")).css("display", "none");
->>>>>>> 733cd3e4
       $(this.queryByHook("spatial-beta-message")).css("display", "block");
       this.renderDomainViewer();
       this.renderInitialConditions();
+      this.renderBoundaryConditionsView();
       $(this.queryByHook("toggle-preview-domain")).css("display", "inline-block");
       this.openDomainPlot();
     }else {
