--- conflicted
+++ resolved
@@ -326,21 +326,16 @@
     let button = this.queryByHook("toggle-preview-plot")
     runContainer.style.display = "none"
     button.innerText = "Show Preview"
-    $(this.queryByHook('explore-model-msg')).css('display', 'none');
   },
   openPlot: function () {
     let runContainer = this.queryByHook("model-run-container")
     let button = this.queryByHook("toggle-preview-plot")
     runContainer.style.display = "block"
     button.innerText = "Hide Preview"
-<<<<<<< HEAD
-    $(this.queryByHook('explore-model-msg')).css('display', 'block');
-=======
   },
   clickDownloadPNGButton: function (e) {
     let pngButton = $('div[data-hook=preview-plot-container] a[data-title*="Download plot as a png"]')[0]
     pngButton.click()
->>>>>>> c095d028
   }
 });
 
