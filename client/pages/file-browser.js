--- conflicted
+++ resolved
@@ -534,11 +534,7 @@
           let dirName = input.value;
           let endpoint = path.join(app.getApiPath(), "/directory/create", parentPath, dirName);
           xhr({uri:endpoint}, function (err, response, body) {
-<<<<<<< HEAD
-            if(o){
-=======
             if(response.statusCode < 400){
->>>>>>> 30bf21e9
               var node = $('#models-jstree').jstree().get_node(o);
               if(node.type === "root"){
                 $('#models-jstree').jstree().refresh()
@@ -546,11 +542,8 @@
                 $('#models-jstree').jstree().refresh_node(node);
               }
             }else{
-<<<<<<< HEAD
               $('#models-jstree').jstree().refresh()
-=======
               body = JSON.parse(body)
->>>>>>> 30bf21e9
             }
           });
           modal.modal('hide')
