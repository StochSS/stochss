--- conflicted
+++ resolved
@@ -32,7 +32,6 @@
   'core': {
     'multiple' : false,
     'animation': 0,
-<<<<<<< HEAD
     'check_callback': function (op, node, par, pos, more) {
       if(op === 'move_node' && more && more.ref && more.ref.type && more.ref.type != 'folder'){
         return false
@@ -72,9 +71,6 @@
       }
       return true
     },
-=======
-    'check_callback' : true,
->>>>>>> 6b84a921
     'themes': {
       'stripes': true,
       'variant': 'large'
