--- conflicted
+++ resolved
@@ -16,11 +16,8 @@
   events: {
     "click [data-hook=oned-parameter-sweep]" : "notebookWorkflow",
     "click [data-hook=twod-parameter-sweep]" : "notebookWorkflow",
-<<<<<<< HEAD
     "click [data-hook=sciope-model-exploration]" : "notebookWorkflow",
-=======
     "click [data-hook=model-inference]" : "notebookWorkflow",
->>>>>>> 78d0c81f
   },
   initialize: function (attrs, options) {
     PageView.prototype.initialize.apply(this, arguments);
