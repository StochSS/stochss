body
  nav.navbar.navbar-expand-md.p-1.navbar-light.bg-light.fixed-top
    a.navbar-brand(href=this.homePath)
      img(style="height: 38px;margin-left: -1.2em;" src="static/stochss-logo.png")

    button.navbar-toggler(type="button" data-toggle="collapse" data-target="#navbar" aria-controls="navbarNav" aria-expanded="false" aria-label="Toggle navigation")
      span.navbar-toggler-icon

    div#navbar.collapse.navbar-collapse.justify-content-end(role="navigation")
      ul.navbar-nav.float-right
        li.nav-item: a.nav-link(href="http://www.stochss.org", target="_blank")
          | About

        li.nav-item: a.nav-link(href="https://docs.google.com/forms/d/12tAH4f8CJ-3F-lK44Q9uQHFio_mGoK0oY829q5lD7i4/viewform?embedded=true", target="_blank")
          | Register

        li.nav-item: a.nav-link(href="http://www.stochss.org/documentation", target="_blank")
          | Documentation

        li.nav-item: a.nav-link(href="https://forms.gle/hpGJ1ruxR7wTT43h8" target="_blank")
          | Submit Feedback

        li.nav-item
          div.dropdown
            button.dropdown-toggle.nav-item.nav-link.dropbtn Contact
            div.dropdown-content
              a.nav-link(href="https://gitter.im/StochSS/community#", target="_blank") Community Chat
              a.nav-link(href="https://github.com/StochSS/stochss/issues/new", target="_blank") Report Issue

        li.nav-item: a.nav-link(href="/logout")
          | Sign Out

  div.container-fluid
    div.row
      div.col-sm-12.col-md-2.col-xxl-1(data-hook="side-navbar")
        nav.sidebar.d-md-block
          div.sidebar-sticky
            ul.nav.nav-flex-column
              li.nav-item: a.nav-link(href="stochss/home" title="Users Home Page") Home

              li.nav-item: a.nav-link.pb-0(href="stochss/files" title="Browser Page") Browse:

              ul.nav.nav-flex-column
                li.nav-item.ml-3
                  a.nav-link.pb-0(href="stochss/files#project-browser-section" title="Explore your StochSS projects") Projects

                li.nav-item.ml-3(id="presentation-nav-link")
                  a.nav-link.pb-0(href="stochss/files#presentation-browser-section" title="Explore your StochSS presentations") Presentations

                li.nav-item.ml-3
                  a.nav-link(href="stochss/files#file-browser-section" title="Explore your StochSS files") Files

              li.nav_item
<<<<<<< HEAD
                div.dropdown
                  button.dropdown-toggle.nav-item.nav-link.dropbtn.nav-drop#exampleLibrary(
                    data-hook="example-library",
                    data-toggle="dropdown",
                    aria-haspopup="true",
                    aria-expanded="false",
                    type="button"
                  ) Example Library <span class="caret"></span>
                  ul.nav.dropdown-menu.dropdown-content.nav-drop-content(id="exampleLibraryDropdown" aria-labelledby="exampleLibrary")
=======
                div: a.nav-link(href="stochss/example-library" title="Import Examples from Library") Example Library
>>>>>>> 71035d3a

              li.nav-item
                div: a.nav-link(target="_blank" href="tree" title="Browse your files in a Jupyter interface") Jupyter Notebooks

              li.nav-item
                div: a.nav-link(href="stochss/quickstart" title="Quickstart") Tutorial

            div.user-logs.card.card-body

              div.align-items-baseline

                h6.my-0.inline User Logs

                button.btn.btn-outline-collapse.inline.my-0(data-hook="user-logs-collapse") +

                button.btn.btn-light.inline.my-0(data-hook="close-user-logs" style="float: right;")

                  svg(xmlns="http://www.w3.org/2000/svg" width="16" height="16" fill="currentColor" class="bi bi-caret-down-fill" viewBox="0 0 16 16")

                    path(d="M7.247 11.14 2.451 5.658C1.885 5.013 2.345 4 3.204 4h9.592a1 1 0 0 1 .753 1.659l-4.796 5.48a1 1 0 0 1-1.506 0z")

              div#user-logs-body

                div.pl-1.overflow-auto(id="user-logs")

                button.btn.btn-light.mt-2(data-hook="clear-user-logs" style="width: 100%;") Clear Logs

      main.col-sm-12.col-md-10.col-xl-9.col-xxl-6.body(role="main" data-hook="page-main")

        div.container-fluid(data-hook="page-container")<|MERGE_RESOLUTION|>--- conflicted
+++ resolved
@@ -51,19 +51,7 @@
                   a.nav-link(href="stochss/files#file-browser-section" title="Explore your StochSS files") Files
 
               li.nav_item
-<<<<<<< HEAD
-                div.dropdown
-                  button.dropdown-toggle.nav-item.nav-link.dropbtn.nav-drop#exampleLibrary(
-                    data-hook="example-library",
-                    data-toggle="dropdown",
-                    aria-haspopup="true",
-                    aria-expanded="false",
-                    type="button"
-                  ) Example Library <span class="caret"></span>
-                  ul.nav.dropdown-menu.dropdown-content.nav-drop-content(id="exampleLibraryDropdown" aria-labelledby="exampleLibrary")
-=======
                 div: a.nav-link(href="stochss/example-library" title="Import Examples from Library") Example Library
->>>>>>> 71035d3a
 
               li.nav-item
                 div: a.nav-link(target="_blank" href="tree" title="Browse your files in a Jupyter interface") Jupyter Notebooks
