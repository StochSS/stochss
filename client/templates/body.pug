--- conflicted
+++ resolved
@@ -32,11 +32,7 @@
 
   div.container-fluid
     div.row
-<<<<<<< HEAD
-      div.col-xs-12.col-md-2
-=======
       div.col-sm-12.col-md-2.col-xxl-1
->>>>>>> c095d028
         nav.sidebar.d-md-block
           div.sidebar-sticky.tools
             ul.nav.nav-flex-column
@@ -55,8 +51,4 @@
               li.nav-item
                 div: a.nav-link(href="stochss/quickstart", title="Quickstart") Tutorial
 
-<<<<<<< HEAD
-      main.col-xs-12.col-md-10.body(role="main"): div.container-fluid(data-hook="page-container")
-=======
-      main.col-sm-12.col-md-10.col-xl-9.col-xxl-6.body(role="main"): div.container-fluid(data-hook="page-container")
->>>>>>> c095d028
+      main.col-sm-12.col-md-10.col-xl-9.col-xxl-6.body(role="main"): div.container-fluid(data-hook="page-container")