section.page.col-md-10

  h3="Workflow Selection for " + this.modelFile

  table.table
    thead
      tr
        th(scope="col" colspan="4") StochSS Workflows
    tbody
      tr
        td: li.nav-item: a.nav-link(href="stochss/workflow/edit/gillespy" + this.modelDir)
              | Ensemble Simulation
        td: li.nav-item: a.nav-link(href="stochss/workflow/edit/parameterSweep" + this.modelDir)
              | Parameter Sweep

  table.table
    thead
      tr
        th(scope="col" colspan="4") Jupyter Notebook Workflows
    tbody
      tr
        td: li.nav-item: button.btn.information-btn.nav-link(data-hook="oned-parameter-sweep" data-type="1d_parameter_sweep")
              | 1D Parameter Sweep
        td: li.nav-item: button.btn.information-btn.nav-link(data-hook="twod-parameter-sweep" data-type="2d_parameter_sweep")
              | 2D Parameter Sweep
<<<<<<< HEAD
      tr
        td: li.nav-item: button.btn.information-btn.nav-link(data-hook="sciope-model-exploration" data-type="sciope_model_exploration")
              | Sciope Model Exploration
=======
        td: li.nav-item: button.btn.information-btn.nav-link(data-hook="model-inference" data-type="model_inference")
              | Sciope Model Inference
>>>>>>> 78d0c81f

  table.table
    thead
      tr
        th(scope="col" colspan="4") Coming Soon
    tbody
      tr
<<<<<<< HEAD
        td: li.nav-item: a.nav-link.disabled(href="stochss/workflow/edit/parameter_estimation" + this.modelDir)
              | Sciope Parameter Estimation
=======
        td: li.nav-item: a.nav-link.disabled(href="stochss/workflow/edit/model_exploration" + this.modelDir)
              | Sciope Model Exploration
>>>>>>> 78d0c81f
<|MERGE_RESOLUTION|>--- conflicted
+++ resolved
@@ -23,14 +23,11 @@
               | 1D Parameter Sweep
         td: li.nav-item: button.btn.information-btn.nav-link(data-hook="twod-parameter-sweep" data-type="2d_parameter_sweep")
               | 2D Parameter Sweep
-<<<<<<< HEAD
       tr
         td: li.nav-item: button.btn.information-btn.nav-link(data-hook="sciope-model-exploration" data-type="sciope_model_exploration")
               | Sciope Model Exploration
-=======
         td: li.nav-item: button.btn.information-btn.nav-link(data-hook="model-inference" data-type="model_inference")
               | Sciope Model Inference
->>>>>>> 78d0c81f
 
   table.table
     thead
@@ -38,10 +35,7 @@
         th(scope="col" colspan="4") Coming Soon
     tbody
       tr
-<<<<<<< HEAD
         td: li.nav-item: a.nav-link.disabled(href="stochss/workflow/edit/parameter_estimation" + this.modelDir)
               | Sciope Parameter Estimation
-=======
         td: li.nav-item: a.nav-link.disabled(href="stochss/workflow/edit/model_exploration" + this.modelDir)
-              | Sciope Model Exploration
->>>>>>> 78d0c81f
+              | Sciope Model Exploration