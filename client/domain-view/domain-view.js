/*
StochSS is a platform for simulating biochemical systems
Copyright (C) 2019-2022 StochSS developers.

This program is free software: you can redistribute it and/or modify
it under the terms of the GNU General Public License as published by
the Free Software Foundation, either version 3 of the License, or
(at your option) any later version.

This program is distributed in the hope that it will be useful,
but WITHOUT ANY WARRANTY; without even the implied warranty of
MERCHANTABILITY or FITNESS FOR A PARTICULAR PURPOSE.  See the
GNU General Public License for more details.

You should have received a copy of the GNU General Public License
along with this program.  If not, see <http://www.gnu.org/licenses/>.
*/

let $ = require('jquery');
let path = require('path');
let _ = require('underscore');
//support files
let app = require('../app');
let Plotly = require('plotly.js-dist');
//models
let Particle = require('../models/particle');
//views
let View = require('ampersand-view');
let TypesView = require('./views/types-view');
let LimitsView = require('./views/limits-view');
let LatticesView = require('./views/lattices-view');
let QuickviewType = require('./views/quickview-type');
let GeometriesView = require('./views/geometries-view');
let PropertiesView = require('./views/properties-view');
let EditParticleView = require('./views/particle-view');
let ViewParticleView = require('./views/view-particle');
//templates
let template = require('./domainView.pug');

module.exports = View.extend({
  template: template,
  events: {
    'click [data-hook=collapse-domain-particles]' : 'changeCollapseButtonText',
    'click [data-hook=add-new-particle]' : 'handleAddParticle',
    'click [data-hook=save-selected-particle]' : 'handleSaveParticle',
    'click [data-hook=remove-selected-particle]' : 'handleRemoveParticle',
    'click [data-hook=collapse-domain-figure]' : 'changeCollapseButtonText'
  },
  initialize: function (attrs, options) {
    View.prototype.initialize.apply(this, arguments);
    this.readOnly = attrs.readOnly ? attrs.readOnly : false;
    this.plot = attrs.plot ? attrs.plot : null;
    this.elements = attrs.elements ? attrs.elements : null;
    this.queryStr = attrs.queryStr;
    this.newPart = this.createNewParticle();
    this.actPart = {"part":null, "tn":0, "pn":0};
    this.model.updateValid();
  },
  render: function (attrs, options) {
    View.prototype.render.apply(this, arguments);
    this.renderPropertiesView();
    this.renderLimitsView();
    this.renderTypesView();
    this.renderGeometriesView();
    this.renderLatticesView();
    if(this.readOnly) {
      $(this.queryByHook('domain-particles-editor')).css('display', 'none');
      $(this.queryByHook('domain-figure-preview')).css('display', 'none');
      this.renderTypesQuickview();
    }else{
      this.updateParticleViews();
    }
    if(!this.elements) {
      this.elements = {
        figure: this.queryByHook('domain-figure'),
        figureEmpty: this.queryByHook('domain-figure-empty')
      }
    }
    let endpoint = path.join(app.getApiPath(), "spatial-model/domain-plot") + this.queryStr;
    if(this.plot) {
      this.displayFigure();
    }else{
      app.getXHR(endpoint, {success: (err, response, body) => {
        this.plot = body.fig;
        this.traceTemp = body.trace_temp;
        this.displayFigure();
      }});
    }
  },
  addMissingTypes: function (typeIDs) {
    typeIDs.forEach((typeID) => {
      if(!this.model.types.get(typeID, 'typeID')) {
        let name = this.model.types.addType();
        this.addType(name, {update: false});
      }
    });
  },
  addParticle: function ({particle=this.newPart}={}) {
    this.plot.data[particle.type].ids.push(particle.particle_id);
    this.plot.data[particle.type].x.push(particle.point[0]);
    this.plot.data[particle.type].y.push(particle.point[1]);
    this.plot.data[particle.type].z.push(particle.point[2]);
  },
  addType: function (name, {update=true}={}) {
    let newTrace = JSON.parse(JSON.stringify(this.traceTemp));
    newTrace.name = name;
    this.plot.data.push(newTrace);
    if(update) {
      this.updateParticleViews();
    }
  },
  changeCollapseButtonText: function (e) {
    app.changeCollapseButtonText(this, e)
  },
  changeDomainLimits: function (limits, reset) {
    var limitsChanged = false;
    if(reset) {
      this.model.x_lim = limits.x_lim;
      this.model.y_lim = limits.y_lim;
      this.model.y_lim = limits.y_lim;
      limitsChanged = true;
    }else{
      if(this.model.x_lim[0] > limits.x_lim[0]) {
        this.model.x_lim[0] = limits.x_lim[0];
        limitsChanged = true;
      }
      if(this.model.y_lim[0] > limits.y_lim[0]) {
        this.model.y_lim[0] = limits.y_lim[0];
        limitsChanged = true;
      }
      if(this.model.z_lim[0] > limits.z_lim[0]) {
        this.model.z_lim[0] = limits.z_lim[0];
        limitsChanged = true;
      }
      if(this.model.x_lim[1] < limits.x_lim[1]) {
        this.model.x_lim[1] = limits.x_lim[1];
        limitsChanged = true;
      }
      if(this.model.y_lim[1] < limits.y_lim[1]) {
        this.model.y_lim[1] = limits.y_lim[1];
        limitsChanged = true;
      }
      if(this.model.z_lim[1] < limits.z_lim[1]) {
        this.model.z_lim[1] = limits.z_lim[1];
        limitsChanged = true;
      }
    }
    return limitsChanged;
  },
  changeParticleLocation: function () {
    this.plot.data[this.actPart.tn].x[this.actPart.pn] = this.actPart.part.point[0];
    this.plot.data[this.actPart.tn].y[this.actPart.pn] = this.actPart.part.point[1];
    this.plot.data[this.actPart.tn].z[this.actPart.pn] = this.actPart.part.point[2];
  },
  changeParticleType: function (type, {update=true}={}) {
    let id = this.plot.data[this.actPart.tn].ids.splice(this.actPart.pn, 1)[0];
    let x = this.plot.data[this.actPart.tn].x.splice(this.actPart.pn, 1)[0];
    let y = this.plot.data[this.actPart.tn].y.splice(this.actPart.pn, 1)[0];
    let z = this.plot.data[this.actPart.tn].z.splice(this.actPart.pn, 1)[0];
    this.plot.data[type].ids.push(id);
    this.plot.data[type].x.push(x);
    this.plot.data[type].y.push(y);
    this.plot.data[type].z.push(z);
    if(update) {
      this.resetFigure();
    }
  },
  createNewParticle: function () {
    let type = this.model.types.get(0, 'typeID');
    return new Particle({
      c: type.c,
      fixed: type.fixed,
      mass: type.mass,
      nu: type.nu,
      point: [0, 0, 0],
      rho: type.rho,
      type: type.typeID,
      volume: type.volume
    });
  },
  completeAction: function (prefix) {
    $(this.queryByHook(`${prefix}-in-progress`)).css("display", "none");
    $(this.queryByHook(`${prefix}-complete`)).css("display", "inline-block");
    setTimeout(() => {
      $(this.queryByHook(`${prefix}-complete`)).css('display', 'none');
    }, 5000);
  },
  deleteParticle: function () {
    this.plot.data[this.actPart.tn].ids.splice(this.actPart.pn, 1);
    this.plot.data[this.actPart.tn].x.splice(this.actPart.pn, 1);
    this.plot.data[this.actPart.tn].y.splice(this.actPart.pn, 1);
    this.plot.data[this.actPart.tn].z.splice(this.actPart.pn, 1);
    this.resetFigure();
  },
  deleteType: function (type, {unassign=true}={}) {
    if(unassign) {
      this.unassignAllParticles(type, {update: false});
    }else{
      if(this.actPart.part && this.actPart.part.type === type) {
        this.actPart = {"part":null, "tn":0, "pn":0};
      }
      if(this.newPart && this.newPart.type === type) {
        this.newPart.type = 0
      }
      let particles = this.model.particles.filter((particle) => {
        return particle.type === type;
      });
      this.model.particles.removeParticles(particles);
    }
    this.model.realignTypes(type);
    this.plot.data.splice(type, 1);
    this.renderTypesView();
    this.updateParticleViews();
    this.resetFigure();
  },
  displayFigure: function () {
    if(this.model.particles.length > 0) {
      $(this.elements.figureEmpty).css('display', 'none');
      $(this.elements.figure).css('display', 'block');
      Plotly.newPlot(this.elements.figure, this.plot);
      this.elements.figure.on('plotly_click', _.bind(this.selectParticle, this));
    }else{
      $(this.elements.figureEmpty).css('display', 'block');
      $(this.elements.figure).css('display', 'none');
    }
  },
  handleAddParticle: function () {
    this.startAction("anp")
    this.model.particles.addParticle({particle: this.newPart});
    this.addParticle();
    this.resetFigure();
    this.renderTypesView();
    this.newPart = this.createNewParticle();
    this.renderNewParticleView();
    this.completeAction("anp");
  },
  handleRemoveParticle: function () {
    this.startAction("rsp")
    this.model.particles.removeParticle(this.actPart.part);
    this.deleteParticle();
    this.actPart = {"part":null, "tn":0, "pn":0};
    this.renderTypesView();
    this.renderEditParticleView();
    this.completeAction("rsp")
  },
  handleSaveParticle: function () {
    this.startAction("esp");
    if(this.editParticleView.origType !== this.actPart.part.type) {
      this.changeParticleType(this.actPart.part.type, {update: false});
      this.renderTypesView();
    }
    if(!this.actPart.part.comparePoint(this.editParticleView.origPoint)) {
      this.changeParticleLocation();
    }
    this.resetFigure();
    this.completeAction("esp");
  },
  removeFigure: function () {
    try {
      this.elements.figure.removeListener('plotly_click', this.selectParticle);
      Plotly.purge(this.elements.figure);
    }catch (err) {
      return
    }
  },
  renameType: function (index, name) {
    this.plot.data[index].name = name;
    this.resetFigure();
  },
  renderEditParticleView: function () {
    if(this.editParticleView) {
      this.editParticleView.remove();
    }
    let disable = this.actPart.part == null
    this.editParticleView = new EditParticleView({
      model: this.actPart.part ? this.actPart.part : this.createNewParticle(),
      defaultType: this.model.types.get(this.actPart.part ? this.actPart.part.type : 0, "typeID"),
      viewIndex: 1,
      disable: disable
    });
    app.registerRenderSubview(this, this.editParticleView, "edit-particle-container");
    $(this.queryByHook("edit-select-message")).css('display', disable ? 'block' : 'none');
    $(this.queryByHook("save-selected-particle")).prop('disabled', disable);
    $(this.queryByHook("remove-selected-particle")).prop('disabled', disable);
  },
<<<<<<< HEAD
  renderFillGeometryView: function () {
    if(this.fillGeometryView) {
      this.fillGeometryView.remove();
    }
    this.fillGeometryView = new FillGeometryView();
    app.registerRenderSubview(this, this.fillGeometryView, 'fill-geometry-container');
  },
  renderGeometriesView: function () {
    if(this.geometriesView) {
      this.geometriesView.reomve();
    }
    this.geometriesView = new GeometriesView({
      collection: this.model.geometries,
      readOnly: this.readOnly
    });
    let hook = "domain-geometries-container";
    app.registerRenderSubview(this, this.geometriesView, hook);
  },
  renderImportMeshView: function () {
    if(this.importMeshView) {
      this.importMeshView.remove();
    }
    this.importMeshView = new ImportMeshView();
    app.registerRenderSubview(this, this.importMeshView, "import-particles-section");
  },
  renderLatticesView: function () {
    if(this.latticesView) {
      this.latticesView.reomve();
    }
    this.latticesView = new LatticesView({
      collection: this.model.lattices,
      readOnly: this.readOnly
    });
    let hook = "domain-lattices-container";
    app.registerRenderSubview(this, this.latticesView, hook);
  },
=======
>>>>>>> 749de742
  renderLimitsView: function () {
    if(this.limitsView) {
      this.limitsView.remove();
    }
    this.limitsView = new LimitsView({
      model: this.model,
      readOnly: this.readOnly
    });
    app.registerRenderSubview(this, this.limitsView, "domain-limits-container");
  },
  renderNewParticleView: function () {
    if(this.newParticleView) {
      this.newParticleView.remove();
    }
    this.newParticleView = new EditParticleView({
      model: this.newPart,
      defaultType: this.model.types.get(0, "typeID"),
      viewIndex: 0
    });
    app.registerRenderSubview(this, this.newParticleView, "new-particle-container");
  },
  renderPropertiesView: function () {
    if(this.propertiesView) {
      this.propertiesView.remove();
    }
    this.propertiesView = new PropertiesView({
      model: this.model,
      readOnly: this.readOnly
    });
    app.registerRenderSubview(this, this.propertiesView, "domain-properties-container");
  },
  renderTypesQuickview: function () {
    if(this.typesQuickviewView) {
      this.typesQuickviewView.remove();
    } 
    this.elements.select.css('display', 'block');
    this.typesQuickviewView = this.renderCollection(
      this.model.types,
      QuickviewType,
      this.elements.type
    );
  },
  renderTypesView: function () {
    if(this.typesView) {
      this.typesView.remove();
    }
    let particleCounts = {};
    this.model.particles.forEach((particle) => {
      if(particleCounts[particle.type]) {
        particleCounts[particle.type] += 1;
      }else{
        particleCounts[particle.type] = 1;
      }
    });
    this.model.types.forEach((dType) => {
      if(particleCounts[dType.typeID]) {
        dType.numParticles = particleCounts[dType.typeID];
      }else{
        dType.numParticles = 0;
      }
    });
    this.typesView = new TypesView({
      collection: this.model.types,
      readOnly: this.readOnly
    });
    app.registerRenderSubview(this, this.typesView, "domain-types-container");
  },
  renderViewParticleView: function () {
    if(this.viewParticleView) {
      this.viewParticleView.remove();
    }
    this.elements.select.css('display', 'none');
    this.viewParticleView = new ViewParticleView({
      model: this.actPart.part
    });
    app.registerRenderSubview(this.elements.particle.view, this.viewParticleView, this.elements.particle.hook);
  },
  resetFigure: function () {
    this.removeFigure();
    this.displayFigure();
  },
  selectParticle: function (data) {
    let point = data.points[0];
    this.actPart.part = this.model.particles.get(point.id, 'particle_id');
    this.actPart.tn = point.curveNumber;
    this.actPart.pn = point.pointNumber;
    if(this.readOnly) {
      this.renderViewParticleView();
    }else{
      this.renderEditParticleView();
    }
  },
  setParticleTypes: function (typeIDs, types) {
    this.addMissingTypes(typeIDs);
    let actPart = JSON.parse(JSON.stringify(this.actPart));
    types.forEach((type) => {
      let particle = this.model.particles.get(type.particle_id, 'particle_id');
      this.actPart = {
        part: particle,
        tn: particle.type,
        pn: this.plot.data[particle.type].ids.indexOf(particle.particle_id)
      }
      this.changeParticleType(type.typeID, {update: false});
      particle.type = type.typeID;
    });
    if(actPart.part && actPart.part.type === type) {
      this.actPart = {
        part: this.model.particles.get(actPart.part.particle_id, "particle_id"),
        tn: 0,
        pn: this.plot.data[0].ids.indexOf(actPart.part.particle_id)
      }
      this.renderEditParticleView();
    }else{
      this.actPart = actPart
    }
    this.resetFigure();
    this.updateParticleViews();
  },
  startAction: function (prefix) {
    $(this.queryByHook(`${prefix}-complete`)).css('display', 'none');
    $(this.queryByHook(`${prefix}-in-progress`)).css("display", "inline-block");
  },
  unassignAllParticles: function (type, {update=true}={}) {
    let actPart = JSON.parse(JSON.stringify(this.actPart));
    this.model.particles.forEach((particle) => {
      if(particle.type === type) {
        this.actPart = {
          part: particle,
          tn: type,
          pn: this.plot.data[type].ids.indexOf(particle.particle_id)
        }
        this.changeParticleType(0, {update: false});
        particle.type = 0;
      }
    });
    if(actPart.part) {
      this.actPart = {
        part: this.model.particles.get(actPart.part.particle_id, "particle_id"),
        tn: 0,
        pn: this.plot.data[0].ids.indexOf(actPart.part.particle_id)
      }
      if(actPart.part.type === type) {
        this.renderEditParticleView();
      }
    }else{
      this.actPart = actPart
    }
    if(update) {
      this.renderTypesView();
      this.resetFigure();
    }
  },
  updateParticleViews: function () {
    this.renderNewParticleView();
    this.renderEditParticleView();
  }
});<|MERGE_RESOLUTION|>--- conflicted
+++ resolved
@@ -283,14 +283,6 @@
     $(this.queryByHook("save-selected-particle")).prop('disabled', disable);
     $(this.queryByHook("remove-selected-particle")).prop('disabled', disable);
   },
-<<<<<<< HEAD
-  renderFillGeometryView: function () {
-    if(this.fillGeometryView) {
-      this.fillGeometryView.remove();
-    }
-    this.fillGeometryView = new FillGeometryView();
-    app.registerRenderSubview(this, this.fillGeometryView, 'fill-geometry-container');
-  },
   renderGeometriesView: function () {
     if(this.geometriesView) {
       this.geometriesView.reomve();
@@ -302,13 +294,6 @@
     let hook = "domain-geometries-container";
     app.registerRenderSubview(this, this.geometriesView, hook);
   },
-  renderImportMeshView: function () {
-    if(this.importMeshView) {
-      this.importMeshView.remove();
-    }
-    this.importMeshView = new ImportMeshView();
-    app.registerRenderSubview(this, this.importMeshView, "import-particles-section");
-  },
   renderLatticesView: function () {
     if(this.latticesView) {
       this.latticesView.reomve();
@@ -320,8 +305,6 @@
     let hook = "domain-lattices-container";
     app.registerRenderSubview(this, this.latticesView, hook);
   },
-=======
->>>>>>> 749de742
   renderLimitsView: function () {
     if(this.limitsView) {
       this.limitsView.remove();
