#!/usr/bin/env python
import os
import StringIO
import signal
import subprocess
import sys
import time
import threading
import urllib2
import webbrowser

source_exec = sys.argv[1]

mac = False
if len(sys.argv) == 3:
    mac = True

path = os.path.abspath(os.path.dirname(__file__))

print "--- Running StochSS Server ---"

h = subprocess.Popen(("python " + path + "/conf/stochss-env.py").split())
h.wait()

stdout = open('stdout.log', 'w')
stderr = open('stderr.log', 'w')

# Deploy the app on localhost
print path

def startserver():
    h = subprocess.Popen(("python " + path + "/sdk/python/dev_appserver.py --skip_sdk_update_check YES --datastore_consistency_policy=consistent app").split(), stdout = stdout, stderr = stderr)

startserver()

print "Starting admin server at: http://localhost:8000"
sys.stdout.flush()

# Wait for server to launch
serverUp = False
for tryy in range(0, 50):
    try:
        req = urllib2.urlopen("http://localhost:8080/")

        if req.getcode() == 200:
            # This is a strange sleep, but if we get a response from 8080, we must wait to make sure h has time to crash if it is going to
            # If we just barrell through here, we could be accessing another server on 8080, and h could be in the process of crashing
            time.sleep(1)

            ret = h.poll()
            if h.poll() == 0:
                serverUp = True
            else:
                print "There seems to be another webserver already running on localhost:8080"
                sys.stdout.flush()
                serverUp = False
            break;
        else:
            ret = h.poll()
        
        # Sometimes the server fails to start for weird reason, make sure it keeps trying to start
            if ret is not None:
                if ret != 0:
                    startserver()
    except:
        pass
                
    time.sleep(1)
    print "Checking if launched -- try " + str(tryy + 1) +" of 10"
    sys.stdout.flush()

def clean_up_and_exit(signal, stack):
    print "Killing webserver proces..."
    sys.stdout.flush()

    try:
        h.terminate()
    except:
        pass

    if os.path.isfile('app/update'):
        sys.stdout.write('Updating application now...')
        sys.stdout.flush()

        h = subprocess.Popen('git stash'.split())
        h.communicate()
        if h.returncode != 0:
            os.remove('app/update')
            print "Error in updating, exiting"
            sys.stdout.flush()
            exit(-1)

        h = subprocess.Popen('git pull'.split())
        h.communicate()
        if h.returncode != 0:
            os.remove('app/update')
            print "Error in updating, exiting"
            sys.stdout.flush()
            exit(-1)

        #print "Success"
        print "Done updating, relaunching {0}...".format(source_exec)
<<<<<<< HEAD
        os.remove('app/update')
=======
        sys.stdout.flush()
        os.remove('update')
>>>>>>> 315d99fb

        sys.stderr.flush()
        sys.stdout.flush()

        os.execl(source_exec, source_exec)

    if signal == None:
        exit(0)
    else:
        exit(-1)

signal.signal(signal.SIGHUP, clean_up_and_exit)
signal.signal(signal.SIGINT, clean_up_and_exit)
signal.signal(signal.SIGQUIT, clean_up_and_exit)
signal.signal(signal.SIGILL, clean_up_and_exit)
signal.signal(signal.SIGABRT, clean_up_and_exit)
signal.signal(signal.SIGFPE, clean_up_and_exit)

if serverUp:
    # Open web browser
    webbrowser.open_new('http://localhost:8080/')

    print "Logging stdout to " + path + "/stdout.log\n" + " and stderr to " + path + "/stderr.log"
    sys.stdout.flush()

    try:
        print "Navigate to http://localhost:8080 to access StochSS"
        sys.stdout.flush()
        if not mac:
            print "Press Control+C to terminate StochSS server"
            sys.stdout.flush()

        while 1:
            time.sleep(1)
    except KeyboardInterrupt:
        pass

    clean_up_and_exit(None, None)
else:
    print "Webserver never launched, cleaning up processes and exiting. Check " + path + "/stderr.log"
    sys.stdout.flush()
    clean_up_and_exit(None, None)<|MERGE_RESOLUTION|>--- conflicted
+++ resolved
@@ -100,12 +100,7 @@
 
         #print "Success"
         print "Done updating, relaunching {0}...".format(source_exec)
-<<<<<<< HEAD
         os.remove('app/update')
-=======
-        sys.stdout.flush()
-        os.remove('update')
->>>>>>> 315d99fb
 
         sys.stderr.flush()
         sys.stdout.flush()
