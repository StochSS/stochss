#!/bin/bash

# Attempt to install StochKit 2.0.8
#
# Install it in the user's home folder by default, to override
#
#

MY_PATH="`dirname \"$0\"`"              # relative
MY_PATH="`( cd \"$MY_PATH\" && pwd )`"  # absolutized and normalized
STOCHSS_HOME=$MY_PATH
STOCHSS_HOME="`( cd \"$STOCHSS_HOME\" && pwd )`" 

echo "Installing in $STOCHSS_HOME"

if [ "$(echo $STOCHSS_HOME | grep " ")" != "" ]; then
    echo "Cannot install StochSS under any directory that contains spaces (which the filename listed above has). This is an known issue"
    exit -1
fi


STOCHKIT_VERSION=StochKit2.0.10
STOCHKIT_PREFIX=$STOCHSS_HOME
export STOCHKIT_HOME="$STOCHKIT_PREFIX/$STOCHKIT_VERSION"
ODE_VERSION="ode-1.0.0"
export STOCHKIT_ODE="$STOCHSS_HOME/$ODE_VERSION"

# Check that the dependencies are satisfied
echo -n "Are dependencies satisfied?... "

# Determine the package manager to use (for Linux flavors) and
# install dependencies
PKG_MNGR=""

packages=$(yum list installed | grep '^gcc.\|^gcc-c++.\|^make.\|^libxml2-devel.\|^curl.\|^git.' | wc -l)
if [ "$packages" != '6' ]; then
    echo "No"
    read -p "Do you want me to try to use sudo to install missing package(s) (libxml2-devel make gcc-c++ gcc curl git)? (y/n): " answer
    
    if [ $? != 0 ]; then
        exit -1
    fi

    answer=$(echo $answer | tr '[A-Z]' '[a-z]')

    if [ "$answer" == 'y' ] || [ "$answer" == 'yes' ]; then
        echo "Running 'sudo yum install libxml2-devel gcc make gcc-c++ curl git'"
        sudo yum install libxml2-devel make gcc-c++ curl git
    
        if [ $? != 0 ]; then
            exit -1
        fi
    fi
else
    echo "Yes"
fi

echo -n "Testing if StochKit2 built... "

rundir=$(mktemp -d /tmp/tmp.XXXXXX)
rm -r "$rundir"

if "$STOCHKIT_HOME/ssa" -m "$STOCHKIT_HOME/models/examples/dimer_decay.xml" -r 1 -t 1 -i 1 --out-dir "$rundir" >& /dev/null; then
    echo "Yes"
    echo "$STOCHKIT_VERSION found in $STOCHKIT_HOME"
else
    echo "No"

    echo "Installing in $STOCHSS_HOME/$STOCHKIT_VERSION"

    echo "Cleaning up anything already there..."
    rm -rf "$STOCHKIT_PREFIX/$STOCHKIT_VERSION"

    if [ ! -e "$STOCHKIT_PREFIX/$STOCHKIT_VERSION.tgz" ]; then
	echo "Downloading $STOCHKIT_VERSION..."
	curl -o "$STOCHKIT_PREFIX/$STOCHKIT_VERSION.tgz" -L "http://sourceforge.net/projects/stochkit/files/StochKit2/$STOCHKIT_VERSION/$STOCHKIT_VERSION.tgz"
    fi

    echo "Building StochKit"
    echo " Logging stdout in $STOCHSS_HOME/stdout.log and "
    echo " stderr in $STOCHSS_HOME/stderr.log "
    echo " * This process will take at least 5 minutes to complete, please be patient *"
    wd=`pwd`
    cd "$STOCHKIT_PREFIX"
    tar -xzf "$STOCHKIT_VERSION.tgz"
    tmpdir=$(mktemp -d /tmp/tmp.XXXXXX)
    mv "$STOCHKIT_HOME" "$tmpdir/"
    cd "$tmpdir/$STOCHKIT_VERSION"
    STOCHKIT_HOME_R=$STOCHKIT_HOME
    export STOCHKIT_HOME="$(pwd -P)"
<<<<<<< HEAD
    ./install.sh 1>"$STOCHSS_HOME/stdout.log" 2>"$STOCHSS_HOME/stderr.log"
    export STOCHKIT_HOME=$STOCHKIT_HOME_R
    cd $wd
    mv "$tmpdir/$STOCHKIT_VERSION" "$STOCHKIT_HOME"
    rm -r "$tmpdir"
=======
    echo $STOCHKIT_HOME
    ./install.sh
    #1>"$STOCHSS_HOME/stdout.log" 2>"$STOCHSS_HOME/stderr.log"
    export STOCHKIT_HOME=$STOCHKIT_HOME_R
    cd $wd
    mv "$tmpdir/$STOCHKIT_VERSION" "$STOCHKIT_HOME"
    rm -rf "$tmpdir"
>>>>>>> 395c1f70

    rm -r "$rundir"
# Test that StochKit was installed successfully by running it on a sample model
    if "$STOCHKIT_HOME/ssa" -m "$STOCHKIT_HOME/models/examples/dimer_decay.xml" -r 1 -t 1 -i 1 --out-dir "$rundir" >& /dev/null; then
	echo "Success!"
    else
	echo "Failed"
	echo "$STOCHKIT_VERSION failed to install. Consult logs above for errors, and the StochKit documentation for help on building StochKit for your platform. Rename successful build folder to $STOCHKIT_HOME"	
	exit -1
    fi
fi

echo -n "Testing if StochKit2 ODE built... "

rm -r "$rundir"
if "$STOCHKIT_ODE/ode" -m "$STOCHKIT_HOME/models/examples/dimer_decay.xml" -t 1 -i 1 --out-dir "$rundir" >& /dev/null; then
    echo "Yes"
    echo "ode found in $STOCHKIT_ODE"
else
    echo "No"

    echo "Installing in $STOCHSS_HOME/$ODE_VERSION"

    echo "Cleaning up anything already there..."
    rm -rf "$STOCHSS_HOME/ode"

    stdout="$STOCHSS_HOME/stdout.log"
    stderr="$STOCHSS_HOME/stderr.log"
    echo "Building StochKit ODE"
    echo " Logging stdout in $STOCHSS_HOME/stdout.log and "
    echo " stderr in $STOCHSS_HOME/stderr.log "
    echo " * This process should take about a minute to complete, please be patient *"
    wd=`pwd`
    tmpdir=$(mktemp -d /tmp/tmp.XXXXXX)
    tar -xzf "$STOCHKIT_ODE.tgz"
    mv "$STOCHKIT_ODE" "$tmpdir"
    cd "$tmpdir/$ODE_VERSION/cvode"
    tar -xzf "cvode-2.7.0.tar.gz"
    cd "cvode-2.7.0"
    ./configure --prefix="$PWD/cvode" 1>"$stdout" 2>"$stderr"
    if [ $? != 0 ]; then
	echo "Failed"
	echo "StochKit ODE failed to install. Consult logs above for errors, and the StochKit documentation for help on building StochKit for your platform. Rename successful build folder to $STOCHKIT_ODE"
        exit -1
    fi
    make 1>"$stdout" 2>"$stderr"
    if [ $? != 0 ]; then
	echo "Failed"
	echo "StochKit ODE failed to install. Consult logs above for errors, and the StochKit documentation for help on building StochKit for your platform. Rename successful build folder to $STOCHKIT_ODE"
        exit -1
    fi
    make install 1>"$stdout" 2>"$stderr"
    if [ $? != 0 ]; then
	echo "Failed"
	echo "StochKit ODE failed to install. Consult logs above for errors, and the StochKit documentation for help on building StochKit for your platform. Rename successful build folder to $STOCHKIT_ODE"
        exit -1
    fi
    cd ../../
    STOCHKIT_ODE_R=$STOCHKIT_ODE
    export STOCHKIT_ODE="$(pwd -P)"
    make 1>"$stdout" 2>"$stderr"
    if [ $? != 0 ]; then
	echo "Failed"
	echo "StochKit ODE failed to install. Consult logs above for errors, and the StochKit documentation for help on building StochKit for your platform. Rename successful build folder to $STOCHKIT_ODE"
        exit -1
    fi
    export STOCHKIT_ODE="$STOCHKIT_ODE_R"
    cd ../
    cd $wd
    mv "$tmpdir/$ODE_VERSION" "$STOCHKIT_ODE"

# Test that StochKit was installed successfully by running it on a sample model
    if "$STOCHKIT_ODE/ode" -m "$STOCHKIT_HOME/models/examples/dimer_decay.xml" -t 1 -i 1 --out-dir "$rundir" >& /dev/null; then
	echo "Success!"
    else
	echo "Failed"
	echo "StochKit ODE failed to install. Consult logs above for errors, and the StochKit documentation for help on building StochKit for your platform. Rename successful build folder to $STOCHKIT_ODE"
	exit -1
    fi
fi

rm -r "$rundir"

echo "Configuring the app to use $STOCHKIT_HOME for StochKit... "
echo "Configuring the app to use $STOCHKIT_ODE for StochKit ODE... "

ln -s "$STOCHKIT_ODE" ode
ln -s "$STOCHKIT_HOME" StochKit

# Write STOCHKIT_HOME to the appropriate config file
echo "$STOCHKIT_HOME" > "$STOCHSS_HOME/conf/config"
echo -n "$STOCHKIT_ODE" >> "$STOCHSS_HOME/conf/config"
echo "Done!"

exec python "$STOCHSS_HOME/launchapp.py" $0<|MERGE_RESOLUTION|>--- conflicted
+++ resolved
@@ -88,21 +88,11 @@
     cd "$tmpdir/$STOCHKIT_VERSION"
     STOCHKIT_HOME_R=$STOCHKIT_HOME
     export STOCHKIT_HOME="$(pwd -P)"
-<<<<<<< HEAD
     ./install.sh 1>"$STOCHSS_HOME/stdout.log" 2>"$STOCHSS_HOME/stderr.log"
     export STOCHKIT_HOME=$STOCHKIT_HOME_R
     cd $wd
     mv "$tmpdir/$STOCHKIT_VERSION" "$STOCHKIT_HOME"
     rm -r "$tmpdir"
-=======
-    echo $STOCHKIT_HOME
-    ./install.sh
-    #1>"$STOCHSS_HOME/stdout.log" 2>"$STOCHSS_HOME/stderr.log"
-    export STOCHKIT_HOME=$STOCHKIT_HOME_R
-    cd $wd
-    mv "$tmpdir/$STOCHKIT_VERSION" "$STOCHKIT_HOME"
-    rm -rf "$tmpdir"
->>>>>>> 395c1f70
 
     rm -r "$rundir"
 # Test that StochKit was installed successfully by running it on a sample model
