--- conflicted
+++ resolved
@@ -17,16 +17,11 @@
     echo "Cannot install StochSS under any directory that contains spaces (which the filename listed above has). This is an known issue"
     exit -1
 fi
-<<<<<<< HEAD
-STOCHKIT_VERSION=StochKit2.0.8
-STOCHKIT_PREFIX="$STOCHSS_HOME"
+
+STOCHKIT_VERSION=StochKit2.0.10
+STOCHKIT_PREFIX=$STOCHSS_HOME
 export STOCHKIT_HOME="$STOCHKIT_PREFIX/$STOCHKIT_VERSION"
 export STOCHKIT_ODE="$STOCHSS_HOME/ode"
-=======
-STOCHKIT_VERSION=StochKit2.0.10
-STOCHKIT_PREFIX=$STOCHSS_HOME
-STOCHKIT_HOME=$STOCHKIT_PREFIX/$STOCHKIT_VERSION
->>>>>>> c66f173b
 
 # Check that the dependencies are satisfied
 echo -n "Are dependencies satisfied?... "
