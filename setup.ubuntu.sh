#!/bin/bash

# Attempt to install StochKit 2.0.7
#
# Install it in the user's home folder by default, to override
#
#

#read -p "Select a directory to use as StochSS home (leave blank to use current directory): " MY_PATH

MY_PATH="`dirname \"$0\"`"              # relative
MY_PATH="`( cd \"$MY_PATH\" && pwd )`"  # absolutized and normalized
STOCHSS_HOME=$MY_PATH
STOCHSS_HOME="`( cd \"$STOCHSS_HOME\" && pwd )`" 

echo "Installing in $STOCHSS_HOME"

echo '[Desktop Entry]
Version=1.0.0
Name=StochSS
Comment=This is my comment
Exec=$MY_PATH/launchapp.py
Icon=$MY_PATH/icon.png
Terminal=true
Type=Application
Categories=Application;' > $STOCHSS_HOME/StochSS.desktop

STOCHKIT_VERSION=StochKit2.0.7
STOCHKIT_PREFIX=$STOCHSS_HOME
STOCHKIT_HOME=$STOCHKIT_PREFIX/$STOCHKIT_VERSION

# Check that the dependencies are satisfied
echo -n "Are dependencies satisfied?... "

dpkg -s libxml2-dev g++ gcc make curl >& /dev/null
if [ $? != 0 ]; then
    echo "No"
    read -p "Do you want me to try to use sudo to install required package(s) (make, gcc, g++, libxml2-dev, curl)? (y/n): " answer


    if [ $answer == 'y' ] || [ $answer == 'yes' ]; then
        echo "Running 'sudo apt-get install make gcc g++ libxml2-dev curl'"
        sudo apt-get install make gcc g++ libxml2-dev curl
    else
        read -p "Do you want me to still try to install Stochkit? (y/n): " answer

        answer=$(echo $answer | tr '[A-Z]' '[a-z]')

        if [ $answer == 'n' ] || [ $answer == 'no' ]; then
            echo "Installation Failed"
            exit -1
        fi
    fi
else
    echo "Yes"
fi

echo -n "Testing if StochKit2 built... "

if "$STOCHKIT_HOME/ssa" -m "$STOCHKIT_HOME/models/examples/dimer_decay.xml" -r 1 -t 1 -i 1 >& /dev/null; then
    echo "Yes"
    echo "StochKit2.0.7 found in $STOCHKIT_HOME"
else
    echo "No"

    echo "Installing in $STOCHSS_HOME/$STOCHKIT_VERSION"

    echo "Cleaning up anything already there..."
    rm -f "$STOCHKIT_PREFIX/$STOCHKIT_VERSION.tgz"
    rm -rf "$STOCHKIT_PREFIX/$STOCHKIT_VERSION"

    if [ ! -e "$STOCHKIT_PREFIX/$STOCHKIT_VERSION.tgz" ]; then
	echo "Downloading StochKit2.0.7..."
	curl -o "$STOCHKIT_PREFIX/$STOCHKIT_VERSION.tgz" -L "http://sourceforge.net/projects/stochkit/files/StochKit2/$STOCHKIT_VERSION/$STOCHKIT_VERSION.tgz"
    fi

    echo "Building StochKit (will take a few minutes)"
<<<<<<< HEAD
    echo " Logging stdout in $STOCHKIT_PREFIX/$STOCHKIT_HOME/stdout.log and "
    echo " stderr in $STOCHKIT_PREFIX/$STOCHKIT_HOME/stderr.log  "
=======
    echo " Logging stdout in $STOCHKIT_HOME/stdout.log and "
    echo " stderr in $STOCHKIT_HOME/stderr.log "
>>>>>>> 0e25b956
    wd=`pwd`
    cd "$STOCHKIT_PREFIX"
    tar -xf StochKit2.0.7.tgz
    cd "$STOCHKIT_HOME"
    ./install.sh 1>stdout.log 2>stderr.log
    cd $wd

# Test that StochKit was installed successfully by running it on a sample model
    if "$STOCHKIT_HOME/ssa" -m "$STOCHKIT_HOME/models/examples/dimer_decay.xml" -r 1 -t 1 -i 1 >& /dev/null; then
	echo "Success!"
    else
	echo "Failed"
	echo "StochKit2.0.7 failed to install. Consult logs above for errors, and the StochKit documentation for help on building StochKit for your platform. Rename successful build folder to $STOCHKIT_HOME"	
	exit -1
    fi

    echo "Cleaning up..."
    rm -f "$STOCHKIT_PREFIX/StochKit2.0.7.tgz"
fi

echo -n "Configuring the app to use $STOCHKIT_HOME for local execution... "

# Write STOCHKIT_HOME to the appropriate config file
echo -n "$STOCHKIT_HOME" > "$STOCHSS_HOME/conf/config"
echo "Done!"

python "$STOCHSS_HOME/launchapp.py"

exit 0<|MERGE_RESOLUTION|>--- conflicted
+++ resolved
@@ -75,13 +75,8 @@
     fi
 
     echo "Building StochKit (will take a few minutes)"
-<<<<<<< HEAD
-    echo " Logging stdout in $STOCHKIT_PREFIX/$STOCHKIT_HOME/stdout.log and "
-    echo " stderr in $STOCHKIT_PREFIX/$STOCHKIT_HOME/stderr.log  "
-=======
     echo " Logging stdout in $STOCHKIT_HOME/stdout.log and "
     echo " stderr in $STOCHKIT_HOME/stderr.log "
->>>>>>> 0e25b956
     wd=`pwd`
     cd "$STOCHKIT_PREFIX"
     tar -xf StochKit2.0.7.tgz
