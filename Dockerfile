--- conflicted
+++ resolved
@@ -38,7 +38,6 @@
 
 #ENV PATH="/usr/local/julia-1.4.2/bin:${PATH}"
 
-<<<<<<< HEAD
 #RUN julia -e 'using Pkg; Pkg.add("IJulia")'
 #RUN julia -e 'using Pkg; Pkg.add("Plots")'
 #RUN julia -e 'using Pkg; Pkg.add(PackageSpec(url="https://github.com/stochss/gillespy2lia", rev="main"))'
@@ -46,10 +45,9 @@
 RUN npm install
 
 RUN npm run webpack
-=======
-RUN julia -e 'using Pkg; Pkg.add("IJulia")'
-RUN julia -e 'using Pkg; Pkg.add(PackageSpec(url="https://github.com/stochss/gillespy2lia", rev="main"))'
->>>>>>> bbbaf588
+
+#RUN julia -e 'using Pkg; Pkg.add("IJulia")'
+#RUN julia -e 'using Pkg; Pkg.add(PackageSpec(url="https://github.com/stochss/gillespy2lia", rev="main"))'
 
 RUN pip install --no-cache-dir -e .
 
