#! /usr/bin/python
import sys
import urllib, urllib2
<<<<<<< HEAD
import time
=======
import os
>>>>>>> ccce3158

def print_usage_and_exit():
    '''
    '''
    print "Error in command line arguments!"
    print "Expected Usage: ./generate_admin_token.py [secret_key]"

def main(key):
    '''
    '''
<<<<<<< HEAD
    url = 'http://localhost:8080/secret_key'
    values = { 'key_string': key }
    data = urllib.urlencode(values)
    cnt=0;cnt_max=120
    while cnt<cnt_max:
        cnt+=1
        try:
            request = urllib2.Request(url, data)
            response = urllib2.urlopen(request)
            r = response.read()
            if 'Successful secret key creation!' not in  r:
                print response.code()
                print response.info()
                print r
                raise Exception('try again')
            break
        except Exception as e:
            print e
            sys.stdout.flush()
            time.sleep(1)
    if cnt >= cnt_max:
        raise Exception('Could not set admin token.')


=======
    try:
        with open(os.path.join(os.path.dirname(os.path.abspath(__file__)), 'app/handlers/admin_uuid.txt'), 'w') as file:
            file.write(str(key))
    except Exception as e:
        print " File write error: cannot create admin token {0}".format(str(e))
>>>>>>> ccce3158
if __name__ == "__main__":
    if len(sys.argv) == 2:
        main(sys.argv[1])
    else:
        print_usage_and_exit()<|MERGE_RESOLUTION|>--- conflicted
+++ resolved
@@ -1,11 +1,8 @@
 #! /usr/bin/python
 import sys
 import urllib, urllib2
-<<<<<<< HEAD
 import time
-=======
 import os
->>>>>>> ccce3158
 
 def print_usage_and_exit():
     '''
@@ -16,7 +13,6 @@
 def main(key):
     '''
     '''
-<<<<<<< HEAD
     url = 'http://localhost:8080/secret_key'
     values = { 'key_string': key }
     data = urllib.urlencode(values)
@@ -40,14 +36,12 @@
     if cnt >= cnt_max:
         raise Exception('Could not set admin token.')
 
-
-=======
     try:
         with open(os.path.join(os.path.dirname(os.path.abspath(__file__)), 'app/handlers/admin_uuid.txt'), 'w') as file:
             file.write(str(key))
     except Exception as e:
         print " File write error: cannot create admin token {0}".format(str(e))
->>>>>>> ccce3158
+
 if __name__ == "__main__":
     if len(sys.argv) == 2:
         main(sys.argv[1])
