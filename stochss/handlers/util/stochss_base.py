'''
StochSS is a platform for simulating biochemical systems
Copyright (C) 2019-2022 StochSS developers.

This program is free software: you can redistribute it and/or modify
it under the terms of the GNU General Public License as published by
the Free Software Foundation, either version 3 of the License, or
(at your option) any later version.

This program is distributed in the hope that it will be useful,
but WITHOUT ANY WARRANTY; without even the implied warranty of
MERCHANTABILITY or FITNESS FOR A PARTICULAR PURPOSE.  See the
GNU General Public License for more details.

You should have received a copy of the GNU General Public License
along with this program.  If not, see <http://www.gnu.org/licenses/>.
'''

import os
import json
import time
import shutil
import hashlib
import datetime
import tempfile
import traceback

import requests

from .stochss_errors import StochSSFileNotFoundError, StochSSPermissionsError, \
                            FileNotJSONFormatError

class StochSSBase():
    '''
    ################################################################################################
    StochSS base object
    ################################################################################################
    '''
    user_dir = os.path.expanduser("~") # returns the path to the users home directory
    TEMPLATE_VERSION = 1

    def __init__(self, path):
        '''
        Intitialize a file object

        Attributes
        ----------
        path : str
            Path to the folder
        '''
        self.path = path
        self.logs = []

<<<<<<< HEAD
    def __build_example_dropdown(self, exm_data):
        header = "<li class='dropdown-item py-0'>__KEY__</li>"
        divider = "<li class='dropdown-divider'></li>"
        entry_li = "<li class='dropdown-item nav-drop-item'>__ENTRY_A__</li>"
        entry_a = "<a class='nav-link nav-drop-item__ALERT__' href='__OPEN_LINK__'>__NAME__</a>"
        # Well Mixed Examples
        example_list = [header.replace("__KEY__", "Well-Mixed"), divider]
        for entry in exm_data['Well-Mixed']:
            exm_a = entry_a.replace("__ALERT__", entry['alert'])
            exm_a = exm_a.replace("__OPEN_LINK__", entry['open_link'])
            exm_a = exm_a.replace("__NAME__", entry['name'])
            example_list.append(entry_li.replace("__ENTRY_A__", exm_a))
        # Spatial Examples
        example_list.extend([header.replace("__KEY__", "Spatial"), divider])
        for entry in exm_data['Spatial']:
            exm_a = entry_a.replace("__ALERT__", entry['alert'])
            exm_a = exm_a.replace("__OPEN_LINK__", entry['open_link'])
            exm_a = exm_a.replace("__NAME__", entry['name'])
            example_list.append(entry_li.replace("__ENTRY_A__", exm_a))
        return "".join(example_list)
=======
    def __build_example_html(self, exm_data, home):
        row = "<div class='row'>__CONTENTS__</div>"
        entry = "__ALERT__' href='__OPEN_LINK__' role='button' style='width: 100%'>__NAME__</a>"
        entry_a = f"<a class='btn box-shadow btn-outline-{entry}"

        # Well Mixed Examples
        wm_list = []
        for entry in exm_data['Well-Mixed']:
            exm_a = entry_a.replace("__ALERT__", entry['alert'])
            exm_a = exm_a.replace("__OPEN_LINK__", f"{home}?open={entry['open_link']}")
            exm_a = exm_a.replace("__NAME__", entry['name'])
            wm_list.append(f"<div class='col-md-4 col-lg-3 my-2'>{exm_a}</div>")
        well_mixed = row.replace("__CONTENTS__", ''.join(wm_list))

        # Spatial Examples
        s_list = []
        for entry in exm_data['Spatial']:
            exm_a = entry_a.replace("__ALERT__", entry['alert'])
            exm_a = exm_a.replace("__OPEN_LINK__", f"{home}?open={entry['open_link']}")
            exm_a = exm_a.replace("__NAME__", entry['name'])
            s_list.append(f"<div class='col-md-4 col-lg-3 my-2'>{exm_a}</div>")
        spatial = row.replace("__CONTENTS__", ''.join(s_list))

        return {"wellMixed": well_mixed, "spatial": spatial}
>>>>>>> 71035d3a

    def __get_entry(self, entries, name):
        for entry in entries:
            if entry['name'] == name:
                return entry
        return None

    def __get_from_remote(self):
        p_path = "/stochss/.proxies.txt"
        rel_path = "https://raw.githubusercontent.com/StochSS/StochSS_Example_Library/main/example_data.json"
        if os.path.exists(p_path):
            with open(p_path, "r", encoding="utf-8") as proxy_file:
                proxy_ip = proxy_file.read().strip()
                proxies = {
                    "https": f"https://{proxy_ip}",
                    "http": f"http://{proxy_ip}"
                }
        else:
            proxies = None

        response = requests.get(rel_path, allow_redirects=True, proxies=proxies)
        exm_data = json.loads(response.content.decode())
        exm_data['Download-Time'] = time.time()
        return exm_data

    def __update_exm_data(self, exm_data, old_exm_data=None):
        for entry in exm_data['Well-Mixed']:
<<<<<<< HEAD
            entry['alert'] = " text-success"
=======
            entry['alert'] = "success"
>>>>>>> 71035d3a
            if old_exm_data is not None:
                old_entry = self.__get_entry(old_exm_data['Well-Mixed'], entry['name'])
                entry['mod_time'] = old_entry['mod_time']
                entry['umd5_sum'] = old_entry['umd5_sum']
        for entry in exm_data['Spatial']:
<<<<<<< HEAD
            entry['alert'] = " text-success"
=======
            entry['alert'] = "success"
>>>>>>> 71035d3a
            if old_exm_data is not None:
                old_entry = self.__get_entry(old_exm_data['Spatial'], entry['name'])
                entry['mod_time'] = old_entry['mod_time']
                entry['umd5_sum'] = old_entry['umd5_sum']

    def __update_umd5_sums(self, exm_data, files=None):
        e_path = "Examples"
        if files is None:
            if not os.path.exists(e_path):
                return

            projs = []
            non_projs = []
            for file in os.listdir(e_path):
                if file.endswith("proj"):
                    projs.append(file)
                else:
                    non_projs.append(file)
            self.__update_umd5_sums(exm_data, files=non_projs)
            self.__update_umd5_sums(exm_data, files=projs)
        else:
<<<<<<< HEAD
            tmp_dir = tempfile.TemporaryDirectory()
=======
>>>>>>> 71035d3a
            for example in files:
                if example in exm_data['Names']:
                    entry = self.__get_entry(
                        exm_data['Well-Mixed'], exm_data['Name-Mappings'][example]
                    )
                    if entry is None:
                        entry = self.__get_entry(
                            exm_data['Spatial'], exm_data['Name-Mappings'][example]
                        )
<<<<<<< HEAD
                    # Update MD5 Sum for users example files
                    # if os.path.getmtime(os.path.join(e_path, example)) != entry['mod_time']:
                    #     entry['mod_time'] = os.path.getmtime(os.path.join(e_path, example))
                    #     zip_path = os.path.join(tmp_dir.name, exm_data['Name-Mappings'][example])
                    #     shutil.make_archive(zip_path, "zip", e_path, example)
                    #     with open(f"{zip_path}.zip", "rb") as zip_file:
                    #         entry['umd5_sum'] = hashlib.md5(zip_file.read()).hexdigest()
                    # if entry['umd5_sum'] == entry['error']:
                    #     entry['alert'] = " text-danger"
                    # elif entry['umd5_sum'] != entry['md5_sum']:
                    #     entry['alert'] = " text-warning"
                    # else:
                    entry['alert'] = ""
=======
                    entry['alert'] = "primary"
>>>>>>> 71035d3a

    def add_presentation_name(self, file, name):
        '''
        Add a new presentation to the presentation names file.

        Attributes
        ----------
        file : str
            Name of the presentation file
        name : str
            Name of the presentation
        '''
        path = os.path.join(self.user_dir, ".presentations", ".presentation_names.json")
        if os.path.exists(path):
            with open(path, "r", encoding="utf-8") as names_file:
                names = json.load(names_file)
        else:
            names = {}
        names[file] = name
        with open(path, "w", encoding="utf-8") as names_file:
            json.dump(names, names_file)


    @classmethod
    def check_project_format(cls, path):
        '''
        Determine if the format of the project is out of date

        Attributes
        ----------
        '''
        files = os.listdir(path)
        model_test = lambda file: file.endswith(".mdl") or file.endswith(".smdl")
        wkgp_test = lambda file: file.endswith(".wkgp")
        models = list(filter(model_test, files))
        wkgps = list(filter(wkgp_test, files))
        if len(models) > 0:
            return False
        if len(wkgps) == 1 and wkgps[0] == "WorkflowGroup1.wkgp":
            return False
        return True


    @classmethod
    def check_workflow_format(cls, path):
        '''
        Determine if the format of the workflow is out of date

        Attributes
        ----------
        path : str
            Path to the workflow.
        '''
        path = os.path.join(cls.user_dir, path)
        files = os.listdir(path)
        old_files = ["info.json", "logs.txt", "results", "RUNNING", "ERROR", "COMPLETE"]
        for file in old_files:
            if file in files:
                return False
        if len(list(filter(lambda file: file.endswith(".mdl"), files))) > 0:
            return False
        return True


    def delete_presentation_name(self, file):
        '''
        Remove a presentation name from the presentation names file.

        Attributes
        ----------
        file : str
            Name of the presentation file to remove
        '''
        path = os.path.join(self.user_dir, ".presentations", ".presentation_names.json")
        with open(path, "r", encoding="utf-8") as names_file:
            names = json.load(names_file)
        del names[file]
        with open(path, "w", encoding="utf-8") as names_file:
            json.dump(names, names_file)


    @classmethod
    def get_new_path(cls, dst_path):
        '''
        Gets the proper destination path for the file object to be moved

        Attributes
        ----------
        dst_path : string
            New path for the file object from the users home directory
        '''
        new_path = os.path.join(cls.user_dir, dst_path)
        if dst_path.startswith("trash/") and not "trash" in os.listdir(cls.user_dir):
            os.mkdir(os.path.join(cls.user_dir, "trash"))
        if new_path.split().pop().replace('.', '', 5).isdigit():
            return new_path.replace(new_path.split().pop(), "").strip()
        if "trash/" in new_path and os.path.exists(new_path):
            stamp = datetime.datetime.now().strftime(" %y.%m.%d.%H.%M.%S")
            return new_path + stamp
        return new_path


    def get_file(self, path=None):
        '''
        Get the file from the path

        Attributes
        ----------
        path : str
            Path to a file object
        '''
        file = self.path if path is None else path
        return file.split('/').pop()


    def get_model_template(self, as_string=False):
        '''
        Get the stochss model template

        Attributes
        ----------
        as_string : bool
            Indicates whether or not to return the template in string format
        '''
        path = '/stochss/stochss_templates/nonSpatialModelTemplate.json'
        self.log("debug", f"Using model template at: {path}")
        try:
            with open(path, 'r', encoding="utf-8") as template:
                if as_string:
                    return template.read()
                return json.load(template)
        except FileNotFoundError as err:
            message = f"Could not find the model template file: {str(err)}"
            raise StochSSFileNotFoundError(message, traceback.format_exc()) from err
        except json.decoder.JSONDecodeError as err:
            message = f"Model template data is not JSON decodeable: {str(err)}"
            raise FileNotJSONFormatError(message, traceback.format_exc()) from err


    def get_settings_template(self, as_string=False):
        '''
        Get the StochSS workflow settings template

        Attributes
        ----------
        as_string : bool
            Indicates whether or not to return the template in string format
        '''
        path = '/stochss/stochss_templates/workflowSettingsTemplate.json'
        self.log("debug", f"Using settings template at: {path}")
        try:
            with open(path, 'r', encoding="utf-8") as template:
                if as_string:
                    return template.read()
                return json.load(template)
        except FileNotFoundError as err:
            message = f"Could not find the settings template file: {str(err)}"
            raise StochSSFileNotFoundError(message, traceback.format_exc()) from err
        except json.decoder.JSONDecodeError as err:
            message = f"Settings template data is not JSON decodeable: {str(err)}"
            raise FileNotJSONFormatError(message, traceback.format_exc()) from err


    def get_name(self, path=None):
        '''
        Get the name from the file object's path or provided path

        Attributes
        ----------
        path : str
            Path to a file object
        '''
        name = self.path if path is None else path
        if name.endswith("/"):
            name = name[:-1]
        name = name.split('/').pop()
        if "." not in name:
            return name
        return '.'.join(name.split('.')[:-1])


    def get_path(self, full=False):
        '''
        Get the path to the file object

        Attributes
        ----------
        full : bool
            Indicates whether or not to get the full path or local path
        '''
        if full:
            return os.path.join(self.user_dir, self.path)
        return self.path


    def get_dir_name(self, full=False):
        '''
        Get the path to the parent directory of the file object

        Attributes
        ----------
        full : bool
            Indicates whether or not to get the full path or local path
        '''
        if full:
            dirname = os.path.dirname(self.path)
            if not dirname:
                return self.user_dir
            return os.path.join(self.user_dir, dirname)
        return os.path.dirname(self.path)


    def get_status(self, path=None):
        '''
        Get the current status of the workflow

        Attributes
        ----------
        '''
        try:
            if path is None:
                path = os.path.join(self.user_dir, self.path)
            files = os.listdir(path=path)
            if "COMPLETE" in files:
                return "complete"
            if "ERROR" in files:
                return "error"
            if "RUNNING" in files:
                return "running"
            return "ready"
        except FileNotFoundError as err:
            message = f"Could not find the workflow: {str(err)}"
            raise StochSSFileNotFoundError(message, traceback.format_exc()) from err


    def get_unique_path(self, name, dirname=None):
        '''
        Get a unique path for the file object with the target name

        Attributes
        ----------
        name : str
            New name for the target file
        '''
        if dirname is None:
            dirname = self.get_dir_name(full=True)
        exists = name in os.listdir(dirname if dirname else self.user_dir)

        i = 1
        if exists:
            ext = '.' + name.split('.').pop() if '.' in name else ""
            name = self.get_name(path=name)
            if '(' in name and ')' in name:
                _i = name.split('(').pop().split(')')[0]
                if _i.isdigit():
                    name = name.replace(f"({_i})", "")
                    if int(_i) == 1:
                        i = 2
        while exists:
            proposed_name = ''.join([name, f"({i})", ext])
            exists = proposed_name in os.listdir(dirname if dirname else self.user_dir)
            i += 1

        changed = i > 1
        if changed:
            name = proposed_name
        return os.path.join(dirname, name), changed


    def get_unique_copy_path(self, path=None):
        '''
        Gets a unique name for the file object being copied.
        Accounts for files that are already copies.

        Attributes
        ----------
        path : str
            Path to the file object
        '''
        file = self.get_file(path=path)
        dirname = self.get_dir_name() if path is None else os.path.dirname(path)
        ext = '.' + file.split('.').pop() if '.' in file else ''
        name = file.split('-copy')[0] if '-copy' in file else self.get_name(path=path)

        # Check if the file object is an original or at least the second copy
        if not '-copy' in file or '-copy(' in file:
            cp_file = ''.join([name, '-copy', ext])
            if cp_file not in os.listdir(os.path.join(self.user_dir, dirname) \
                                                    if dirname else self.user_dir):
                return os.path.join(dirname, cp_file)

        i = 2
        cp_file = ''.join([name, f"-copy({i})", ext])
        # Check if a copy exists with '-copy(2)' in the name
        # If copy_file is still not unique iterate i until a unique name is found
        while cp_file in os.listdir(os.path.join(self.user_dir, dirname) \
                                                if dirname else self.user_dir):
            i += 1
            cp_file = ''.join([name, f"-copy({i})", ext])

        return os.path.join(dirname, cp_file)

<<<<<<< HEAD
    def load_example_library(self):
=======
    def load_example_library(self, home):
>>>>>>> 71035d3a
        '''
        Load the example library dropdown list.
        '''
        if os.path.exists(self.path):
            with open(self.path, "r", encoding="utf-8") as exm_lib:
                old_exm_data = json.load(exm_lib)
            # Update example library if the last update was more than 24 hours old
            if old_exm_data['Download-Time'] < (time.time() - (60 * 60 * 24)):
                exm_data = self.__get_from_remote()
                self.__update_exm_data(exm_data, old_exm_data=old_exm_data)
            else:
                exm_data = old_exm_data
                self.__update_exm_data(exm_data)
        else:
            exm_data = self.__get_from_remote()

        self.__update_umd5_sums(exm_data)
        with open(self.path, "w", encoding="utf-8") as data_file:
            json.dump(exm_data, data_file, sort_keys=True, indent=4)

<<<<<<< HEAD
        return self.__build_example_dropdown(exm_data)
=======
        return self.__build_example_html(exm_data, home)
>>>>>>> 71035d3a

    def log(self, level, message):
        '''
        Add a log to the objects internal logs

        Attribute
        ---------
        level : str
            Level of the log
        message : string
            Message to be logged
        '''
        self.logs.append({"level":level, "message":message})


    def make_parent_dirs(self):
        '''
        Make the parent directories for new file objects if they don't exist

        Attributes
        ----------
        '''
        dirname = self.get_dir_name(full=True)
        self.log("debug", f"Path of parent directories: {dirname}")
        if not os.path.exists(dirname):
            os.makedirs(dirname)


    def print_logs(self, log):
        '''
        Display all internal logs to the console

        Attributes
        ----------
        log : obj
            Logging object
        '''
        displays = {"debug":log.debug, "info":log.info, "warning":log.warning,
                    "error":log.error, "critical":log.critical}
        for entry in self.logs:
            log_display = displays[entry["level"]]
            log_display(entry["message"])


    def rename(self, name):
        '''
        Rename the target file object with a unique name

        Attributes
        ----------
        name : str
            New name for the file object
        '''
        path = self.get_path(full=True)
        file = self.get_file()
        new_path, changed = self.get_unique_path(name)
        try:
            shutil.move(path, new_path)
            self.path = new_path.replace(self.user_dir + '/', '')
            new_file = self.get_file()
            if changed:
                message = f"A file already exists with that name, {file} was renamed to "
                message += f"{new_file} in order to prevent a file from being overwritten."
            else:
                message = f"Success! {file} was renamed to {new_file}"
            return {"message":message, "_path":self.path, "changed":changed}
        except FileNotFoundError as err:
            message = f"Could not find the file or directory: {str(err)}"
            raise StochSSFileNotFoundError(message, traceback.format_exc()) from err
        except PermissionError as err:
            message = f"You don not have permission to rename this file or directory: {str(err)}"
            raise StochSSPermissionsError(message, traceback.format_exc()) from err<|MERGE_RESOLUTION|>--- conflicted
+++ resolved
@@ -20,9 +20,7 @@
 import json
 import time
 import shutil
-import hashlib
 import datetime
-import tempfile
 import traceback
 
 import requests
@@ -51,28 +49,6 @@
         self.path = path
         self.logs = []
 
-<<<<<<< HEAD
-    def __build_example_dropdown(self, exm_data):
-        header = "<li class='dropdown-item py-0'>__KEY__</li>"
-        divider = "<li class='dropdown-divider'></li>"
-        entry_li = "<li class='dropdown-item nav-drop-item'>__ENTRY_A__</li>"
-        entry_a = "<a class='nav-link nav-drop-item__ALERT__' href='__OPEN_LINK__'>__NAME__</a>"
-        # Well Mixed Examples
-        example_list = [header.replace("__KEY__", "Well-Mixed"), divider]
-        for entry in exm_data['Well-Mixed']:
-            exm_a = entry_a.replace("__ALERT__", entry['alert'])
-            exm_a = exm_a.replace("__OPEN_LINK__", entry['open_link'])
-            exm_a = exm_a.replace("__NAME__", entry['name'])
-            example_list.append(entry_li.replace("__ENTRY_A__", exm_a))
-        # Spatial Examples
-        example_list.extend([header.replace("__KEY__", "Spatial"), divider])
-        for entry in exm_data['Spatial']:
-            exm_a = entry_a.replace("__ALERT__", entry['alert'])
-            exm_a = exm_a.replace("__OPEN_LINK__", entry['open_link'])
-            exm_a = exm_a.replace("__NAME__", entry['name'])
-            example_list.append(entry_li.replace("__ENTRY_A__", exm_a))
-        return "".join(example_list)
-=======
     def __build_example_html(self, exm_data, home):
         row = "<div class='row'>__CONTENTS__</div>"
         entry = "__ALERT__' href='__OPEN_LINK__' role='button' style='width: 100%'>__NAME__</a>"
@@ -97,7 +73,6 @@
         spatial = row.replace("__CONTENTS__", ''.join(s_list))
 
         return {"wellMixed": well_mixed, "spatial": spatial}
->>>>>>> 71035d3a
 
     def __get_entry(self, entries, name):
         for entry in entries:
@@ -125,21 +100,13 @@
 
     def __update_exm_data(self, exm_data, old_exm_data=None):
         for entry in exm_data['Well-Mixed']:
-<<<<<<< HEAD
-            entry['alert'] = " text-success"
-=======
             entry['alert'] = "success"
->>>>>>> 71035d3a
             if old_exm_data is not None:
                 old_entry = self.__get_entry(old_exm_data['Well-Mixed'], entry['name'])
                 entry['mod_time'] = old_entry['mod_time']
                 entry['umd5_sum'] = old_entry['umd5_sum']
         for entry in exm_data['Spatial']:
-<<<<<<< HEAD
-            entry['alert'] = " text-success"
-=======
             entry['alert'] = "success"
->>>>>>> 71035d3a
             if old_exm_data is not None:
                 old_entry = self.__get_entry(old_exm_data['Spatial'], entry['name'])
                 entry['mod_time'] = old_entry['mod_time']
@@ -161,10 +128,6 @@
             self.__update_umd5_sums(exm_data, files=non_projs)
             self.__update_umd5_sums(exm_data, files=projs)
         else:
-<<<<<<< HEAD
-            tmp_dir = tempfile.TemporaryDirectory()
-=======
->>>>>>> 71035d3a
             for example in files:
                 if example in exm_data['Names']:
                     entry = self.__get_entry(
@@ -174,23 +137,7 @@
                         entry = self.__get_entry(
                             exm_data['Spatial'], exm_data['Name-Mappings'][example]
                         )
-<<<<<<< HEAD
-                    # Update MD5 Sum for users example files
-                    # if os.path.getmtime(os.path.join(e_path, example)) != entry['mod_time']:
-                    #     entry['mod_time'] = os.path.getmtime(os.path.join(e_path, example))
-                    #     zip_path = os.path.join(tmp_dir.name, exm_data['Name-Mappings'][example])
-                    #     shutil.make_archive(zip_path, "zip", e_path, example)
-                    #     with open(f"{zip_path}.zip", "rb") as zip_file:
-                    #         entry['umd5_sum'] = hashlib.md5(zip_file.read()).hexdigest()
-                    # if entry['umd5_sum'] == entry['error']:
-                    #     entry['alert'] = " text-danger"
-                    # elif entry['umd5_sum'] != entry['md5_sum']:
-                    #     entry['alert'] = " text-warning"
-                    # else:
-                    entry['alert'] = ""
-=======
                     entry['alert'] = "primary"
->>>>>>> 71035d3a
 
     def add_presentation_name(self, file, name):
         '''
@@ -493,11 +440,7 @@
 
         return os.path.join(dirname, cp_file)
 
-<<<<<<< HEAD
-    def load_example_library(self):
-=======
     def load_example_library(self, home):
->>>>>>> 71035d3a
         '''
         Load the example library dropdown list.
         '''
@@ -518,11 +461,7 @@
         with open(self.path, "w", encoding="utf-8") as data_file:
             json.dump(exm_data, data_file, sort_keys=True, indent=4)
 
-<<<<<<< HEAD
-        return self.__build_example_dropdown(exm_data)
-=======
         return self.__build_example_html(exm_data, home)
->>>>>>> 71035d3a
 
     def log(self, level, message):
         '''
