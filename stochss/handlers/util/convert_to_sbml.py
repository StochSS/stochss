#!/usr/bin/env python3

import os
import ast
import json
import libsbml
import traceback

from json.decoder import JSONDecodeError
import libsbml

from .rename import get_unique_file_name
from .stochss_errors import ModelNotFoundError, ModelNotJSONFormatError, JSONFileNotModelError, FileNotSBMLFormatError, ImporperMathMLFormatError


def convert_to_sbml(_path, write_to_file=True):
    user_dir = "/home/jovyan"

    path = os.path.join(user_dir, _path)
    model_file = path.split('/').pop()
    model_name = model_file.split('.')[0]
    sbml_file = model_name + ".sbml"
    sbml_path, changed = get_unique_file_name(sbml_file, path.split(model_file)[0])
    if changed:
        sbml_file = sbml_path.split('/').pop()

    model = get_stochss_model(path)
    model['name'] = model_name

    try:
<<<<<<< HEAD
        document = libsbml.SBMLDocument(3, 2)
    except ValueError:
        raise SystemExit("Could not create SBML object.")
=======
        document = libsbml.SBMLDocument(3,2)
    except ValueError as err:
        raise FileNotSBMLFormatError("Could not create SBML object."+str(err), traceback.format_exc())
>>>>>>> c3c4a03b

    sbml_model = document.createModel()
    sbml_model.setName(str(model['name']))

    compartment = sbml_model.createCompartment()
    compartment.setId('c')
    compartment.setConstant(True)
    compartment.setSize(1)
    compartment.setSpatialDimensions(3)

    try:
        convert_species(sbml_model, model['species'])

        convert_parameters(sbml_model, model['parameters'])

        convert_reactions(sbml_model, model['reactions'])

        convert_events(sbml_model, model['eventsCollection'])

        rate_rules = get_rate_rules(model['rules'])
        convert_rate_rules(sbml_model, rate_rules)

        assignment_rules = get_assignment_rules(model['rules'])
        convert_assignment_rules(sbml_model, assignment_rules)

        convert_function_definitions(sbml_model, model['functionDefinitions'])
    except KeyError as err:
        raise JSONFileNotModelError("Could not convert your model: " + str(err), traceback.format_exc())

    if write_to_file:
        write_sbml_to_file(sbml_path, document)

        return {"Message":"{0} was successfully converted to {1}".format(model_file, sbml_file),
                "File":sbml_file}
    return document


def get_rate_rules(rules):
    rate_rules = []
    for rule in rules:
        if rule['type'] == "Rate Rule" and not rule['expression'] == "":
            rate_rules.append(rule)
    return rate_rules


def get_assignment_rules(rules):
    assignment_rules = []
    for rule in rules:
        if rule['type'] == "Assignment Rule" and not rule['expression'] == "":
            assignment_rules.append(rule)
    return assignment_rules


def convert_species(sbml_model, species):
    for specie in species:
        spec = sbml_model.createSpecies()
        spec.initDefaults()
        spec.setCompartment('c')
        spec.setId(specie['name'])
        spec.setInitialAmount(specie['value'])


def convert_parameters(sbml_model, parameters):
    for parameter in parameters:
        param = sbml_model.createParameter()
        param.initDefaults()
        param.setId(parameter['name'])
        param.setValue(ast.literal_eval(parameter['expression']))


def convert_reactions(sbml_model, reactions):
    for reaction in reactions:
        reac = sbml_model.createReaction()
        reac.initDefaults()
        reac.setId(reaction['name'])

        _reactants = reaction['reactants']
        reactants = convert_reactants(reac, _reactants)

        _products = reaction['products']
        convert_products(reac, _products)

        create_equation(reac, reaction, reactants)


def convert_reactants(sbml_reaction, _reactants):
    reactants = {}

    for reactant in _reactants:
        specie = reactant['specie']
        if specie['name'] not in reactants:
            reactants[specie['name']] = 0
        reactants[specie['name']] += reactant['ratio']

    for name, ratio in reactants.items():
        react = sbml_reaction.createReactant()
        react.setConstant(True)
        react.setSpecies(name)
        react.setStoichiometry(ratio)

    return reactants


def convert_products(sbml_reaction, _products):
    products = {}

    for product in _products:
        specie = product['specie']
        if specie['name'] not in products:
            products[specie['name']] = 0
        products[specie['name']] += product['ratio']

    for name, ratio in products.items():
        prod = sbml_reaction.createProduct()
        prod.setConstant(True)
        prod.setSpecies(name)
        prod.setStoichiometry(ratio)


def create_equation(sbml_reaction, reaction, reactants):
    kin_law = sbml_reaction.createKineticLaw()
    rate = reaction['rate']
    if not reaction['propensity']:
        if len(reactants) == 0:
            equation = "{0}".format(rate['name'])
        elif len(reactants) == 1:
            name = list(reactants.keys())[0]
            ratio = reactants[name]
            equation = '{0} * {1}'.format(rate['name'], name)
            if ratio == 2:
                equation += " * {0}".format(name)
        else:
            name0, name1 = list(reactants.keys())
            equation = "{0} * {1} * {2}".format(rate['name'], name0, name1)
    else:
        equation = reaction['propensity'].replace("and", "&&").replace("or", "||")

    try:
<<<<<<< HEAD
        kin_law.setMath(libsbml.parseL3Formula(equation))
    except Exception:
        raise Exception('libsbml threw an error when parsing rate equation "{0}" \
                         for reaction "{1}"'.format(equation, reaction['name']))
=======
        k.setMath(libsbml.parseL3Formula(equation))
    except Exception as error:
        raise ImporperMathMLFormatError('libsbml threw an error when parsing rate equation "{0}" for reaction "{1}"'
                                        .format(equation, reaction['name']), traceback.format_exc())
>>>>>>> c3c4a03b


def convert_events(sbml_model, events):
    for event in events:
        evt = sbml_model.createEvent()
        evt.setId(event['name'])
        evt.setUseValuesFromTriggerTime(event['useValuesFromTriggerTime'])

        if event['delay']:
            delay = event['delay'].replace('and', '&&').replace('or', '||')
            dly = evt.createDelay()
            try:
<<<<<<< HEAD
                dly.setMath(libsbml.parseL3Formula(delay))
            except Exception:
                raise Exception('libsbml threw an error when parsing delay equation "{0}" \
                                 for event "{1}"'.format(delay, event['name']))
=======
                d.setMath(libsbml.parseL3Formula(delay))
            except Exception as error:
                raise ImporperMathMLFormatError('libsbml threw an error when parsing delay equation "{0}" for event "{1}"'
                                                .format(delay, event['name']), traceback.format_exc())
>>>>>>> c3c4a03b

        priority = event['priority'].replace('and', '&&').replace('or', '||')
        prior = evt.createPriority()
        try:
<<<<<<< HEAD
            prior.setMath(libsbml.parseL3Formula(priority))
        except Exception:
            raise Exception('libsbml threw an error when parsing priority equation "{0}" \
                             for event "{1}"'.format(priority, event['name']))
=======
            p.setMath(libsbml.parseL3Formula(priority))
        except Exception as error:
            raise ImporperMathMLFormatError('libsbml threw an error when parsing priority equation "{0}" for event "{1}"'
                                            .format(priority, event['name']), traceback.format_exc())
>>>>>>> c3c4a03b

        trigger_expression = event['triggerExpression'].replace('and', '&&').replace('or', '||')
        trig = evt.createTrigger()
        try:
<<<<<<< HEAD
            trig.setMath(libsbml.parseL3Formula(trigger_expression))
        except Exception:
            raise Exception('libsbml threw an error when parsing trigger equation "{0}" \
                             for event "{1}"'.format(trigger_expression, event['name']))
        trig.setInitialValue(event['initialValue'])
        trig.setPersistent(event['persistent'])
=======
            t.setMath(libsbml.parseL3Formula(trigger_expression))
        except Exception as error:
            raise ImporperMathMLFormatError('libsbml threw an error when parsing trigger equation "{0}" for event "{1}"'
                                            .format(trigger_expression, event['name']), traceback.format_exc())
        t.setInitialValue(event['initialValue'])
        t.setPersistent(event['persistent'])
>>>>>>> c3c4a03b

        assignments = event['eventAssignments']
        convert_event_assignments(event['name'], evt, assignments)


def convert_event_assignments(event_name, sbml_event, assignments):
    for assignment in assignments:
        assign = sbml_event.createEventAssignment()

        variable = assignment['variable']
        assign.setVariable(variable['name'])

        expression = assignment['expression'].replace('and', '&&').replace('or', '||')
        try:
<<<<<<< HEAD
            assign.setMath(libsbml.parseL3Formula(expression))
        except Exception:
            raise Exception('libsbml threw an error when parsing assignment equation "{0}" \
                             for event "{1}"'.format(assignment, event_name))
=======
            a.setMath(libsbml.parseL3Formula(expression))
        except Exception as error:
            raise ImporperMathMLFormatError('libsbml threw an error when parsing assignment equation "{0}" for event "{1}"'
                                            .format(assignment, event_name), traceback.format_exc())
>>>>>>> c3c4a03b


def convert_rate_rules(sbml_model, rules):
    for rule in rules:
        variable = rule['variable']
        r_rule = sbml_model.createRateRule()
        r_rule.setId(rule['name'])
        r_rule.setVariable(variable['name'])
        equation = rule['expression'].replace("and", "&&").replace("or", "||")

        try:
<<<<<<< HEAD
            r_rule.setMath(libsbml.parseL3Formula(equation))
        except Exception:
            raise Exception('libsbml threw an error when parsing rate equation "{0}" \
                             for rate rule "{1}"'.format(equation, rule['name']))
=======
            r.setMath(libsbml.parseL3Formula(equation))
        except Exception as error:
            raise ImporperMathMLFormatError('libsbml threw an error when parsing rate equation "{0}" for rate rule "{1}"'
                                            .format(equation, rule['name']), traceback.format_exc())
>>>>>>> c3c4a03b


def convert_assignment_rules(sbml_model, rules):
    for rule in rules:
        variable = rule['variable']
        a_rule = sbml_model.createAssignmentRule()
        a_rule.setId(rule['name'])
        a_rule.setVariable(variable['name'])
        equation = rule['expression'].replace("and", "&&").replace("or", "||")

        try:
            a_rule.setMath(libsbml.parseL3Formula(equation))
        except:
<<<<<<< HEAD
            raise Exception('libsbml threw an error when parsing assignment equation "{0}" \
                             for assignment rule "{1}"'.format(equation, rule['name']))
=======
            raise ImporperMathMLFormatError('libsbml threw an error when parsing assignment equation "{0}" for assignment rule "{1}"'
                                            .format(equation, rule['name']), traceback.format_exc())
>>>>>>> c3c4a03b


def convert_function_definitions(sbml_model, function_definitions):
    for function_definition in function_definitions:
        func_def = sbml_model.createFunctionDefinition()
        func_def.setId(function_definition['name'])
        function = (function_definition['function']
                    .replace("and", "&&").replace("or", "||").replace("**", "^"))

        try:
            node = libsbml.parseL3Formula(function)
            func_def.setMath(node)
        except:
<<<<<<< HEAD
            raise Exception('libsbml threw an error when parsing function "{0}" \
                             for function definition "{1}"'.format(function,
                                                                   function_definition['name']))
=======
            raise ImporperMathMLFormatError('libsbml threw an error when parsing function "{0}" for function definition "{1}"'
                                            .format(function, function_definition['name']), traceback.format_exc())
>>>>>>> c3c4a03b


def write_sbml_to_file(sbml_path, sbml_doc):
    writer = libsbml.SBMLWriter()

    with open(sbml_path, "w") as sbml_file:
        sbml_file.write(writer.writeSBMLToString(sbml_doc))


def get_stochss_model(path):
    try:
        with open(path, "r") as model_file:
            model = json.loads(model_file.read())
        return model
    except FileNotFoundError as err:
        raise ModelNotFoundError("Could not finf model file: " + str(err), traceback.format_exc())
    except JSONDecodeError as err:
<<<<<<< HEAD
        raise ModelNotJSONFormatError("The model is not JSON decodable: " + str(err))
=======
        raise ModelNotJSONFormatError("The model is not JSON decodable: " + str(err), traceback.format_exc())

>>>>>>> c3c4a03b
<|MERGE_RESOLUTION|>--- conflicted
+++ resolved
@@ -3,14 +3,15 @@
 import os
 import ast
 import json
-import libsbml
 import traceback
 
 from json.decoder import JSONDecodeError
 import libsbml
 
 from .rename import get_unique_file_name
-from .stochss_errors import ModelNotFoundError, ModelNotJSONFormatError, JSONFileNotModelError, FileNotSBMLFormatError, ImporperMathMLFormatError
+from .stochss_errors import ModelNotFoundError, ModelNotJSONFormatError, \
+                            JSONFileNotModelError, FileNotSBMLFormatError, \
+                            ImporperMathMLFormatError
 
 
 def convert_to_sbml(_path, write_to_file=True):
@@ -28,15 +29,10 @@
     model['name'] = model_name
 
     try:
-<<<<<<< HEAD
         document = libsbml.SBMLDocument(3, 2)
-    except ValueError:
-        raise SystemExit("Could not create SBML object.")
-=======
-        document = libsbml.SBMLDocument(3,2)
     except ValueError as err:
-        raise FileNotSBMLFormatError("Could not create SBML object."+str(err), traceback.format_exc())
->>>>>>> c3c4a03b
+        raise FileNotSBMLFormatError("Could not create SBML object."+str(err),
+                                     traceback.format_exc())
 
     sbml_model = document.createModel()
     sbml_model.setName(str(model['name']))
@@ -64,7 +60,8 @@
 
         convert_function_definitions(sbml_model, model['functionDefinitions'])
     except KeyError as err:
-        raise JSONFileNotModelError("Could not convert your model: " + str(err), traceback.format_exc())
+        raise JSONFileNotModelError("Could not convert your model: " + str(err),
+                                    traceback.format_exc())
 
     if write_to_file:
         write_sbml_to_file(sbml_path, document)
@@ -175,17 +172,10 @@
         equation = reaction['propensity'].replace("and", "&&").replace("or", "||")
 
     try:
-<<<<<<< HEAD
         kin_law.setMath(libsbml.parseL3Formula(equation))
     except Exception:
-        raise Exception('libsbml threw an error when parsing rate equation "{0}" \
-                         for reaction "{1}"'.format(equation, reaction['name']))
-=======
-        k.setMath(libsbml.parseL3Formula(equation))
-    except Exception as error:
-        raise ImporperMathMLFormatError('libsbml threw an error when parsing rate equation "{0}" for reaction "{1}"'
-                                        .format(equation, reaction['name']), traceback.format_exc())
->>>>>>> c3c4a03b
+        raise ImporperMathMLFormatError('libsbml threw an error when parsing rate equation "{0}" \
+                    for reaction "{1}"'.format(equation, reaction['name']), traceback.format_exc())
 
 
 def convert_events(sbml_model, events):
@@ -198,51 +188,31 @@
             delay = event['delay'].replace('and', '&&').replace('or', '||')
             dly = evt.createDelay()
             try:
-<<<<<<< HEAD
                 dly.setMath(libsbml.parseL3Formula(delay))
             except Exception:
-                raise Exception('libsbml threw an error when parsing delay equation "{0}" \
-                                 for event "{1}"'.format(delay, event['name']))
-=======
-                d.setMath(libsbml.parseL3Formula(delay))
-            except Exception as error:
-                raise ImporperMathMLFormatError('libsbml threw an error when parsing delay equation "{0}" for event "{1}"'
-                                                .format(delay, event['name']), traceback.format_exc())
->>>>>>> c3c4a03b
+                raise ImporperMathMLFormatError('libsbml threw an error when parsing \
+                            delay equation "{0}" for event "{1}"'.format(delay, event['name']),
+                                                traceback.format_exc())
 
         priority = event['priority'].replace('and', '&&').replace('or', '||')
         prior = evt.createPriority()
         try:
-<<<<<<< HEAD
             prior.setMath(libsbml.parseL3Formula(priority))
         except Exception:
-            raise Exception('libsbml threw an error when parsing priority equation "{0}" \
-                             for event "{1}"'.format(priority, event['name']))
-=======
-            p.setMath(libsbml.parseL3Formula(priority))
-        except Exception as error:
-            raise ImporperMathMLFormatError('libsbml threw an error when parsing priority equation "{0}" for event "{1}"'
-                                            .format(priority, event['name']), traceback.format_exc())
->>>>>>> c3c4a03b
+            raise ImporperMathMLFormatError('libsbml threw an error when parsing priority \
+                        equation "{0}" for event "{1}"'.format(priority, event['name']),
+                                            traceback.format_exc())
 
         trigger_expression = event['triggerExpression'].replace('and', '&&').replace('or', '||')
         trig = evt.createTrigger()
         try:
-<<<<<<< HEAD
             trig.setMath(libsbml.parseL3Formula(trigger_expression))
         except Exception:
-            raise Exception('libsbml threw an error when parsing trigger equation "{0}" \
-                             for event "{1}"'.format(trigger_expression, event['name']))
+            raise ImporperMathMLFormatError('libsbml threw an error when parsing trigger \
+                        equation "{0}" for event "{1}"'.format(trigger_expression, event['name']),
+                                            traceback.format_exc())
         trig.setInitialValue(event['initialValue'])
         trig.setPersistent(event['persistent'])
-=======
-            t.setMath(libsbml.parseL3Formula(trigger_expression))
-        except Exception as error:
-            raise ImporperMathMLFormatError('libsbml threw an error when parsing trigger equation "{0}" for event "{1}"'
-                                            .format(trigger_expression, event['name']), traceback.format_exc())
-        t.setInitialValue(event['initialValue'])
-        t.setPersistent(event['persistent'])
->>>>>>> c3c4a03b
 
         assignments = event['eventAssignments']
         convert_event_assignments(event['name'], evt, assignments)
@@ -257,17 +227,11 @@
 
         expression = assignment['expression'].replace('and', '&&').replace('or', '||')
         try:
-<<<<<<< HEAD
             assign.setMath(libsbml.parseL3Formula(expression))
         except Exception:
-            raise Exception('libsbml threw an error when parsing assignment equation "{0}" \
-                             for event "{1}"'.format(assignment, event_name))
-=======
-            a.setMath(libsbml.parseL3Formula(expression))
-        except Exception as error:
-            raise ImporperMathMLFormatError('libsbml threw an error when parsing assignment equation "{0}" for event "{1}"'
-                                            .format(assignment, event_name), traceback.format_exc())
->>>>>>> c3c4a03b
+            raise ImporperMathMLFormatError('libsbml threw an error when parsing assignment \
+                        equation "{0}" for event "{1}"'.format(assignment, event_name),
+                                            traceback.format_exc())
 
 
 def convert_rate_rules(sbml_model, rules):
@@ -279,17 +243,11 @@
         equation = rule['expression'].replace("and", "&&").replace("or", "||")
 
         try:
-<<<<<<< HEAD
             r_rule.setMath(libsbml.parseL3Formula(equation))
         except Exception:
-            raise Exception('libsbml threw an error when parsing rate equation "{0}" \
-                             for rate rule "{1}"'.format(equation, rule['name']))
-=======
-            r.setMath(libsbml.parseL3Formula(equation))
-        except Exception as error:
-            raise ImporperMathMLFormatError('libsbml threw an error when parsing rate equation "{0}" for rate rule "{1}"'
-                                            .format(equation, rule['name']), traceback.format_exc())
->>>>>>> c3c4a03b
+            raise ImporperMathMLFormatError('libsbml threw an error when parsing rate \
+                        equation "{0}" for rate rule "{1}"'.format(equation, rule['name']),
+                                            traceback.format_exc())
 
 
 def convert_assignment_rules(sbml_model, rules):
@@ -303,13 +261,9 @@
         try:
             a_rule.setMath(libsbml.parseL3Formula(equation))
         except:
-<<<<<<< HEAD
-            raise Exception('libsbml threw an error when parsing assignment equation "{0}" \
-                             for assignment rule "{1}"'.format(equation, rule['name']))
-=======
-            raise ImporperMathMLFormatError('libsbml threw an error when parsing assignment equation "{0}" for assignment rule "{1}"'
-                                            .format(equation, rule['name']), traceback.format_exc())
->>>>>>> c3c4a03b
+            raise ImporperMathMLFormatError('libsbml threw an error when parsing assignment \
+                        equation "{0}" for assignment rule "{1}"'.format(equation, rule['name']),
+                                            traceback.format_exc())
 
 
 def convert_function_definitions(sbml_model, function_definitions):
@@ -323,14 +277,10 @@
             node = libsbml.parseL3Formula(function)
             func_def.setMath(node)
         except:
-<<<<<<< HEAD
-            raise Exception('libsbml threw an error when parsing function "{0}" \
+            raise ImporperMathMLFormatError('libsbml threw an error when parsing function "{0}" \
                              for function definition "{1}"'.format(function,
-                                                                   function_definition['name']))
-=======
-            raise ImporperMathMLFormatError('libsbml threw an error when parsing function "{0}" for function definition "{1}"'
-                                            .format(function, function_definition['name']), traceback.format_exc())
->>>>>>> c3c4a03b
+                                                                   function_definition['name']),
+                                            traceback.format_exc())
 
 
 def write_sbml_to_file(sbml_path, sbml_doc):
@@ -348,9 +298,5 @@
     except FileNotFoundError as err:
         raise ModelNotFoundError("Could not finf model file: " + str(err), traceback.format_exc())
     except JSONDecodeError as err:
-<<<<<<< HEAD
-        raise ModelNotJSONFormatError("The model is not JSON decodable: " + str(err))
-=======
-        raise ModelNotJSONFormatError("The model is not JSON decodable: " + str(err), traceback.format_exc())
-
->>>>>>> c3c4a03b
+        raise ModelNotJSONFormatError("The model is not JSON decodable: " + str(err),
+                                      traceback.format_exc())