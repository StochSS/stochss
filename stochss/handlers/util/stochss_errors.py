class StochSSAPIError(Exception):

    def __init__(self, status_code, reason, msg):
        super().__init__()
        self.status_code = status_code
        self.reason = reason
        self.message = msg


class ModelNotFoundError(StochSSAPIError):

<<<<<<< HEAD
    def __init__(self, msg):
        super().__init__(404, "Model File Not Found", msg)
=======
    def __init__(self, msg, trace=None):
        self.status_code = 404
        self.traceback = trace
        self.reason = "Model File Not Found"
        self.message = msg
>>>>>>> c3c4a03b


class StochSSFileNotFoundError(StochSSAPIError):

<<<<<<< HEAD
    def __init__(self, msg):
        super().__init__(404, "StochSS File or Directory Not Found", msg)
=======
    def __init__(self, msg, trace=None):
        self.status_code = 404
        self.traceback = trace
        self.reason = "StochSS File or Directory Not Found"
        self.message = msg
>>>>>>> c3c4a03b


class StochSSPermissionsError(StochSSAPIError):

<<<<<<< HEAD
    def __init__(self, msg):
        super().__init__(403, "Permission Denied", msg)
=======
    def __init__(self, msg, trace=None):
        self.status_code = 403
        self.traceback = trace
        self.reason = "Permission Denied"
        self.message = msg
>>>>>>> c3c4a03b


class ModelNotJSONFormatError(StochSSAPIError):

<<<<<<< HEAD
    def __init__(self, msg):
        super().__init__(406, "Model Data Not JSON Format", msg)
=======
    def __init__(self, msg, trace=None):
        self.status_code = 406
        self.traceback = trace
        self.reason = "Model Data Not JSON Format"
        self.message = msg
>>>>>>> c3c4a03b


class FileNotJSONFormatError(StochSSAPIError):

<<<<<<< HEAD
    def __init__(self, msg):
        super().__init__(406, "File Data Not JSON Format", msg)
=======
    def __init__(self, msg, trace=None):
        self.status_code = 406
        self.traceback = trace
        self.reason = "File Data Not JSON Format"
        self.message = msg
>>>>>>> c3c4a03b


class JSONFileNotModelError(StochSSAPIError):

<<<<<<< HEAD
    def __init__(self, msg):
        super().__init__(406, "JSON File Not StochSS Model Format", msg)
=======
    def __init__(self, msg, trace=None):
        self.status_code = 406
        self.traceback = trace
        self.reason = "JSON File Not StochSS Model Format"
        self.message = msg
>>>>>>> c3c4a03b


class PlotNotAvailableError(StochSSAPIError):

<<<<<<< HEAD
    def __init__(self, msg):
        super().__init__(406, "Plot Figure Not Available", msg)
=======
    def __init__(self, msg, trace=None):
        self.status_code = 406
        self.traceback = trace
        self.reason = "Plot Figure Not Available"
        self.message = msg
>>>>>>> c3c4a03b


class StochSSWorkflowError(StochSSAPIError):

<<<<<<< HEAD
    def __init__(self, msg):
        super().__init__(403, "Workflow Errored on Run", msg)
=======
    def __init__(self, msg, trace=None):
        self.status_code = 403
        self.traceback = trace
        self.reason = "Workflow Errored on Run"
        self.message = msg
>>>>>>> c3c4a03b


class StochSSWorkflowNotCompleteError(StochSSAPIError):

<<<<<<< HEAD
    def __init__(self, msg):
        super().__init__(403, "Workflow Run Not Complete", msg)


class StochSSExportCombineError(StochSSAPIError):

    def __init__(self, msg):
        super().__init__(406, "No Completed Workflows Found", msg)
=======
    def __init__(self, msg, trace=None):
        self.status_code = 403
        self.traceback = trace
        self.reason = "Workflow Run Not Complete"
        self.message = msg


class FileNotSBMLFormatError(StochSSAPIError):

    def __init__(self, msg, trace=None):
        self.status_code = 406
        self.traceback = trace
        self.reason = "File Not SBML Format"
        self.message = msg


class ImporperMathMLFormatError(StochSSAPIError):

    def __init__(self, msg, trace=None):
        self.status_code = 406
        self.traceback = trace
        self.reason = "Imporper Math-ML Format"
        self.message = msg
>>>>>>> c3c4a03b
<|MERGE_RESOLUTION|>--- conflicted
+++ resolved
@@ -1,157 +1,80 @@
 class StochSSAPIError(Exception):
 
-    def __init__(self, status_code, reason, msg):
+    def __init__(self, status_code, reason, msg, trace):
         super().__init__()
         self.status_code = status_code
         self.reason = reason
         self.message = msg
+        self.traceback = trace
 
 
 class ModelNotFoundError(StochSSAPIError):
 
-<<<<<<< HEAD
-    def __init__(self, msg):
-        super().__init__(404, "Model File Not Found", msg)
-=======
     def __init__(self, msg, trace=None):
-        self.status_code = 404
-        self.traceback = trace
-        self.reason = "Model File Not Found"
-        self.message = msg
->>>>>>> c3c4a03b
+        super().__init__(404, "Model File Not Found", msg, trace)
 
 
 class StochSSFileNotFoundError(StochSSAPIError):
 
-<<<<<<< HEAD
-    def __init__(self, msg):
-        super().__init__(404, "StochSS File or Directory Not Found", msg)
-=======
     def __init__(self, msg, trace=None):
-        self.status_code = 404
-        self.traceback = trace
-        self.reason = "StochSS File or Directory Not Found"
-        self.message = msg
->>>>>>> c3c4a03b
+        super().__init__(404, "StochSS File or Directory Not Found", msg, trace)
 
 
 class StochSSPermissionsError(StochSSAPIError):
 
-<<<<<<< HEAD
-    def __init__(self, msg):
-        super().__init__(403, "Permission Denied", msg)
-=======
     def __init__(self, msg, trace=None):
-        self.status_code = 403
-        self.traceback = trace
-        self.reason = "Permission Denied"
-        self.message = msg
->>>>>>> c3c4a03b
+        super().__init__(403, "Permission Denied", msg, trace)
 
 
 class ModelNotJSONFormatError(StochSSAPIError):
 
-<<<<<<< HEAD
-    def __init__(self, msg):
-        super().__init__(406, "Model Data Not JSON Format", msg)
-=======
     def __init__(self, msg, trace=None):
-        self.status_code = 406
-        self.traceback = trace
-        self.reason = "Model Data Not JSON Format"
-        self.message = msg
->>>>>>> c3c4a03b
+        super().__init__(406, "Model Data Not JSON Format", msg, trace)
 
 
 class FileNotJSONFormatError(StochSSAPIError):
 
-<<<<<<< HEAD
-    def __init__(self, msg):
-        super().__init__(406, "File Data Not JSON Format", msg)
-=======
     def __init__(self, msg, trace=None):
-        self.status_code = 406
-        self.traceback = trace
-        self.reason = "File Data Not JSON Format"
-        self.message = msg
->>>>>>> c3c4a03b
+        super().__init__(406, "File Data Not JSON Format", msg, trace)
 
 
 class JSONFileNotModelError(StochSSAPIError):
 
-<<<<<<< HEAD
-    def __init__(self, msg):
-        super().__init__(406, "JSON File Not StochSS Model Format", msg)
-=======
     def __init__(self, msg, trace=None):
-        self.status_code = 406
-        self.traceback = trace
-        self.reason = "JSON File Not StochSS Model Format"
-        self.message = msg
->>>>>>> c3c4a03b
+        super().__init__(406, "JSON File Not StochSS Model Format", msg, trace)
 
 
 class PlotNotAvailableError(StochSSAPIError):
 
-<<<<<<< HEAD
-    def __init__(self, msg):
-        super().__init__(406, "Plot Figure Not Available", msg)
-=======
     def __init__(self, msg, trace=None):
-        self.status_code = 406
-        self.traceback = trace
-        self.reason = "Plot Figure Not Available"
-        self.message = msg
->>>>>>> c3c4a03b
+        super().__init__(406, "Plot Figure Not Available", msg, trace)
 
 
 class StochSSWorkflowError(StochSSAPIError):
 
-<<<<<<< HEAD
-    def __init__(self, msg):
-        super().__init__(403, "Workflow Errored on Run", msg)
-=======
     def __init__(self, msg, trace=None):
-        self.status_code = 403
-        self.traceback = trace
-        self.reason = "Workflow Errored on Run"
-        self.message = msg
->>>>>>> c3c4a03b
+        super().__init__(403, "Workflow Errored on Run", msg, trace)
 
 
 class StochSSWorkflowNotCompleteError(StochSSAPIError):
 
-<<<<<<< HEAD
-    def __init__(self, msg):
-        super().__init__(403, "Workflow Run Not Complete", msg)
+    def __init__(self, msg, trace=None):
+        super().__init__(403, "Workflow Run Not Complete", msg, trace)
 
 
 class StochSSExportCombineError(StochSSAPIError):
 
-    def __init__(self, msg):
-        super().__init__(406, "No Completed Workflows Found", msg)
-=======
     def __init__(self, msg, trace=None):
-        self.status_code = 403
-        self.traceback = trace
-        self.reason = "Workflow Run Not Complete"
-        self.message = msg
+        super().__init__(406, "No Completed Workflows Found", msg, trace)
 
 
 class FileNotSBMLFormatError(StochSSAPIError):
 
     def __init__(self, msg, trace=None):
-        self.status_code = 406
-        self.traceback = trace
-        self.reason = "File Not SBML Format"
-        self.message = msg
+        super().__init__(406, "File Not SBML Format", msg, trace)
 
 
 class ImporperMathMLFormatError(StochSSAPIError):
 
     def __init__(self, msg, trace=None):
-        self.status_code = 406
-        self.traceback = trace
-        self.reason = "Imporper Math-ML Format"
-        self.message = msg
->>>>>>> c3c4a03b
+        super().__init__(406, "Imporper Math-ML Format", msg, trace)