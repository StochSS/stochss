--- conflicted
+++ resolved
@@ -288,12 +288,8 @@
             model = [f"class {self.__get_class_name()}(Model):",
                      "    def __init__(self):",
                      f'{pad}Model.__init__(self, name="{self.get_name()}")']
-<<<<<<< HEAD
             self.__create_domain_string(model=model, pad=pad)
-=======
-            self.__create_mesh_string(model=model, pad=pad)
             self.__create_boundary_condition_string(model=model, pad=pad)
->>>>>>> 300474dc
             self.__create_species_strings(model=model, pad=pad)
             self.__create_initial_condition_strings(model=model, pad=pad)
             self.__create_parameter_strings(model=model, pad=pad)
