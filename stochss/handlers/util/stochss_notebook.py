'''
StochSS is a platform for simulating biochemical systems
Copyright (C) 2019-2021 StochSS developers.

This program is free software: you can redistribute it and/or modify
it under the terms of the GNU General Public License as published by
the Free Software Foundation, either version 3 of the License, or
(at your option) any later version.

This program is distributed in the hope that it will be useful,
but WITHOUT ANY WARRANTY; without even the implied warranty of
MERCHANTABILITY or FITNESS FOR A PARTICULAR PURPOSE.  See the
GNU General Public License for more details.

You should have received a copy of the GNU General Public License
along with this program.  If not, see <http://www.gnu.org/licenses/>.
'''

import os
import json
import string
import hashlib
import traceback
import nbformat
from escapism import escape
from nbformat import v4 as nbf

from gillespy2.solvers.utilities.cpp_support_test import check_cpp_support

from .stochss_base import StochSSBase
from .stochss_errors import StochSSFileNotFoundError, StochSSModelFormatError, \
                            StochSSPermissionsError

class StochSSNotebook(StochSSBase):
    '''
    ################################################################################################
    StochSS notebook object
    ################################################################################################
    '''
    ENSEMBLE_SIMULATION = 1
    SPATIAL_SIMULATION = 2
    PARAMETER_SWEEP_1D = 3
    PARAMETER_SWEEP_2D = 4
    MODEL_EXPLORATION = 5
    MODEL_INFERENCE = 6
    SOLVER_MAP = {"SSACSolver":"SSA", "NumPySSASolver":"SSA", "ODESolver":"ODE", "Solver":"SSA",
                  "TauLeapingSolver":"Tau-Leaping", "TauHybridSolver":"Hybrid-Tau-Leaping",
                  "ODECSolver":"ODE", "TauLeapingCSolver":"Tau-Leaping"}

    def __init__(self, path, new=False, models=None, settings=None):
        '''Intitialize a notebook object and if its new create it on the users file system

        Attributes
        ----------
        path : str
            Path to the notebook'''
        super().__init__(path=path)
        if new:
            self.is_ssa_c = check_cpp_support()
            self.nb_type = 0
            self.s_model = models["s_model"]
            self.model = models["model"]
            if settings is None:
                self.settings = self.get_settings_template()
            else:
                self.settings = settings
                if "timespanSettings" in settings.keys():
                    keys = settings['timespanSettings'].keys()
                    if "endSim" in keys and "timeStep" in keys:
                        end = settings['timespanSettings']['endSim']
                        step_size = settings['timespanSettings']['timeStep']
                        self.s_model['modelSettings']['endSim'] = end
                        self.s_model['modelSettings']['timeStep'] = step_size
            self.make_parent_dirs()
            n_path, changed = self.get_unique_path(name=self.get_file())
            if changed:
                self.path = n_path.replace(self.user_dir + '/', "")


    def __create_boundary_condition_cells(self):
        pad = "    "
        bc_cells = []
        try:
            for boundary_condition in self.s_model['boundaryConditions']:
                bc_cell = [f'class {boundary_condition["name"]}(BoundaryCondition):',
                           f'{pad}def expression(self):',
                           f'{pad*2}return """{boundary_condition["expression"]}"""']
                bc_cells.append(nbf.new_code_cell("\n".join(bc_cell)))
            return bc_cells
        except KeyError as err:
            message = "Boundary conditions are not properly formatted or "
            message += f"are referenced incorrectly for notebooks: {str(err)}"
            raise StochSSModelFormatError(message, traceback.format_exc()) from err


    def __create_boundary_condition_string(self, model, pad):
        if self.s_model['boundaryConditions']:
            bound_conds = ["", f"{pad}# Boundary Conditions"]
            try:
                for bound_cond in self.s_model['boundaryConditions']:
                    bc_str = f"{pad}self.add_boundary_condition({bound_cond['name']}())"
                    bound_conds.append(bc_str)
                model.extend(bound_conds)
            except KeyError as err:
                message = "Boundary conditions are not properly formatted or "
                message += f"are referenced incorrectly for notebooks: {str(err)}"
                raise StochSSModelFormatError(message, traceback.format_exc()) from err


    def __create_configuration_cell(self):
        pad = "    "
        config = ["def configure_simulation():"]
        # Add solver instantiation line if the c solver are available
        instance_solvers = ["SSACSolver", "ODECSolver", "TauLeapingCSolver"]
        is_automatic = self.settings['simulationSettings']['isAutomatic']
        if self.settings['solver'] in instance_solvers:
            if is_automatic and self.nb_type <= self.ENSEMBLE_SIMULATION:
                commented = True
            elif is_automatic and self.settings['solver'] not in instance_solvers:
                commented = True
            else:
                commented = False
            start = f"{pad}# " if commented else pad
            config.append(f"{start}solver = {self.settings['solver']}(model=model)")
        config.append(pad + "kwargs = {")
        if self.s_model['is_spatial']:
            settings = self.__get_spatialpy_run_setting()
        else:
            settings = self.__get_gillespy2_run_settings()
        settings_lists = {"ODE":['"solver"', '"integrator_options"'],
                          "SSA":['"solver"', '"seed"', '"number_of_trajectories"'],
                          "Tau-Leaping":['"solver"', '"seed"', '"number_of_trajectories"',
                                         '"tau_tol"'],
                          "Hybrid-Tau-Leaping":['"solver"', '"seed"', '"number_of_trajectories"',
                                                '"tau_tol"', '"integrator_options"']}
        algorithm = self.settings['simulationSettings']['algorithm']
        is_spatial = self.s_model['is_spatial']
        for setting in settings:
            key = setting.split(':')[0]
            if self.nb_type > self.ENSEMBLE_SIMULATION and key == '"solver"' and \
                                                self.settings['solver'] in instance_solvers:
                start = pad*2
            elif key not in settings_lists[algorithm]:
                start = f"{pad*2}# "
            elif is_automatic and not is_spatial and key == '"number_of_trajectories"':
                start = pad*2
            elif is_automatic:
                start = f"{pad*2}# "
            else:
                start = pad*2
            config.append(f"{start}{setting},")
        config.extend([pad + "}", f"{pad}return kwargs"])
        return nbf.new_code_cell("\n".join(config))


    def __create_event_strings(self, model, pad):
        if self.s_model['eventsCollection']:
            triggers = ["", f"{pad}# Event Triggers"]
            assignments = ["", f"{pad}# Event Assignments"]
            events = ["", f"{pad}# Events"]
            try:
                for event in self.s_model['eventsCollection']:
                    t_name = self.__create_event_trigger_string(triggers=triggers, event=event,
                                                                pad=pad)
                    a_names = self.__create_event_assignment_strings(assignments=assignments,
                                                                     event=event, pad=pad)
                    delay = f'"{event["delay"]}"' if event['delay'] else None
                    ev_str = f'{pad}self.add_event(Event(name="{event["name"]}", '
                    ev_str += f'trigger={t_name}, assignments=[{a_names}], '
                    ev_str += f'delay={delay}, priority="{event["priority"]}", '
                    ev_str += f'use_values_from_trigger_time={event["useValuesFromTriggerTime"]}))'
                    events.append(ev_str)
                model.extend(triggers)
                model.extend(assignments)
                model.extend(events)
            except KeyError as err:
                message = "Events are not properly formatted or "
                message += f"are referenced incorrectly for notebooks: {str(err)}"
                raise StochSSModelFormatError(message, traceback.format_exc()) from err


    @classmethod
    def __create_event_assignment_strings(cls, assignments, event, pad):
        names = []
        for i, assignment in enumerate(event['eventAssignments']):
            name = f'{event["name"]}_assign_{i+1}'
            names.append(name)
            assign_str = f'{pad}{name} = EventAssignment(variable="{assignment["variable"]["name"]}'
            assign_str += f'", expression="{assignment["expression"]}")'
            assignments.append(assign_str)
        return ', '.join(names)


    @classmethod
    def __create_event_trigger_string(cls, triggers, event, pad):
        name = f'{event["name"]}_trig'
        trig_str = f'{pad}{name} = EventTrigger(expression="{event["triggerExpression"]}", '
        trig_str += f'initial_value={event["initialValue"]}, persistent={event["persistent"]})'
        triggers.append(trig_str)
        return name


    def __create_function_definition_strings(self, model, pad):
        if self.s_model['functionDefinitions']:
            func_defs = ["", f"{pad}# Function Definitions"]
            try:
                for func_def in self.s_model['functionDefinitions']:
                    fd_str = f'{pad}self.add_function_definition(FunctionDefinition('
                    fd_str += f'name="{func_def["name"]}", function="{func_def["expression"]}", '
                    fd_str += f'args={func_def["variables"].split(", ")}))'
                    func_defs.append(fd_str)
                model.extend(func_defs)
            except KeyError as err:
                message = "Function definitions are not properly formatted or "
                message += f"are referenced incorrectly for notebooks: {str(err)}"
                raise StochSSModelFormatError(message, traceback.format_exc()) from err


    def __create_import_cell(self):
        try:
            is_automatic = self.settings['simulationSettings']['isAutomatic']
            imports = ["import numpy as np"]
            if self.s_model['is_spatial']:
                imports.append("import spatialpy")
                imports.append("from spatialpy import Model, Species, Parameter, Reaction, Mesh,\\")
                imports.append("                      PlaceInitialCondition, \\")
                imports.append("                      UniformInitialCondition, \\")
                imports.append("                      ScatterInitialCondition")
                return nbf.new_code_cell("\n".join(imports))
            imports.append("import gillespy2")
            imports.append("from gillespy2 import Model, Species, Parameter, Reaction, Event, \\")
            imports.append("                      EventTrigger, EventAssignment, RateRule, \\")
            imports.append("                      AssignmentRule, FunctionDefinition")
            ssa_import = f'from gillespy2 import {self.model.get_best_solver_algo("SSA").name}'
            tau_import = 'from gillespy2 import '
            tau_import += f'{self.model.get_best_solver_algo("Tau-Leaping").name}'
            ode_import = f'from gillespy2 import {self.model.get_best_solver_algo("ODE").name}'
            algorithm_map = {'SSA': ssa_import, 'Tau-Leaping': tau_import, 'ODE': ode_import,
                             'Hybrid-Tau-Leaping': 'from gillespy2 import TauHybridSolver'}
            algorithm = self.settings['simulationSettings']['algorithm']
            for name, alg_import in algorithm_map.items():
                if not is_automatic and name == algorithm:
                    imports.append(alg_import)
                elif name == algorithm and self.nb_type > self.ENSEMBLE_SIMULATION and \
                                                            name == "SSA":
                    imports.append(alg_import)
                else:
                    imports.append(f"# {alg_import}")
            return nbf.new_code_cell("\n".join(imports))
        except KeyError as err:
            message = "Workflow settings are not properly formatted or "
            message += f"are referenced incorrectly for notebooks: {str(err)}"
            raise StochSSModelFormatError(message, traceback.format_exc()) from err


    def __create_initial_condition_strings(self, model, pad):
        if self.s_model['initialConditions']:
            ic_types = {"Place":"PlaceInitialCondition", "Scatter":"ScatterInitialCondition",
                        "Distribute Uniformly per Voxel":"UniformInitialCondition"}
            initial_conditions = ["", f"{pad}# Initial Conditions"]
            try:
                for init_cond in self.s_model['initialConditions']:
                    ic_str = f'{pad}self.add_initial_condition({ic_types[init_cond["icType"]]}('
                    ic_str += f'species={init_cond["specie"]["name"]}, count={init_cond["count"]},'
                    if init_cond["icType"] == "Place":
                        place = f'{init_cond["x"]}, {init_cond["y"]}, {init_cond["z"]}'
                        ic_str += f' location=[{place}]))'
                    else:
                        ic_str += f' types={str(init_cond["types"])}))'
                    initial_conditions.append(ic_str)
                model.extend(initial_conditions)
            except KeyError as err:
                message = "Initial conditions are not properly formatted or "
                message += f"are referenced incorrectly for notebooks: {str(err)}"
                raise StochSSModelFormatError(message, traceback.format_exc()) from err


    def __create_mesh_string(self, model, pad):
        mesh = ["", f"{pad}# Domain",
                f"{pad}mesh = Mesh.read_stochss_domain('{self.s_model['path']}')",
                f"{pad}self.add_mesh(mesh)",
                "", f"{pad}self.staticDomain = {self.s_model['domain']['static']}"]
        model.extend(mesh)


    def __create_model_cell(self):
        pad = '        '
        if self.s_model['is_spatial']:
            model = [f"class {self.get_class_name()}(Model):",
                     "    def __init__(self):",
                     f'{pad}Model.__init__(self, name="{self.get_name()}")']
            self.__create_mesh_string(model=model, pad=pad)
            self.__create_boundary_condition_string(model=model, pad=pad)
            self.__create_species_strings(model=model, pad=pad)
            self.__create_initial_condition_strings(model=model, pad=pad)
            self.__create_parameter_strings(model=model, pad=pad)
            self.__create_reaction_strings(model=model, pad=pad)
        else:
            model = [f"class {self.get_class_name()}(Model):",
                     "    def __init__(self, parameter_values=None):",
                     f'{pad}Model.__init__(self, name="{self.get_name()}")',
                     f"{pad}self.volume = {self.s_model['volume']}"]
            self.__create_parameter_strings(model=model, pad=pad)
            self.__create_species_strings(model=model, pad=pad)
            self.__create_reaction_strings(model=model, pad=pad)
            self.__create_event_strings(model=model, pad=pad)
            self.__create_rules_strings(model=model, pad=pad)
            self.__create_function_definition_strings(model=model, pad=pad)
        self.__create_tspan_string(model=model, pad=pad)
        return nbf.new_code_cell("\n".join(model))


    def __create_parameter_strings(self, model, pad):
        if self.s_model['parameters']:
            parameters = ["", f"{pad}# Parameters"]
            if self.s_model['is_spatial']:
                names = []
            try:
                for param in self.s_model['parameters']:
                    if self.s_model['is_spatial']:
                        names.append(param['name'])
                        param_str = f'{pad}{param["name"]} = Parameter(name="{param["name"]}", '
                        param_str += f'expression="{param["expression"]}")'
                    else:
                        param_str = f'{pad}self.add_parameter(Parameter(name="{param["name"]}", '
                        param_str += f'expression="{param["expression"]}"))'
                    parameters.append(param_str)
                model.extend(parameters)
                if self.s_model['is_spatial']:
                    model.append(f"{pad}self.add_parameter([{', '.join(names)}])")
            except KeyError as err:
                message = "Parameters are not properly formatted or "
                message += f"are referenced incorrectly for notebooks: {str(err)}"
                raise StochSSModelFormatError(message, traceback.format_exc()) from err


    def __create_reaction_strings(self, model, pad):
        if self.s_model['reactions']:
            reactions = ["", f"{pad}# Reactions"]
            if self.s_model['is_spatial']:
                names = []
            try:
                for reac in self.s_model['reactions']:
                    react_str = self.__create_stoich_spec_string(stoich_species=reac['reactants'])
                    prod_str = self.__create_stoich_spec_string(stoich_species=reac['products'])
                    if self.s_model['is_spatial']:
                        names.append(reac['name'])
                        reac_str = f'{pad}{reac["name"]} = Reaction(name="{reac["name"]}", '
                        if len(reac['types']) < len(self.s_model['domain']['types']) - 1:
                            reac_str += f'restrict_to={str(reac["types"])}, '
                    else:
                        reac_str = f'{pad}self.add_reaction(Reaction(name="{reac["name"]}", '
                    reac_str += f'reactants={react_str}, products={prod_str}, '
                    if reac['reactionType'] == 'custom-propensity':
                        reac_str += f'propensity_function="{reac["propensity"]}")'
                    else:
                        reac_str += f'rate="{reac["rate"]["name"]}")'
                    if not self.s_model['is_spatial']:
                        reac_str += ")"
                    reactions.append(reac_str)
                model.extend(reactions)
                if self.s_model['is_spatial']:
                    model.append(f"{pad}self.add_reaction([{', '.join(names)}])")
            except KeyError as err:
                message = "Reactions are not properly formatted or "
                message += f"are referenced incorrectly for notebooks: {str(err)}"
                raise StochSSModelFormatError(message, traceback.format_exc()) from err


    def __create_rules_strings(self, model, pad):
        if self.s_model['rules']:
            rate_rules = ["", f"{pad}# Rate Rules"]
            assignment_rules = ["", f"{pad}# Assignment Rules"]
            rr_start = "self.add_rate_rule(RateRule"
            ar_start = "self.add_assignment_rule(AssignmentRule"
            try:
                for rule in self.s_model['rules']:
                    start = rr_start if rule['type'] == "Rate Rule" else ar_start
                    rule_str = f'{pad}{start}(name="{rule["name"]}", formula="{rule["expression"]}"'
                    rule_str += f', variable="{rule["variable"]["name"]}"))'
                    if rule['type'] == "Rate Rule":
                        rate_rules.append(rule_str)
                    else:
                        assignment_rules.append(rule_str)
                if len(rate_rules) > 2:
                    model.extend(rate_rules)
                if len(assignment_rules) > 2:
                    model.extend(assignment_rules)
            except KeyError as err:
                message = "Rules are not properly formatted or "
                message += f"are referenced incorrectly for notebooks: {str(err)}"
                raise StochSSModelFormatError(message, traceback.format_exc()) from err


    def __create_species_strings(self, model, pad):
        if self.s_model['species']:
            species = ["", f"{pad}# Variables"]
            if self.s_model['is_spatial']:
                names = []
                types_str = [""]
            try:
                for spec in self.s_model['species']:
                    if self.s_model['is_spatial']:
                        names.append(spec["name"])
                        spec_str = f'{pad}{spec["name"]} = Species(name="{spec["name"]}", '
                        spec_str += f"diffusion_constant={spec['diffusionConst']})"
                        if len(spec['types']) < len(self.s_model['domain']['types']) - 1:
                            type_str = f"{pad}self.restrict({spec['name']}, {str(spec['types'])})"
                            types_str.append(type_str)
                    else:
                        spec_str = f'{pad}self.add_species(Species(name="{spec["name"]}", '
                        spec_str += f'initial_value={spec["value"]}, mode="{spec["mode"]}"))'
                    species.append(spec_str)
                model.extend(species)
                if self.s_model['is_spatial']:
                    model.append(f"{pad}self.add_species([{', '.join(names)}])")
                    if len(types_str) > 1:
                        model.extend(types_str)
            except KeyError as err:
                message = "Species are not properly formatted or "
                message += f"are referenced incorrectly for notebooks: {str(err)}"
                raise StochSSModelFormatError(message, traceback.format_exc()) from err


    def __create_stoich_spec_string(self, stoich_species):
        species = {}
        for stoich_spec in stoich_species:
            name = stoich_spec['specie']['name']
            if name in species.keys():
                species[name] += stoich_spec['ratio']
            else:
                species[name] = stoich_spec['ratio']
        spec_list = []
        for name, ratio in species.items():
            if not self.s_model['is_spatial']:
                name = f"'{name}'"
            spec_list.append(f"{name}: {ratio}")
        return "{" + ", ".join(spec_list) + "}"


    def __create_tspan_string(self, model, pad):
        end = self.s_model['modelSettings']['endSim']
        output_freq = self.s_model['modelSettings']['timeStep']
        tspan = ["", f"{pad}# Timespan"]
        if self.s_model['is_spatial']:
            step_size = self.s_model['modelSettings']['timestepSize']
            ts_str = f'{pad}self.timespan(np.arange(0, {end + step_size}, {output_freq})'
            ts_str += f", timestep_size={step_size})"
        else:
            ts_str = f'{pad}self.timespan(np.arange(0, {end + output_freq}, {output_freq}))'
        tspan.append(ts_str)
        model.extend(tspan)


    def __get_gillespy2_run_settings(self):
        is_automatic = self.settings['simulationSettings']['isAutomatic']
        if self.nb_type in (self.PARAMETER_SWEEP_1D, self.PARAMETER_SWEEP_2D) and is_automatic:
            self.settings['simulationSettings']['realizations'] = 20
        settings = self.settings['simulationSettings']
        if settings['algorithm'] == "ODE":
            self.settings['simulationSettings']['realizations'] = 1
            settings['realizations'] = 1
        # Map algorithm for GillesPy2
        ssa_solver = "solver" if self.is_ssa_c else "NumPySSASolver"
        ode_solver = "solver" if self.is_ssa_c else "ODESolver"
        tau_solver = "solver" if self.is_ssa_c else "TauLeapingSolver"
        solver_map = {"SSA":f'"solver":{ssa_solver}',
                      "ODE":f'"solver":{ode_solver}',
                      "Tau-Leaping":f'"solver":{tau_solver}',
                      "Hybrid-Tau-Leaping":'"solver":TauHybridSolver'}
        # Map algorithm settings for GillesPy2. GillesPy2 requires snake case, remap camelCase
        settings_map = {"number_of_trajectories":settings['realizations'],
                        "seed":settings['seed'] if settings['seed'] != -1 else None,
                        "tau_tol":settings['tauTol'],
                        "integrator_options":str({"rtol":settings['relativeTol'],
                                                  "atol":settings['absoluteTol']})}
        #Parse settings for algorithm
        run_settings = [solver_map[settings['algorithm']]]
        algorithm_settings = [f'"{key}":{val}' for key, val in settings_map.items()]
        run_settings.extend(algorithm_settings)
        return run_settings


    def __get_spatialpy_run_setting(self):
        self.settings['simulationSettings']['realizations'] = 1
        settings = self.settings['simulationSettings']
        settings_map = {"number_of_trajectories":settings['realizations'],
                        "seed":settings['seed'] if settings['seed'] != -1 else None}
        return [f'"{key}":{val}' for key, val in settings_map.items()]

<<<<<<< HEAD
=======
    def __get_gillespy2_solver_name(self):
        if self.settings['simulationSettings']['isAutomatic']:
            solver = self.model.get_best_solver().name
            self.settings['simulationSettings']['algorithm'] = self.SOLVER_MAP[solver]
            return solver
        algorithm_map = {'SSA': self.model.get_best_solver_algo("SSA").name,
                         'Tau-Leaping': self.model.get_best_solver_algo("Tau-Leaping").name,
                         'Hybrid-Tau-Leaping': 'TauHybridSolver',
                         'ODE': self.model.get_best_solver_algo("ODE").name}
        return algorithm_map[self.settings['simulationSettings']['algorithm']]

    @classmethod
    def __get_presentation_links(cls, hostname, file):
        query_str = f"?owner={hostname}&file={file}"
        present_link = f"https://live.stochss.org/stochss/present-notebook{query_str}"
        dl_link_base = "https://live.stochss.org/stochss/notebook/download_presentation"
        download_link = os.path.join(dl_link_base, hostname, file)
        open_link = f"https://live.stochss.org?open={download_link}"
        return {"presentation": present_link, "download": download_link, "open": open_link}

    def create_1dps_notebook(self):
        '''Create a 1D parameter sweep jupiter notebook for a StochSS model/workflow

        Attributes
        ----------'''
        self.nb_type = self.PARAMETER_SWEEP_1D
        self.settings['solver'] = self.__get_gillespy2_solver_name()
        run_strs = ["kwargs = configure_simulation()", "ps = ParameterSweepConfig()",
                    "%time ps.run(kwargs)"]
        cells = self.__create_common_cells()
        cells.extend(self.__create_ps_post_process_cells())
        cells.extend([nbf.new_markdown_cell("# Parameter Sweep"),
                      self.__create_ps1d_class_cell(),
                      self.__create_ps1d_config_cell(),
                      nbf.new_code_cell("\n".join(run_strs)),
                      nbf.new_markdown_cell("# Visualization"),
                      nbf.new_code_cell("ps.plot()"),
                      nbf.new_code_cell("ps.plotplotly()")])

        message = self.write_notebook_file(cells=cells)
        return {"Message":message, "FilePath":self.get_path(), "File":self.get_file()}

    def create_2dps_notebook(self):
        '''Create a 2D parameter sweep jupiter notebook for a StochSS model/workflow
>>>>>>> a4313da5

    def create_common_cells(self):
        ''' Create the cells common to all notebook types. '''
        cells = [self.__create_import_cell(),
                 nbf.new_markdown_cell(f"# {self.get_name()}"),
                 self.__create_model_cell(),
                 nbf.new_code_cell(f'model = {self.get_class_name()}()'),
                 nbf.new_markdown_cell("# Simulation Parameters"),
                 self.__create_configuration_cell()]
        return cells


    def create_es_notebook(self):
        '''Create an ensemble simulation jupiter notebook for a StochSS model/workflow

        Attributes
        ----------'''
        self.nb_type = self.ENSEMBLE_SIMULATION
        self.settings['solver'] = self.get_gillespy2_solver_name()
        run_str = "kwargs = configure_simulation()\nresults = model.run(**kwargs)"
        cells = self.create_common_cells()
        cells.extend([nbf.new_code_cell(run_str),
                      nbf.new_markdown_cell("# Visualization"),
                      nbf.new_code_cell("results.plotplotly()")])

        message = self.write_notebook_file(cells=cells)
        return {"Message":message, "FilePath":self.get_path(), "File":self.get_file()}


    def create_ses_notebook(self):
        '''Create a spetial ensemble simulation jupiter notebook for a StochSS model/workflow

        Attributes
        ----------'''
        self.nb_type = self.SPATIAL_SIMULATION
        self.settings['solver'] = "Solver"
        run_str = "kwargs = configure_simulation()\nresults = model.run(**kwargs)"
        if self.s_model['species']:
            species = self.s_model['species'][0]['name']
            plot_str = f"results.plot_species('{species}', animated=True, width=None, height=None)"
        else:
            plot_str = "results.plot_property('type', animated=True, width=None, height=None)"
<<<<<<< HEAD
        cells = [nbf.new_code_cell("%load_ext autoreload\n%autoreload 2")]
        cells.extend(self.create_common_cells())
=======
        cells = self.__create_common_cells()
>>>>>>> a4313da5
        if 'boundaryConditions' in self.s_model.keys():
            bc_cells = self.__create_boundary_condition_cells()
            for i, bc_cell in enumerate(bc_cells):
                cells.insert(2 + i, bc_cell)
        cells.extend([nbf.new_code_cell(run_str),
                      nbf.new_markdown_cell("# Visualization"),
                      nbf.new_code_cell(plot_str)])

        message = self.write_notebook_file(cells=cells)
        return {"Message":message, "FilePath":self.get_path(), "File":self.get_file()}


    def get_class_name(self):
        ''' Get the python style class name, '''
        name = self.get_name()
        for char in string.punctuation:
            name = name.replace(char, "")
        l_char = name[0]
        if l_char in string.digits:
            return f"M{name}"
        if l_char in string.ascii_lowercase:
            return name.replace(l_char, l_char.upper(), 1)
        return name


    def get_gillespy2_solver_name(self):
        ''' Get the name of the gillespy2 solver. '''
        if self.settings['simulationSettings']['isAutomatic']:
            solver = self.model.get_best_solver().name
            self.settings['simulationSettings']['algorithm'] = self.SOLVER_MAP[solver]
            return solver
        algorithm_map = {'SSA': self.model.get_best_solver_algo("SSA").name,
                         'Tau-Leaping': self.model.get_best_solver_algo("Tau-Leaping").name,
                         'Hybrid-Tau-Leaping': 'TauHybridSolver',
                         'ODE': self.model.get_best_solver_algo("ODE").name}
        return algorithm_map[self.settings['simulationSettings']['algorithm']]


    def load(self):
        '''Read the notebook file and return as a dict'''
        try:
            with open(self.get_path(full=True), "r") as notebook_file:
                return json.load(notebook_file)
        except FileNotFoundError as err:
            message = f"Could not find the notebook file: {str(err)}"
            raise StochSSFileNotFoundError(message, traceback.format_exc()) from err

<<<<<<< HEAD
=======
    def publish_presentation(self):
        '''Publish a notebook presentation'''
        present_dir = os.path.join(self.user_dir, ".presentations")
        if not os.path.exists(present_dir):
            os.mkdir(present_dir)
        try:
            notebook_pres = {"notebook": self.load(), "file": self.get_file()}
            safe_chars = set(string.ascii_letters + string.digits)
            hostname = escape(os.environ.get('JUPYTERHUB_USER'), safe=safe_chars)
            nb_str = json.dumps(notebook_pres['notebook'], sort_keys=True)
            file = f"{hashlib.md5(nb_str.encode('utf-8')).hexdigest()}.ipynb"
            dst = os.path.join(present_dir, file)
            if os.path.exists(dst):
                exists = True
            else:
                exists = False
                with open(dst, "w") as presentation_file:
                    json.dump(notebook_pres, presentation_file)
            links = self.__get_presentation_links(hostname, file)
            return links, exists
        except PermissionError as err:
            message = f"You do not have permission to publish this file: {str(err)}"
            raise StochSSPermissionsError(message, traceback.format_exc()) from err
>>>>>>> a4313da5

    def write_notebook_file(self, cells):
        '''Write the new notebook file to disk

        Attributes
        ----------
        cells : list
            List of cells for the new notebook'''
        path = self.get_path(full=True)
        notebook = nbf.new_notebook(cells=cells)
        with open(path, 'w') as file:
            nbformat.write(notebook, file, version=4)
        return f"Successfully created the notebook {self.get_file()}"<|MERGE_RESOLUTION|>--- conflicted
+++ resolved
@@ -488,18 +488,6 @@
                         "seed":settings['seed'] if settings['seed'] != -1 else None}
         return [f'"{key}":{val}' for key, val in settings_map.items()]
 
-<<<<<<< HEAD
-=======
-    def __get_gillespy2_solver_name(self):
-        if self.settings['simulationSettings']['isAutomatic']:
-            solver = self.model.get_best_solver().name
-            self.settings['simulationSettings']['algorithm'] = self.SOLVER_MAP[solver]
-            return solver
-        algorithm_map = {'SSA': self.model.get_best_solver_algo("SSA").name,
-                         'Tau-Leaping': self.model.get_best_solver_algo("Tau-Leaping").name,
-                         'Hybrid-Tau-Leaping': 'TauHybridSolver',
-                         'ODE': self.model.get_best_solver_algo("ODE").name}
-        return algorithm_map[self.settings['simulationSettings']['algorithm']]
 
     @classmethod
     def __get_presentation_links(cls, hostname, file):
@@ -510,31 +498,6 @@
         open_link = f"https://live.stochss.org?open={download_link}"
         return {"presentation": present_link, "download": download_link, "open": open_link}
 
-    def create_1dps_notebook(self):
-        '''Create a 1D parameter sweep jupiter notebook for a StochSS model/workflow
-
-        Attributes
-        ----------'''
-        self.nb_type = self.PARAMETER_SWEEP_1D
-        self.settings['solver'] = self.__get_gillespy2_solver_name()
-        run_strs = ["kwargs = configure_simulation()", "ps = ParameterSweepConfig()",
-                    "%time ps.run(kwargs)"]
-        cells = self.__create_common_cells()
-        cells.extend(self.__create_ps_post_process_cells())
-        cells.extend([nbf.new_markdown_cell("# Parameter Sweep"),
-                      self.__create_ps1d_class_cell(),
-                      self.__create_ps1d_config_cell(),
-                      nbf.new_code_cell("\n".join(run_strs)),
-                      nbf.new_markdown_cell("# Visualization"),
-                      nbf.new_code_cell("ps.plot()"),
-                      nbf.new_code_cell("ps.plotplotly()")])
-
-        message = self.write_notebook_file(cells=cells)
-        return {"Message":message, "FilePath":self.get_path(), "File":self.get_file()}
-
-    def create_2dps_notebook(self):
-        '''Create a 2D parameter sweep jupiter notebook for a StochSS model/workflow
->>>>>>> a4313da5
 
     def create_common_cells(self):
         ''' Create the cells common to all notebook types. '''
@@ -577,12 +540,8 @@
             plot_str = f"results.plot_species('{species}', animated=True, width=None, height=None)"
         else:
             plot_str = "results.plot_property('type', animated=True, width=None, height=None)"
-<<<<<<< HEAD
         cells = [nbf.new_code_cell("%load_ext autoreload\n%autoreload 2")]
         cells.extend(self.create_common_cells())
-=======
-        cells = self.__create_common_cells()
->>>>>>> a4313da5
         if 'boundaryConditions' in self.s_model.keys():
             bc_cells = self.__create_boundary_condition_cells()
             for i, bc_cell in enumerate(bc_cells):
@@ -630,8 +589,6 @@
             message = f"Could not find the notebook file: {str(err)}"
             raise StochSSFileNotFoundError(message, traceback.format_exc()) from err
 
-<<<<<<< HEAD
-=======
     def publish_presentation(self):
         '''Publish a notebook presentation'''
         present_dir = os.path.join(self.user_dir, ".presentations")
@@ -655,7 +612,6 @@
         except PermissionError as err:
             message = f"You do not have permission to publish this file: {str(err)}"
             raise StochSSPermissionsError(message, traceback.format_exc()) from err
->>>>>>> a4313da5
 
     def write_notebook_file(self, cells):
         '''Write the new notebook file to disk
