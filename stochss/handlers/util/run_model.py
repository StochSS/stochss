--- conflicted
+++ resolved
@@ -694,13 +694,9 @@
             if 'GillesPy2 simulation exceeded timeout.' in logs:
                 resp['timeout'] = True
         except ModelError as error:
-<<<<<<< HEAD
-            resp['errors'] = str(error)
+            resp['errors'] = "{0}\n{1}".format(error, traceback.format_exc())
         except SimulationError as error:
-            resp['errors'] = str(error)
-=======
             resp['errors'] = "{0}\n{1}".format(error, traceback.format_exc())
->>>>>>> 83255894
         with open(outfile, "w") as fd:
             json.dump(resp, fd)
         open(outfile + ".done", "w").close()
