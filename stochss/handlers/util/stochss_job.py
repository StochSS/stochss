--- conflicted
+++ resolved
@@ -132,16 +132,7 @@
         results = self.__get_pickled_results()
         f_results = []
         for key, result in results.items():
-<<<<<<< HEAD
-            passed = True
-            for f_key in f_keys:
-                if f_key not in key:
-                    passed = False
-                    break
-            if passed:
-=======
             if self.__is_result_valid(f_keys, key):
->>>>>>> 40331040
                 f_results.append(result)
         return f_results
 
@@ -153,19 +144,8 @@
             p_key = f"{param['name']}:{value}"
             p_results = []
             for key, result in results.items():
-<<<<<<< HEAD
-                if p_key in key:
-                    passed = True
-                    for f_key in f_keys:
-                        if f_key not in key:
-                            passed = False
-                            break
-                    if passed:
-                        p_results.append(result)
-=======
                 if p_key in key.split(',') and self.__is_result_valid(f_keys, key):
                     p_results.append(result)
->>>>>>> 40331040
             f_results.append(p_results)
         return f_results
 
@@ -419,14 +399,6 @@
         plt_key : str
             Type of plot to generate.
         '''
-<<<<<<< HEAD
-        self.log("debug", f"Key identifying the plot to generate: {plt_type}")
-        try:
-            self.log("info", "Loading the results...")
-            result = self.__get_pickled_results()
-            if plt_key is not None:
-                result = result[plt_key]
-=======
         self.log("debug", f"Key identifying the plot to generate: {plt_key}")
         try:
             self.log("info", "Loading the results...")
@@ -435,7 +407,6 @@
                 key = [f"{name}:{value}" for name, value in data_keys.items()]
                 key = ','.join(key)
                 result = result[key]
->>>>>>> 40331040
             self.log("info", "Generating the plot...")
             if plt_key == "mltplplt":
                 fig = result.plotplotly(return_plotly_figure=True, multiple_graphs=True)
@@ -460,24 +431,6 @@
 
 
     def get_psweep_plot_from_results(self, fixed, kwargs, add_config=False):
-<<<<<<< HEAD
-        ''' Generate and return the parameter sweep plot form the time series results. '''
-        settings = self.load_settings()
-        dims, f_keys = self.__get_fixed_keys_and_dims(settings, fixed)
-        params = list(filter(lambda param: param['name'] not in fixed.keys(),
-                             settings['parameterSweepSettings']['parameters']))
-        if dims == 1:
-            kwargs['param'] = params[0]
-            kwargs['results'] = self.__get_filtered_1d_results(f_keys)
-            fig = ParameterSweep1D.plot(**kwargs)
-        else:
-            kwargs['params'] = params
-            kwargs['results'] = self.__get_filtered_2d_results(f_keys, params[0])
-            fig = ParameterSweep2D.plot(**kwargs)
-        if add_config:
-            fig['config'] = {"responsive": True}
-        return fig
-=======
         '''
         Generate and return the parameter sweep plot form the time series results.
 
@@ -515,7 +468,6 @@
         except KeyError as err:
             message = f"The requested plot is not available: {str(err)}"
             raise PlotNotAvailableError(message, traceback.format_exc()) from err
->>>>>>> 40331040
 
 
     def update_fig_layout(self, fig=None, plt_data=None):
@@ -530,11 +482,6 @@
             Title and axes data for the plot
         '''
         self.log("debug", f"Title and axis data for the plot: {plt_data}")
-<<<<<<< HEAD
-        path = os.path.join(self.__get_results_path(full=True), "plots.json")
-        self.log("debug", f"Path to the job result plot file: {path}")
-=======
->>>>>>> 40331040
         try:
             if plt_data is None:
                 return fig
