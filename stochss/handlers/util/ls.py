#!/usr/bin/env python3

import os
import json
import traceback
from os import path
from .workflow_status import get_status
from .stochss_errors import StochSSFileNotFoundError


def get_file_system_data(full_path, p_path):
    '''
    Builds a list of children for the JSTree using the contents
    of the target directory.  Returns an empty list if the target
    directory is empty.

    Attribute
    ---------
    full_path : str
        Full path to the parent directory.
    p_path : str
        Path from the user directory to the target directory.
    '''
    try:
        _children = os.listdir(path=full_path)
    except FileNotFoundError as err:
<<<<<<< HEAD
        raise StochSSFileNotFoundError("Could not find the directory: " + str(err))

=======
        raise StochSSFileNotFoundError("Could not find the directory: " + str(err), traceback.format_exc())
        
>>>>>>> c3c4a03b
    if len(_children) == 0:
        return _children
    return get_children(_children, p_path, full_path)


def get_children(_children, p_path, full_path):
    children = []
    for child in filter(lambda x: not x.startswith('.'), _children):
        if check_extension(child, ".wkfl"):
            children.append(build_child(text=child, f_type="workflow", p_path=p_path))
        elif check_extension(child, ".proj"):
            children.append(build_child(text=child, f_type="project", p_path=p_path))
        elif check_extension(child, ".exp"):
            children.append(build_child(text=child, f_type="experiment", p_path=p_path))
        elif check_extension(child, ".mdl"):
            children.append(build_child(text=child, f_type="nonspatial", p_path=p_path))
        elif check_extension(child, ".smdl"):
            children.append(build_child(text=child, f_type="spatial", p_path=p_path))
        elif check_extension(child, ".mesh"):
            children.append(build_child(text=child, f_type="mesh", p_path=p_path))
        elif check_extension(child, ".ipynb"):
            children.append(build_child(text=child, f_type="notebook", p_path=p_path))
        elif check_extension(child, ".sbml"):
            children.append(build_child(text=child, f_type="sbml-model", p_path=p_path))
        elif path.isdir(path.join(full_path, child)):
            children.append(build_child(text=child, f_type="folder", p_path=p_path))
        else:
            children.append(build_child(text=child, f_type="other", p_path=p_path))
    return children


def build_child(text, f_type, p_path):
    '''
    Builds a JSON represntation of a JSTree child with the added
    attribute '_path'.

    Attribute
    ---------
    text : str
        Text to be diplayed for the child.
    f_type : str
        The childs type.
    p_path : str
        Path from the user directory to the child's parent
    '''
    if p_path == "none": # The child in the top level of the JSTree
        _path = text
    else:
        _path = path.join(p_path, text) # The child is in a sub-leve of the tree
    child = {'text' : text, 'type' : f_type, '_path' : _path}
    child['children'] = f_type == "folder" or f_type == "experiment"
    if f_type == "workflow":
        status = get_status(_path)
        child['_status'] = status
    return child


def build_root(children, _path="/", text="/"):
    root = {"text":text, "type":"root", "_path":_path}
    root["children"] = children
    root["state"] = {"opened":True}
    return [root]


def check_extension(child, target):
    '''
    Check to see if the child's extension matchs the target extension.

    Attributes
    ----------
    target : str
        The extension being checked for.
    '''
    return child.endswith(target)


def list_files(p_path, is_root=False):
    '''
    Format the path to the target directory to an absolute path.
    Retreive the JSTree children nodes and add them to a root node
    if the target directory is the User directory

    Attributes
    ----------
    p_path : str
        The path from the user directory to the target directory.
    '''
    user_dir = '/home/jovyan'

    if p_path == "none":
        full_path = user_dir
    else:
        full_path = path.join(user_dir, p_path)
    data = get_file_system_data(full_path, p_path)
    if p_path == "none":
        data = build_root(data)
    elif is_root:
        text = p_path.split('/').pop().split('.')[0]
        data = build_root(data, _path=p_path, text=text)
    return json.dumps(data)<|MERGE_RESOLUTION|>--- conflicted
+++ resolved
@@ -24,13 +24,9 @@
     try:
         _children = os.listdir(path=full_path)
     except FileNotFoundError as err:
-<<<<<<< HEAD
-        raise StochSSFileNotFoundError("Could not find the directory: " + str(err))
+        raise StochSSFileNotFoundError("Could not find the directory: " + str(err),
+                                       traceback.format_exc())
 
-=======
-        raise StochSSFileNotFoundError("Could not find the directory: " + str(err), traceback.format_exc())
-        
->>>>>>> c3c4a03b
     if len(_children) == 0:
         return _children
     return get_children(_children, p_path, full_path)
