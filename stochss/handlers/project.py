--- conflicted
+++ resolved
@@ -342,11 +342,7 @@
         path = os.path.join(user_dir, self.get_query_argument(name="path"))
         log.debug("Path to the model: %s", path)
         models = []
-<<<<<<< HEAD
-        for root, dirs, files in os.walk("/home/jovyan"):
-=======
         for root, _, files in os.walk("/home/jovyan"):
->>>>>>> c095d028
             if path not in root and "/." not in root and ".wkfl" not in root:
                 root = root.replace(user_dir+"/", "")
                 files = list(filter(lambda file: (not file.startswith(".") and
@@ -406,99 +402,6 @@
         self.finish()
 
 
-<<<<<<< HEAD
-class AddExistingWorkflowAPIHandler(APIHandler):
-    '''
-    ##############################################################################
-    Handler for adding an existing workflow to a project
-    ##############################################################################
-    '''
-    @web.authenticated
-    def get(self):
-        '''
-        Get the list of models that can be added to the project
-
-        Attributes
-        ----------
-        '''
-        user_dir = "/home/jovyan"
-        self.set_header('Content-Type', 'application/json')
-        path = os.path.join(user_dir, self.get_query_argument(name="path"))
-        log.debug("Path to the model: %s", path)
-        workflows = []
-        for root, dirs, files in os.walk("/home/jovyan"):
-            if path not in root and "/." not in root:
-                root = root.replace(user_dir+"/", "")
-                dirs = list(filter(lambda item: (not item.startswith(".") and 
-                                                 item.endswith(".wkfl")), dirs))
-                for item in dirs:
-                    if root == user_dir:
-                        workflows.append(item)
-                    else:
-                        workflows.append(os.path.join(root, item))
-        log.debug("List of workflows that can be added to the project: \
-                   %s", workflows)
-        self.write({"workflows": workflows})
-        self.finish()
-
-
-    @web.authenticated
-    def post(self):
-        '''
-        Add the selected workflow to the project.
-
-        Attributes
-        ----------
-        '''
-        user_dir = "/home/jovyan"
-        self.set_header('Content-Type', 'application/json')
-        path = os.path.join(user_dir, self.get_query_argument(name="path"))
-        wkfl_path = os.path.join(user_dir, self.get_query_argument(name="wkflPath"))
-        log.debug("Path to the workflow group: %s", path)
-        log.debug("Path to the workflow: %s", wkfl_path)
-        try:
-            if get_status(wkfl_path) == "running":
-                raise StochSSPermissionsError("Running workflows cannot be moved.")
-            unique_path, changed = get_unique_file_name(wkfl_path.split('/').pop(), path)
-            copytree(wkfl_path, unique_path)
-            resp = {"message": "The Workflow {0} was successfully moved into \
-                                {1}".format(wkfl_path.split('/').pop(), path.split('/').pop())}
-            with open(os.path.join(unique_path, "info.json"), 'r+') as info_file:
-                info = json.load(info_file)
-                log.debug("Old workflow info: %s", info)
-                if get_status(unique_path) == "ready":
-                    info['source_model'] = os.path.join(os.path.dirname(path).replace(user_dir+"/",
-                                                                                      ""),
-                                                        info['source_model'].split('/').pop())
-                else:
-                    info['wkfl_model'] = (info['wkfl_model']
-                                          .replace(os.path.dirname(info['wkfl_model']),
-                                                   unique_path.replace(user_dir+"/",
-                                                                       "")))
-                log.debug("New workflow info: %s", info)
-                info_file.seek(0)
-                json.dump(info, info_file)
-                info_file.truncate()
-            if changed:
-                resp['message'] += " as {0}".format(unique_path.split("/").pop())
-            log.debug("Response message: %s", resp)
-            self.write(resp)
-        except FileNotFoundError as err:
-            self.set_status(404)
-            error = {"Reason":"Workflow Not Found",
-                     "Message":"Could not find the workflow: {0}".format(err)}
-            log.error("Exception Information: %s", error)
-            self.write(error)
-        except StochSSAPIError as err:
-            self.set_status(err.status_code)
-            error = {"Reason":err.reason, "Message":err.message}
-            log.error("Exception Information: %s", error)
-            self.write(error)
-        self.finish()
-
-
-=======
->>>>>>> c095d028
 class ExtractModelAPIHandler(APIHandler):
     '''
     ##############################################################################
