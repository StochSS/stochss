--- conflicted
+++ resolved
@@ -817,16 +817,10 @@
         Attributes
         ----------
         '''
-<<<<<<< HEAD
-        try:
-            system = StochSSBase(path=".example-library.json")
-            examples = system.load_example_library()
-=======
         home = "/hub/spawn" if str(self.request.path).startswith("/user") else "stochss/home"
         try:
             system = StochSSBase(path=".example-library.json")
             examples = system.load_example_library(home)
->>>>>>> 71035d3a
             self.write(examples)
         except StochSSAPIError as err:
             report_error(self, log, err)
