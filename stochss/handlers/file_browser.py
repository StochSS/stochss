'''
APIHandler documentation:
https://github.com/jupyter/notebook/blob/master/notebook/base/handlers.py#L583

Note APIHandler.finish() sets Content-Type handler to 'application/json'

Use finish() for json, write() for text
'''
import os
import json
from json.decoder import JSONDecodeError
import logging
<<<<<<< HEAD
=======
import traceback
from tornado import web
>>>>>>> c3c4a03b
from shutil import move, rmtree
from tornado import web
from notebook.base.handlers import APIHandler
from .util.stochss_errors import StochSSAPIError, StochSSPermissionsError
from .util.ls import list_files
from .util.convert_to_notebook import convert_to_notebook
from .util.duplicate import duplicate, duplicate_wkfl_as_new
from .util.rename import rename
from .util.convert_to_smdl_mdl import convert_model
from .util.convert_to_sbml import convert_to_sbml
from .util.convert_sbml_to_model import convert_sbml_to_model
from .util.generate_zip_file import download_zip
from .util.upload_file import upload
from .util.workflow_status import get_status

log = logging.getLogger('stochss')


# pylint: disable=abstract-method
class ModelBrowserFileList(APIHandler):
    '''
    ##############################################################################
    Handler for interacting with the User's File Browser
    ##############################################################################
    '''
    @web.authenticated
    async def get(self):
        '''
        Reads the content of a directory and returns a jstree dictionary.

        Attributes
        ----------
        '''
        path = self.get_query_argument(name="path")
        is_root = self.get_query_argument(name="isRoot", default=False)
        log.info("Path to the directory: %s", path)
        try:
            if is_root:
                output = list_files(path, is_root=True)
            else:
                output = list_files(path)
            log.debug("Contents of the directory: %s", output)
            self.write(output)
        except StochSSAPIError as err:
            self.set_status(err.status_code)
            self.set_header('Content-Type', 'application/json')
<<<<<<< HEAD
            error = {"Reason":err.reason, "Message":err.message}
            log.error("Exception information: %s", error)
=======
            error = {"Reason":err.reason,"Message":err.message}
            if err.traceback is None:
                trace = traceback.format_exc()
            else:
                trace = err.traceback
            log.error("Exception information: {0}\n{1}".format(error, trace))
            error['Traceback'] = trace
>>>>>>> c3c4a03b
            self.write(error)
        self.finish()


class ModelToNotebookHandler(APIHandler):
    '''
    ##############################################################################
    Handler for handling conversions from model (.mdl) file to Jupyter Notebook
    (.ipynb) file.
    ##############################################################################
    '''
    @web.authenticated
    async def get(self):
        '''
        Runs the convert_to_notebook function from the convert_to_notebook script
        to build a Jupyter Notebook version of the model and write it to a file.

        Attributes
        ----------
        '''
        path = self.get_query_argument(name="path")
        self.set_header('Content-Type', 'application/json')
        try:
            log.debug("Path to the model file: %s", path)
            dest_file = convert_to_notebook(path)
            log.debug("Notebook file path: %s", dest_file)
            self.write(dest_file)
        except StochSSAPIError as err:
            self.set_status(err.status_code)
<<<<<<< HEAD
            error = {"Reason":err.reason, "Message":err.message}
            log.error("Exception information: %s", error)
=======
            error = {"Reason":err.reason,"Message":err.message}
            if err.traceback is None:
                trace = traceback.format_exc()
            else:
                trace = err.traceback
            log.error("Exception information: {0}\n{1}".format(error, trace))
            error['Traceback'] = trace
>>>>>>> c3c4a03b
            self.write(error)
        self.finish()


class DeleteFileAPIHandler(APIHandler):
    '''
    ##############################################################################
    Handler for removing files and/or directoies from the User's file system.
    ##############################################################################
    '''
    @web.authenticated
    async def get(self):
        '''
        Removes a single file or recursively remove a directory and its contents.

        Attributes
        ----------
        '''
        path = self.get_query_argument(name="path")
        file_path = os.path.join('/home/jovyan', path)
        log.debug("Deleting  path: %s", file_path)
        try:
            try:
                os.remove(file_path)
            except OSError:
                rmtree(file_path)
            self.write("The file {0} was successfully deleted.".format(path.split('/').pop()))
        except FileNotFoundError as err:
            self.set_status(404)
            self.set_header('Content-Type', 'application/json')
<<<<<<< HEAD
            error = {"Reason":"StochSS File Not Found",
                     "Message":"Could not find the file or directory: {0}".format(err)}
=======
            error = {"Reason":"StochSS File Not Found","Message":"Could not find the file or directory: {0}".format(err)}
            trace = traceback.format_exc()
            log.error("Exception information: {0}\n{1}".format(error, trace))
            error['Traceback'] = trace
>>>>>>> c3c4a03b
            self.write(error)
        except PermissionError as err:
            self.set_status(403)
            self.set_header('Content-Type', 'application/json')
<<<<<<< HEAD
            error = {"Reason":"Permission Denied",
                     "Message":"You do not have permission to delete this file: {0}".format(err)}
=======
            error = {"Reason":"Permission Denied","Message":"You do not have permission to delete this file: {0}".format(err)}
            trace = traceback.format_exc()
            log.error("Exception information: {0}\n{1}".format(error, trace))
            error['Traceback'] = trace
>>>>>>> c3c4a03b
            self.write(error)
        self.finish()


class MoveFileAPIHandler(APIHandler):
    '''
    ##############################################################################
    Handler moving file locations in the User's file system.
    ##############################################################################
    '''
    @web.authenticated
    async def get(self):
        '''
        Moves a file or a directory and its contents to a new location.

        Attributes
        ----------
        '''
        user_dir = "/home/jovyan"
        src_path = self.get_query_argument(name="srcPath")
        log.debug("Path to the file: %s", src_path)
        old_path = os.path.join(user_dir, src_path)
        log.debug("Full path to the file: %s", old_path)
        dst_path = self.get_query_argument(name="dstPath")
        log.debug("Destination path: %s", dst_path)
        new_path = os.path.join(user_dir, dst_path)
        log.debug("Full destination path: %s", new_path)
        try:
            if os.path.isdir(old_path):
                # If directory is wkfl and has been started, update wkfl model path
                if old_path.endswith('.wkfl') and "RUNNING" in os.listdir(path=old_path):
                    self.update_workflow_paths(src_path, dst_path, old_path)
                elif old_path.endswith('.proj'):
                    self.is_project_movable(old_path)
                    self.update_project_paths(src_path, dst_path, old_path)
                move(old_path, new_path)
            else:
                os.rename(old_path, new_path)
            self.write("Success! {0} was moved to {1}.".format(old_path, new_path))
        except FileNotFoundError as err:
            self.set_status(404)
            self.set_header('Content-Type', 'application/json')
<<<<<<< HEAD
            error = {"Reason":"StochSS File Not Found",
                     "Message":"Could not find the file or directory: {0}".format(err)}
            log.error(error)
=======
            error = {"Reason":"StochSS File Not Found","Message":"Could not find the file or directory: {0}".format(err)}
            trace = traceback.format_exc()
            log.error("Exception information: {0}\n{1}".format(error, trace))
            error['Traceback'] = trace
>>>>>>> c3c4a03b
            self.write(error)
        except PermissionError as err:
            self.set_status(403)
            self.set_header('Content-Type', 'application/json')
<<<<<<< HEAD
            error = {"Reason":"Permission Denied",
                     "Message":"You do not have permission to move this file: {0}".format(err)}
            log.error(error)
            self.write(error)
        except StochSSAPIError as err:
            self.set_status(err.status_code)
            self.set_header('Content-Type', 'application/json')
            error = {"Reason":err.reason, "Message":err.message}
            log.error(error)
=======
            error = {"Reason":"Permission Denied","Message":"You do not have permission to move this file: {0}".format(err)}
            trace = traceback.format_exc()
            log.error("Exception information: {0}\n{1}".format(error, trace))
            error['Traceback'] = trace
>>>>>>> c3c4a03b
            self.write(error)
        self.finish()


    @classmethod
    def update_workflow_paths(cls, src, dst, old_path):
        '''
        Updates the wkfl_model path in the info file.

        Attributes
        ----------
        src : string
            The parent directory of the source path.
        dst : string
            The parent directory of the destination path.
        old_path : string
            The path to the source file or directory.
        '''
        old_parent_dir = os.path.dirname(src)
        log.debug("Old parent directory: %s", old_parent_dir)
        new_parent_dir = os.path.dirname(dst)
        log.debug("New parent directory: %s", new_parent_dir)
        with open(os.path.join(old_path, "info.json"), "r+") as info_file:
            info = json.load(info_file)
            log.debug("Old wkfl info: %s", info)
            info['wkfl_model'] = info['wkfl_model'].replace(old_parent_dir, new_parent_dir)
            info_file.seek(0)
            log.debug("New wkfl info: %s", info)
            json.dump(info, info_file)
            info_file.truncate()


    @classmethod
    def is_project_movable(cls, old_path):
        '''
        Checks the status of each workflow in the project to determine
        if the project is able to be moved.

        Attributes
        ----------
        old_path : string
            The path to the source file or directory.
        '''
        for proj_item in os.listdir(old_path):
            if proj_item.endswith('.exp'):
                for exp_item in os.listdir(os.path.join(old_path, proj_item)):
                    if (exp_item.endswith('.wkfl') and
                            get_status(os.path.join(old_path, proj_item, exp_item)) == 'running'):
                        raise StochSSPermissionsError("This project contains a running workflow: \
                                                      {0} in {1}".format(exp_item, proj_item))


    @classmethod
    def update_project_paths(cls, src, dst, old_path):
        '''
        Updates the wkfl_model path in the info file of each workflow
        in the project directory.

        Attributes
        ----------
        src : string
            The parent directory of the source path.
        dst : string
            The parent directory of the destination path.
        old_path : string
            The path to the source file or directory.
        '''
        old_parent_dir = os.path.dirname(src)
        log.debug("Old parent directory: %s", old_parent_dir)
        new_parent_dir = os.path.dirname(dst)
        log.debug("New parent directory: %s", new_parent_dir)
        for proj_item in os.listdir(old_path,):
            if proj_item.endswith('.exp'):
                for exp_item in os.listdir(os.path.join(old_path, proj_item)):
                    with open(os.path.join(old_path, proj_item, exp_item,
                                           "info.json"), "r+") as info_file:
                        info = json.load(info_file)
                        log.debug("Old wkfl info: %s", info)
                        if get_status(os.path.join(old_path, proj_item,
                                                   exp_item)) == 'ready':
                            if not old_parent_dir:
                                src_mdl = os.path.join(new_parent_dir,
                                                       info['source_model'])
                            else:
                                src_mdl = (info['source_model']
                                           .replace(old_parent_dir, new_parent_dir, 1))
                            info['source_model'] = (src_mdl[1:]
                                                    if src_mdl.startswith('/')
                                                    else src_mdl)
                        else:
                            if not old_parent_dir:
                                wkfl_mdl = os.path.join(new_parent_dir,
                                                        info['wkfl_model'])
                            else:
                                wkfl_mdl = info['wkfl_model'].replace(old_parent_dir,
                                                                      new_parent_dir, 1)
                            info['wkfl_model'] = (wkfl_mdl[1:]
                                                  if wkfl_mdl.startswith('/')
                                                  else wkfl_mdl)
                        info_file.seek(0)
                        log.debug("New wkfl info: %s", info)
                        json.dump(info, info_file)
                        info_file.truncate()


class DuplicateModelHandler(APIHandler):
    '''
    ##############################################################################
    Handler for creating copies of a file.
    ##############################################################################
    '''
    @web.authenticated
    async def get(self):
        '''
        Creates a copy of a file with a unique name and stores it in the same
        directory as the original.

        Attributes
        ----------
        '''
        path = self.get_query_argument(name="path")
        self.set_header('Content-Type', 'application/json')
        log.debug("Copying file: %s", path)
        try:
            resp = duplicate(path)
            log.debug("Response message: %s", resp)
            self.write(resp)
        except StochSSAPIError as err:
            self.set_status(err.status_code)
<<<<<<< HEAD
            error = {"Reason":err.reason, "Message":err.message}
            log.error("Exception information: %s", error)
=======
            error = {"Reason":err.reason,"Message":err.message}
            if err.traceback is None:
                trace = traceback.format_exc()
            else:
                trace = err.traceback
            log.error("Exception information: {0}\n{1}".format(error, trace))
            error['Traceback'] = trace
>>>>>>> c3c4a03b
            self.write(error)
        self.finish()


class DuplicateDirectoryHandler(APIHandler):
    '''
    ##############################################################################
    Handler for creating copies of a directory and its contents.
    ##############################################################################
    '''
    @web.authenticated
    async def get(self):
        '''
        Creates a copy of a directory and its contents with a unique name and
        stores it in the same parent directory as the original.

        Attributes
        ----------
        '''
        path = self.get_query_argument(name="path")
        self.set_header('Content-Type', 'application/json')
        log.debug("Path to the file: %s", path)
        try:
            resp = duplicate(path, True)
            log.debug("Response message: %s", resp)
            self.write(resp)
        except StochSSAPIError as err:
            self.set_status(err.status_code)
<<<<<<< HEAD
            error = {"Reason":err.reason, "Message":err.message}
            log.error("Exception information: %s", error)
=======
            error = {"Reason":err.reason,"Message":err.message}
            if err.traceback is None:
                trace = traceback.format_exc()
            else:
                trace = err.traceback
            log.error("Exception information: {0}\n{1}".format(error, trace))
            error['Traceback'] = trace
>>>>>>> c3c4a03b
            self.write(error)
        self.finish()


class RenameAPIHandler(APIHandler):
    '''
    ##############################################################################
    Handler for renaming files or directories.
    ##############################################################################
    '''
    @web.authenticated
    async def get(self):
        '''
        Rename a file or directory.  If the file or directory already exists
        increment the file name using '(x)' naming convention to get a unique
        name.

        Attributes
        ----------
        '''
        path = self.get_query_argument(name="path")
        new_name = self.get_query_argument(name="name")
        log.debug("Path to the file or directory: %s", path)
        log.debug("New filename: %s", new_name)
        self.set_header('Content-Type', 'application/json')
        try:
            resp = rename(path, new_name)
            log.debug("Response message: %s", resp)
            self.write(resp)
        except StochSSAPIError as err:
            self.set_status(err.status_code)
<<<<<<< HEAD
            error = {"Reason":err.reason, "Message":err.message}
            log.error("Exception information: %s", error)
=======
            error = {"Reason":err.reason,"Message":err.message}
            if err.traceback is None:
                trace = traceback.format_exc()
            else:
                trace = err.traceback
            log.error("Exception information: {0}\n{1}".format(error, trace))
            error['Traceback'] = trace
>>>>>>> c3c4a03b
            self.write(error)
        self.finish()


class ConvertToSpatialAPIHandler(APIHandler):
    '''
    ##############################################################################
    Handler for converting a model to a spatial model.
    ##############################################################################
    '''
    @web.authenticated
    async def get(self):
        '''
        Creates a spatial model file with a unique name from a model file and
        stores it in the same directory as the original.

        Attributes
        ----------
        '''
        path = self.get_query_argument(name="path")
        log.debug("Converting non-spatial model to spatial model: %s", path)
        self.set_header('Content-Type', 'application/json')
        try:
            resp = convert_model(path, to_spatial=True)
            log.debug("Response: %s", resp)
            self.write(resp)
        except StochSSAPIError as err:
            self.set_status(err.status_code)
<<<<<<< HEAD
            error = {"Reason":err.reason, "Message":err.message}
            log.error("Exception information: %s", error)
=======
            error = {"Reason":err.reason,"Message":err.message}
            if err.traceback is None:
                trace = traceback.format_exc()
            else:
                trace = err.traceback
            log.error("Exception information: {0}\n{1}".format(error, trace))
            error['Traceback'] = trace
>>>>>>> c3c4a03b
            self.write(error)
        self.finish()


class ConvertToModelAPIHandler(APIHandler):
    '''
    ##############################################################################
    Handler for converting a spatial model to a model.
    ##############################################################################
    '''
    @web.authenticated
    async def get(self):
        '''
        Creates a model file with a unique name from a spatial model file and
        stores it in the same directory as the original.

        Attributes
        ----------
        '''
        path = self.get_query_argument(name="path")
        log.debug("Converting spatial model to non-spatial model: %s", path)
        self.set_header('Content-Type', 'application/json')
        try:
            resp = convert_model(path, to_spatial=False)
            log.debug("Response: %s", resp)
            self.write(resp)
        except StochSSAPIError as err:
            self.set_status(err.status_code)
<<<<<<< HEAD
            error = {"Reason":err.reason, "Message":err.message}
            log.error("Exception information: %s", error)
=======
            error = {"Reason":err.reason,"Message":err.message}
            if err.traceback is None:
                trace = traceback.format_exc()
            else:
                trace = err.traceback
            log.error("Exception information: {0}\n{1}".format(error, trace))
            error['Traceback'] = trace
>>>>>>> c3c4a03b
            self.write(error)
        self.finish()


class ModelToSBMLAPIHandler(APIHandler):
    '''
    ##############################################################################
    Handler for converting a StochSS model to a SBML model.
    ##############################################################################
    '''
    @web.authenticated
    async def get(self):
        '''
        Create a SBML Model file with a unique name from a model file and
        store it in the same directory as the original.

        Attributes
        ----------
        '''
        path = self.get_query_argument(name="path")
        self.set_header('Content-Type', 'application/json')
        log.debug("Converting to SBML: %s", path)
        try:
            resp = convert_to_sbml(path)
            log.debug("Response: %s", resp)
            self.write(resp)
        except StochSSAPIError as err:
            self.set_status(err.status_code)
<<<<<<< HEAD
            error = {"Reason":err.reason, "Message":err.message}
            log.error("Exception information: %s", error)
=======
            error = {"Reason":err.reason,"Message":err.message}
            if err.traceback is None:
                trace = traceback.format_exc()
            else:
                trace = err.traceback
            log.error("Exception information: {0}\n{1}".format(error, trace))
            error['Traceback'] = trace
>>>>>>> c3c4a03b
            self.write(error)
        self.finish()


class SBMLToModelAPIHandler(APIHandler):
    '''
    ##############################################################################
    Handler for converting a SBML model to a StochSS model.
    ##############################################################################
    '''

    async def get(self):
        '''
        Creates a StochSS model with a unique name from an sbml model and
        store it in the same directory as the original.

        Attributes
        ----------
        '''
        path = self.get_query_argument(name="path")
        log.debug("Converting SBML: %s", path)
        template_path = '/stochss/stochss_templates/nonSpatialModelTemplate.json'
        log.debug("Using model template: %s", template_path)
        with open(template_path, "r") as template_file:
            model_template = template_file.read()
        log.debug("Model template: %s", model_template)
        self.set_header('Content-Type', 'application/json')
        try:
            resp = convert_sbml_to_model(path, model_template)
            log.debug("Response: %s", resp)
            self.write(resp)
        except StochSSAPIError as err:
            self.set_status(err.status_code)
<<<<<<< HEAD
            error = {"Reason":err.reason, "Message":err.message}
            log.error("Exception information: %s", error)
=======
            error = {"Reason":err.reason,"Message":err.message}
            if err.traceback is None:
                trace = traceback.format_exc()
            else:
                trace = err.traceback
            log.error("Exception information: {0}\n{1}".format(error, trace))
            error['Traceback'] = trace
>>>>>>> c3c4a03b
            self.write(error)
        self.finish()


class DownloadAPIHandler(APIHandler):
    '''
    ##############################################################################
    Handler for downloading plain text files to the users download directory.
    ##############################################################################
    '''
    @web.authenticated
    async def get(self):
        '''
        Read and return plain text files.

        Attributes
        ----------
        '''
        path = self.get_query_argument(name="path")
        log.debug("Path to the model: %s", path)
        full_path = os.path.join("/home/jovyan", path)
        log.debug("Path to the model on disk: %s", full_path)
        try:
            with open(full_path, 'r') as file:
                resp = file.read()
            self.write(resp)
        except FileNotFoundError as err:
            self.set_status(404)
            self.set_header('Content-Type', 'application/json')
<<<<<<< HEAD
            error = {"Reason":"File Not Found",
                     "Message":"Could not find file: " + str(err)}
            log.error("Exception information: %s", error)
=======
            error = {"Reason":"File Not Found","Message":"Could not find file: " + str(err)}
            trace = traceback.format_exc()
            log.error("Exception information: {0}\n{1}".format(error, trace))
            error['Traceback'] = trace
>>>>>>> c3c4a03b
            self.write(error)
        self.finish()


class DownloadZipFileAPIHandler(APIHandler):
    '''
    ##############################################################################
    Handler for downloading zip files to the users download directory.
    ##############################################################################
    '''
    @web.authenticated
    async def get(self):
        '''
        Read and download a zip file or generate a zip file from a directory or
        file and then download.  Generated zip files are stored in the targets
        parent directory with a unique name.

        Attributes
        ----------
        '''
        path = self.get_query_argument(name="path")
        action = self.get_query_argument(name="action")
        log.debug("Path to the model: %s", path)
        log.debug("Action: %s", action)
        if action == "download":
            file_name = "{0}.zip".format(path.split('/').pop().split('.')[0])
            log.debug("Name of the download file: %s", file_name)
            self.set_header('Content-Type', 'application/zip')
            self.set_header('Content_Disposition', 'attachment; filename="{0}"'.format(file_name))
        else:
            self.set_header('Content-Type', 'application/json')

        try:
            resp = download_zip(path, action)
            log.debug("Response: %s", resp)
            self.write(resp)
        except StochSSAPIError as err:
            self.set_status(err.status_code)
            if action == "download":
                self.set_header('Content-Type', 'application/json')
<<<<<<< HEAD
            error = {"Reason":err.reason, "Message":err.message}
            log.error("Exception information: %s", error)
=======
            error = {"Reason":err.reason,"Message":err.message}
            if err.traceback is None:
                trace = traceback.format_exc()
            else:
                trace = err.traceback
            log.error("Exception information: {0}\n{1}".format(error, trace))
            error['Traceback'] = trace
>>>>>>> c3c4a03b
            self.write(error)
        self.finish()


class CreateDirectoryHandler(APIHandler):
    '''
    ##############################################################################
    Handler for creating a new directory or path of directories.
    ##############################################################################
    '''
    @web.authenticated
    async def get(self):
        '''
        Creates a single directory or if the path od directories contains other
        directories that do not exist, a path of directories.

        Attributes
        ----------
        '''
        directories = self.get_query_argument(name="path")
        log.debug("Path of directories: %s", directories)
        full_path = os.path.join("/home/jovyan", directories)
        log.debug("Full path of directories: %s", full_path)
        try:
            os.makedirs(full_path)
            self.write("{0} was successfully created!".format(directories))
        except FileExistsError as err:
            self.set_status(406)
            self.set_header('Content-Type', 'application/json')
<<<<<<< HEAD
            error = {"Reason":"Directory Already Exists",
                     "Message":"Could not create your directory: "+str(err)}
            log.error("Exception information: %s", error)
=======
            error = {"Reason":"Directory Already Exists","Message":"Could not create your directory: "+str(err)}
            trace = traceback.format_exc()
            log.error("Exception information: {0}\n{1}".format(error, trace))
            error['Traceback'] = trace
>>>>>>> c3c4a03b
            self.write(error)
        self.finish()


class UploadFileAPIHandler(APIHandler):
    '''
    ##############################################################################
    Handler for uploading files.
    ##############################################################################
    '''
    @web.authenticated
    async def post(self):
        '''
        Uploads the target file to the target directory.  If the intended file
        type is a StochSS Model or SBML Model, the original file is uploaded
        with a converted model.  If the file can't be uploaded to the intended
        type no conversion is made and errors are sent to the user.

        Attributes
        ----------

        '''
        file_data = self.request.files['datafile'][0]
        file_info = json.loads(self.request.body_arguments['fileinfo'][0].decode())
        log.debug(file_info['type'])
        log.debug(file_info['path'])
        if file_info['name']:
            log.debug(file_info['name'])
        else:
            log.debug("No name given")
        file_name = file_data['filename']
        log.debug(file_name)
        log.debug(type(file_data['body']))
        resp = upload(file_data, file_info)
        log.debug(resp)
        self.write(json.dumps(resp))
        self.finish()


class DuplicateWorkflowAsNewHandler(APIHandler):
    '''
    ##############################################################################
    Handler for duplicating a workflow as new and a workflows model.
    ##############################################################################
    '''
    @web.authenticated
    async def get(self):
        '''
        Creates a new workflow that uses the same model and has
        the same type as the target workflow in its parent directory.

        Attributes
        ----------
        '''
        path = self.get_query_argument(name="path")
        target = self.get_query_argument(name="target")
        time_stamp = self.get_query_argument(name="stamp")
        log.debug("Path to the workflow: %s", path)
        log.debug("The %s is being copied", target)
        if time_stamp == "None":
            time_stamp = None
        else:
            log.debug("The time stamp for the new workflow: %s", time_stamp)
        only_model = target == "wkfl_model"
        log.debug("only_model flag: %s", only_model)
        self.set_header('Content-Type', 'application/json')
        try:
            resp = duplicate_wkfl_as_new(path, only_model, time_stamp)
            log.debug("Response: %s", resp)
            self.write(resp)
        except StochSSAPIError as err:
            self.set_status(err.status_code)
<<<<<<< HEAD
            error = {"Reason":err.reason, "Message":err.message}
            log.error("Exception information: %s", error)
=======
            error = {"Reason":err.reason,"Message":err.message}
            if err.traceback is None:
                trace = traceback.format_exc()
            else:
                trace = err.traceback
            log.error("Exception information: {0}\n{1}".format(error, trace))
            error['Traceback'] = trace
>>>>>>> c3c4a03b
            self.write(error)
        self.finish()


class GetWorkflowModelPathAPIHandler(APIHandler):
    '''
    ##############################################################################
    Handler for getting the path to the workflow model.
    ##############################################################################
    '''

    async def get(self):
        '''
        Returns the path to the model used for the workflow to allow the user
        to edit the model.  If the model doesn't exist a 404 response is sent.

        Attributes
        ----------
        '''
        user_dir = "/home/jovyan"

        path = self.get_query_argument(name="path")
        self.set_header('Content-Type', 'application/json')
        log.debug("The path to the workflow: %s", path)
        full_path = os.path.join(user_dir, path, "info.json")
        log.debug("The full path to the workflow's info file: %s", full_path)
        try:
            with open(full_path, "r") as info_file:
                info = json.load(info_file)
            log.debug("Workflow info: %s", info)
            model_path = info['source_model']
            log.debug("Path to the workflow's model: %s", model_path)
            resp = {"file":model_path.replace(user_dir + "/", "")}
            if not os.path.exists(os.path.join(user_dir, model_path)):
                mdl_file = model_path.split('/').pop()
                resp['error'] = "The model file {0} could not be found.  To edit the model you \
                                 will need to extract the model from the workflow or open the \
                                 workflow and update the path to the model.".format(mdl_file)
            log.debug("Response: %s", resp)
            self.write(resp)
        except FileNotFoundError as err:
            self.set_status(404)
<<<<<<< HEAD
            error = {"Reason":"Workflow Info File Not Found",
                     "Message":"Could not find the workflow's info file: "+str(err)}
            log.error(error)
            self.write(error)
        except JSONDecodeError as err:
            self.set_status(404)
            error = {"Reason":"Workflow Info File Not JSON Format",
                     "Message":"The workflow info file is not JSON decodable: "+str(err)}
            log.error(error)
=======
            error = {"Reason":"Workflow Info File Not Found","Message":"Could not find the workflow's info file: "+str(err)}
            trace = traceback.format_exc()
            log.error("Exception information: {0}\n{1}".format(error, trace))
            error['Traceback'] = trace
            self.write(error)
        except JSONDecodeError as err:
            self.set_status(404)
            error = {"Reason":"Workflow Info File Not JSON Format","Message":"The workflow info file is not JSON decodable: "+str(err)}
            trace = traceback.format_exc()
            log.error("Exception information: {0}\n{1}".format(error, trace))
            error['Traceback'] = trace
>>>>>>> c3c4a03b
            self.write(error)
        self.finish()<|MERGE_RESOLUTION|>--- conflicted
+++ resolved
@@ -10,11 +10,7 @@
 import json
 from json.decoder import JSONDecodeError
 import logging
-<<<<<<< HEAD
-=======
 import traceback
-from tornado import web
->>>>>>> c3c4a03b
 from shutil import move, rmtree
 from tornado import web
 from notebook.base.handlers import APIHandler
@@ -61,18 +57,13 @@
         except StochSSAPIError as err:
             self.set_status(err.status_code)
             self.set_header('Content-Type', 'application/json')
-<<<<<<< HEAD
-            error = {"Reason":err.reason, "Message":err.message}
-            log.error("Exception information: %s", error)
-=======
-            error = {"Reason":err.reason,"Message":err.message}
-            if err.traceback is None:
-                trace = traceback.format_exc()
-            else:
-                trace = err.traceback
-            log.error("Exception information: {0}\n{1}".format(error, trace))
-            error['Traceback'] = trace
->>>>>>> c3c4a03b
+            error = {"Reason":err.reason, "Message":err.message}
+            if err.traceback is None:
+                trace = traceback.format_exc()
+            else:
+                trace = err.traceback
+            log.error("Exception information: %s\n%s", error, trace)
+            error['Traceback'] = trace
             self.write(error)
         self.finish()
 
@@ -102,18 +93,13 @@
             self.write(dest_file)
         except StochSSAPIError as err:
             self.set_status(err.status_code)
-<<<<<<< HEAD
-            error = {"Reason":err.reason, "Message":err.message}
-            log.error("Exception information: %s", error)
-=======
-            error = {"Reason":err.reason,"Message":err.message}
-            if err.traceback is None:
-                trace = traceback.format_exc()
-            else:
-                trace = err.traceback
-            log.error("Exception information: {0}\n{1}".format(error, trace))
-            error['Traceback'] = trace
->>>>>>> c3c4a03b
+            error = {"Reason":err.reason, "Message":err.message}
+            if err.traceback is None:
+                trace = traceback.format_exc()
+            else:
+                trace = err.traceback
+            log.error("Exception information: %s\n%s", error, trace)
+            error['Traceback'] = trace
             self.write(error)
         self.finish()
 
@@ -144,28 +130,20 @@
         except FileNotFoundError as err:
             self.set_status(404)
             self.set_header('Content-Type', 'application/json')
-<<<<<<< HEAD
             error = {"Reason":"StochSS File Not Found",
                      "Message":"Could not find the file or directory: {0}".format(err)}
-=======
-            error = {"Reason":"StochSS File Not Found","Message":"Could not find the file or directory: {0}".format(err)}
             trace = traceback.format_exc()
-            log.error("Exception information: {0}\n{1}".format(error, trace))
-            error['Traceback'] = trace
->>>>>>> c3c4a03b
+            log.error("Exception information: %s\n%s", error, trace)
+            error['Traceback'] = trace
             self.write(error)
         except PermissionError as err:
             self.set_status(403)
             self.set_header('Content-Type', 'application/json')
-<<<<<<< HEAD
             error = {"Reason":"Permission Denied",
                      "Message":"You do not have permission to delete this file: {0}".format(err)}
-=======
-            error = {"Reason":"Permission Denied","Message":"You do not have permission to delete this file: {0}".format(err)}
             trace = traceback.format_exc()
-            log.error("Exception information: {0}\n{1}".format(error, trace))
-            error['Traceback'] = trace
->>>>>>> c3c4a03b
+            log.error("Exception information: %s\n%s", error, trace)
+            error['Traceback'] = trace
             self.write(error)
         self.finish()
 
@@ -184,14 +162,13 @@
         Attributes
         ----------
         '''
-        user_dir = "/home/jovyan"
         src_path = self.get_query_argument(name="srcPath")
         log.debug("Path to the file: %s", src_path)
-        old_path = os.path.join(user_dir, src_path)
+        old_path = os.path.join("/home/jovyan", src_path)
         log.debug("Full path to the file: %s", old_path)
         dst_path = self.get_query_argument(name="dstPath")
         log.debug("Destination path: %s", dst_path)
-        new_path = os.path.join(user_dir, dst_path)
+        new_path = os.path.join("/home/jovyan", dst_path)
         log.debug("Full destination path: %s", new_path)
         try:
             if os.path.isdir(old_path):
@@ -208,36 +185,31 @@
         except FileNotFoundError as err:
             self.set_status(404)
             self.set_header('Content-Type', 'application/json')
-<<<<<<< HEAD
             error = {"Reason":"StochSS File Not Found",
                      "Message":"Could not find the file or directory: {0}".format(err)}
-            log.error(error)
-=======
-            error = {"Reason":"StochSS File Not Found","Message":"Could not find the file or directory: {0}".format(err)}
             trace = traceback.format_exc()
-            log.error("Exception information: {0}\n{1}".format(error, trace))
-            error['Traceback'] = trace
->>>>>>> c3c4a03b
+            log.error("Exception information: %s\n%s", error, trace)
+            error['Traceback'] = trace
             self.write(error)
         except PermissionError as err:
             self.set_status(403)
             self.set_header('Content-Type', 'application/json')
-<<<<<<< HEAD
             error = {"Reason":"Permission Denied",
                      "Message":"You do not have permission to move this file: {0}".format(err)}
-            log.error(error)
+            trace = traceback.format_exc()
+            log.error("Exception information: %s\n%s", error, trace)
+            error['Traceback'] = trace
             self.write(error)
         except StochSSAPIError as err:
             self.set_status(err.status_code)
             self.set_header('Content-Type', 'application/json')
             error = {"Reason":err.reason, "Message":err.message}
-            log.error(error)
-=======
-            error = {"Reason":"Permission Denied","Message":"You do not have permission to move this file: {0}".format(err)}
-            trace = traceback.format_exc()
-            log.error("Exception information: {0}\n{1}".format(error, trace))
-            error['Traceback'] = trace
->>>>>>> c3c4a03b
+            if err.traceback is None:
+                trace = traceback.format_exc()
+            else:
+                trace = err.traceback
+            log.error("Exception information: %s\n%s", error, trace)
+            error['Traceback'] = trace
             self.write(error)
         self.finish()
 
@@ -367,18 +339,13 @@
             self.write(resp)
         except StochSSAPIError as err:
             self.set_status(err.status_code)
-<<<<<<< HEAD
-            error = {"Reason":err.reason, "Message":err.message}
-            log.error("Exception information: %s", error)
-=======
-            error = {"Reason":err.reason,"Message":err.message}
-            if err.traceback is None:
-                trace = traceback.format_exc()
-            else:
-                trace = err.traceback
-            log.error("Exception information: {0}\n{1}".format(error, trace))
-            error['Traceback'] = trace
->>>>>>> c3c4a03b
+            error = {"Reason":err.reason, "Message":err.message}
+            if err.traceback is None:
+                trace = traceback.format_exc()
+            else:
+                trace = err.traceback
+            log.error("Exception information: %s\n%s", error, trace)
+            error['Traceback'] = trace
             self.write(error)
         self.finish()
 
@@ -407,18 +374,13 @@
             self.write(resp)
         except StochSSAPIError as err:
             self.set_status(err.status_code)
-<<<<<<< HEAD
-            error = {"Reason":err.reason, "Message":err.message}
-            log.error("Exception information: %s", error)
-=======
-            error = {"Reason":err.reason,"Message":err.message}
-            if err.traceback is None:
-                trace = traceback.format_exc()
-            else:
-                trace = err.traceback
-            log.error("Exception information: {0}\n{1}".format(error, trace))
-            error['Traceback'] = trace
->>>>>>> c3c4a03b
+            error = {"Reason":err.reason, "Message":err.message}
+            if err.traceback is None:
+                trace = traceback.format_exc()
+            else:
+                trace = err.traceback
+            log.error("Exception information: %s\n%s", error, trace)
+            error['Traceback'] = trace
             self.write(error)
         self.finish()
 
@@ -450,18 +412,13 @@
             self.write(resp)
         except StochSSAPIError as err:
             self.set_status(err.status_code)
-<<<<<<< HEAD
-            error = {"Reason":err.reason, "Message":err.message}
-            log.error("Exception information: %s", error)
-=======
-            error = {"Reason":err.reason,"Message":err.message}
-            if err.traceback is None:
-                trace = traceback.format_exc()
-            else:
-                trace = err.traceback
-            log.error("Exception information: {0}\n{1}".format(error, trace))
-            error['Traceback'] = trace
->>>>>>> c3c4a03b
+            error = {"Reason":err.reason, "Message":err.message}
+            if err.traceback is None:
+                trace = traceback.format_exc()
+            else:
+                trace = err.traceback
+            log.error("Exception information: %s\n%s", error, trace)
+            error['Traceback'] = trace
             self.write(error)
         self.finish()
 
@@ -490,18 +447,13 @@
             self.write(resp)
         except StochSSAPIError as err:
             self.set_status(err.status_code)
-<<<<<<< HEAD
-            error = {"Reason":err.reason, "Message":err.message}
-            log.error("Exception information: %s", error)
-=======
-            error = {"Reason":err.reason,"Message":err.message}
-            if err.traceback is None:
-                trace = traceback.format_exc()
-            else:
-                trace = err.traceback
-            log.error("Exception information: {0}\n{1}".format(error, trace))
-            error['Traceback'] = trace
->>>>>>> c3c4a03b
+            error = {"Reason":err.reason, "Message":err.message}
+            if err.traceback is None:
+                trace = traceback.format_exc()
+            else:
+                trace = err.traceback
+            log.error("Exception information: %s\n%s", error, trace)
+            error['Traceback'] = trace
             self.write(error)
         self.finish()
 
@@ -530,18 +482,13 @@
             self.write(resp)
         except StochSSAPIError as err:
             self.set_status(err.status_code)
-<<<<<<< HEAD
-            error = {"Reason":err.reason, "Message":err.message}
-            log.error("Exception information: %s", error)
-=======
-            error = {"Reason":err.reason,"Message":err.message}
-            if err.traceback is None:
-                trace = traceback.format_exc()
-            else:
-                trace = err.traceback
-            log.error("Exception information: {0}\n{1}".format(error, trace))
-            error['Traceback'] = trace
->>>>>>> c3c4a03b
+            error = {"Reason":err.reason, "Message":err.message}
+            if err.traceback is None:
+                trace = traceback.format_exc()
+            else:
+                trace = err.traceback
+            log.error("Exception information: %s\n%s", error, trace)
+            error['Traceback'] = trace
             self.write(error)
         self.finish()
 
@@ -570,18 +517,13 @@
             self.write(resp)
         except StochSSAPIError as err:
             self.set_status(err.status_code)
-<<<<<<< HEAD
-            error = {"Reason":err.reason, "Message":err.message}
-            log.error("Exception information: %s", error)
-=======
-            error = {"Reason":err.reason,"Message":err.message}
-            if err.traceback is None:
-                trace = traceback.format_exc()
-            else:
-                trace = err.traceback
-            log.error("Exception information: {0}\n{1}".format(error, trace))
-            error['Traceback'] = trace
->>>>>>> c3c4a03b
+            error = {"Reason":err.reason, "Message":err.message}
+            if err.traceback is None:
+                trace = traceback.format_exc()
+            else:
+                trace = err.traceback
+            log.error("Exception information: %s\n%s", error, trace)
+            error['Traceback'] = trace
             self.write(error)
         self.finish()
 
@@ -615,18 +557,13 @@
             self.write(resp)
         except StochSSAPIError as err:
             self.set_status(err.status_code)
-<<<<<<< HEAD
-            error = {"Reason":err.reason, "Message":err.message}
-            log.error("Exception information: %s", error)
-=======
-            error = {"Reason":err.reason,"Message":err.message}
-            if err.traceback is None:
-                trace = traceback.format_exc()
-            else:
-                trace = err.traceback
-            log.error("Exception information: {0}\n{1}".format(error, trace))
-            error['Traceback'] = trace
->>>>>>> c3c4a03b
+            error = {"Reason":err.reason, "Message":err.message}
+            if err.traceback is None:
+                trace = traceback.format_exc()
+            else:
+                trace = err.traceback
+            log.error("Exception information: %s\n%s", error, trace)
+            error['Traceback'] = trace
             self.write(error)
         self.finish()
 
@@ -656,16 +593,11 @@
         except FileNotFoundError as err:
             self.set_status(404)
             self.set_header('Content-Type', 'application/json')
-<<<<<<< HEAD
             error = {"Reason":"File Not Found",
                      "Message":"Could not find file: " + str(err)}
-            log.error("Exception information: %s", error)
-=======
-            error = {"Reason":"File Not Found","Message":"Could not find file: " + str(err)}
             trace = traceback.format_exc()
-            log.error("Exception information: {0}\n{1}".format(error, trace))
-            error['Traceback'] = trace
->>>>>>> c3c4a03b
+            log.error("Exception information: %s\n%s", error, trace)
+            error['Traceback'] = trace
             self.write(error)
         self.finish()
 
@@ -706,18 +638,13 @@
             self.set_status(err.status_code)
             if action == "download":
                 self.set_header('Content-Type', 'application/json')
-<<<<<<< HEAD
-            error = {"Reason":err.reason, "Message":err.message}
-            log.error("Exception information: %s", error)
-=======
-            error = {"Reason":err.reason,"Message":err.message}
-            if err.traceback is None:
-                trace = traceback.format_exc()
-            else:
-                trace = err.traceback
-            log.error("Exception information: {0}\n{1}".format(error, trace))
-            error['Traceback'] = trace
->>>>>>> c3c4a03b
+            error = {"Reason":err.reason, "Message":err.message}
+            if err.traceback is None:
+                trace = traceback.format_exc()
+            else:
+                trace = err.traceback
+            log.error("Exception information: %s\n%s", error, trace)
+            error['Traceback'] = trace
             self.write(error)
         self.finish()
 
@@ -747,16 +674,11 @@
         except FileExistsError as err:
             self.set_status(406)
             self.set_header('Content-Type', 'application/json')
-<<<<<<< HEAD
             error = {"Reason":"Directory Already Exists",
                      "Message":"Could not create your directory: "+str(err)}
-            log.error("Exception information: %s", error)
-=======
-            error = {"Reason":"Directory Already Exists","Message":"Could not create your directory: "+str(err)}
             trace = traceback.format_exc()
-            log.error("Exception information: {0}\n{1}".format(error, trace))
-            error['Traceback'] = trace
->>>>>>> c3c4a03b
+            log.error("Exception information: %s\n%s", error, trace)
+            error['Traceback'] = trace
             self.write(error)
         self.finish()
 
@@ -829,18 +751,13 @@
             self.write(resp)
         except StochSSAPIError as err:
             self.set_status(err.status_code)
-<<<<<<< HEAD
-            error = {"Reason":err.reason, "Message":err.message}
-            log.error("Exception information: %s", error)
-=======
-            error = {"Reason":err.reason,"Message":err.message}
-            if err.traceback is None:
-                trace = traceback.format_exc()
-            else:
-                trace = err.traceback
-            log.error("Exception information: {0}\n{1}".format(error, trace))
-            error['Traceback'] = trace
->>>>>>> c3c4a03b
+            error = {"Reason":err.reason, "Message":err.message}
+            if err.traceback is None:
+                trace = traceback.format_exc()
+            else:
+                trace = err.traceback
+            log.error("Exception information: %s\n%s", error, trace)
+            error['Traceback'] = trace
             self.write(error)
         self.finish()
 
@@ -883,28 +800,18 @@
             self.write(resp)
         except FileNotFoundError as err:
             self.set_status(404)
-<<<<<<< HEAD
             error = {"Reason":"Workflow Info File Not Found",
                      "Message":"Could not find the workflow's info file: "+str(err)}
-            log.error(error)
+            trace = traceback.format_exc()
+            log.error("Exception information: %s\n%s", error, trace)
+            error['Traceback'] = trace
             self.write(error)
         except JSONDecodeError as err:
             self.set_status(404)
             error = {"Reason":"Workflow Info File Not JSON Format",
                      "Message":"The workflow info file is not JSON decodable: "+str(err)}
-            log.error(error)
-=======
-            error = {"Reason":"Workflow Info File Not Found","Message":"Could not find the workflow's info file: "+str(err)}
             trace = traceback.format_exc()
-            log.error("Exception information: {0}\n{1}".format(error, trace))
-            error['Traceback'] = trace
-            self.write(error)
-        except JSONDecodeError as err:
-            self.set_status(404)
-            error = {"Reason":"Workflow Info File Not JSON Format","Message":"The workflow info file is not JSON decodable: "+str(err)}
-            trace = traceback.format_exc()
-            log.error("Exception information: {0}\n{1}".format(error, trace))
-            error['Traceback'] = trace
->>>>>>> c3c4a03b
+            log.error("Exception information: %s\n%s", error, trace)
+            error['Traceback'] = trace
             self.write(error)
         self.finish()