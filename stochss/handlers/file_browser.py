'''
APIHandler documentation:
https://github.com/jupyter/notebook/blob/master/notebook/base/handlers.py#L583

Note APIHandler.finish() sets Content-Type handler to 'application/json'

Use finish() for json, write() for text
'''
import os
import json
from json.decoder import JSONDecodeError
from datetime import datetime
import logging
import traceback
from shutil import move, rmtree
from tornado import web
from notebook.base.handlers import APIHandler
from .util.stochss_errors import StochSSAPIError, StochSSPermissionsError
from .util.ls import list_files
from .util.convert_to_notebook import convert_to_notebook
from .util.duplicate import duplicate, duplicate_wkfl_as_new
from .util.rename import rename
from .util.convert_to_smdl_mdl import convert_model
from .util.convert_to_sbml import convert_to_sbml
from .util.convert_sbml_to_model import convert_sbml_to_model
from .util.generate_zip_file import download_zip
from .util.upload_file import upload
from .util.workflow_status import get_status

log = logging.getLogger('stochss')


# pylint: disable=abstract-method
class ModelBrowserFileList(APIHandler):
    '''
    ##############################################################################
    Handler for interacting with the User's File Browser
    ##############################################################################
    '''
    @web.authenticated
    async def get(self):
        '''
        Reads the content of a directory and returns a jstree dictionary.

        Attributes
        ----------
        '''
        path = self.get_query_argument(name="path")
        is_root = self.get_query_argument(name="isRoot", default=False)
        log.info("Path to the directory: %s", path)
        try:
            if is_root:
                output = list_files(path, is_root=True)
            else:
                output = list_files(path)
            log.debug("Contents of the directory: %s", output)
            self.write(output)
        except StochSSAPIError as err:
            self.set_status(err.status_code)
            self.set_header('Content-Type', 'application/json')
            error = {"Reason":err.reason, "Message":err.message}
            if err.traceback is None:
                trace = traceback.format_exc()
            else:
                trace = err.traceback
            log.error("Exception information: %s\n%s", error, trace)
            error['Traceback'] = trace
            self.write(error)
        self.finish()


class ModelToNotebookHandler(APIHandler):
    '''
    ##############################################################################
    Handler for handling conversions from model (.mdl) file to Jupyter Notebook
    (.ipynb) file.
    ##############################################################################
    '''
    @web.authenticated
    async def get(self):
        '''
        Runs the convert_to_notebook function from the convert_to_notebook script
        to build a Jupyter Notebook version of the model and write it to a file.

        Attributes
        ----------
        '''
        path = self.get_query_argument(name="path")
        self.set_header('Content-Type', 'application/json')
        try:
            log.debug("Path to the model file: %s", path)
            dest_file = convert_to_notebook(path)
            log.debug("Notebook file path: %s", dest_file)
            self.write(dest_file)
        except StochSSAPIError as err:
            self.set_status(err.status_code)
            error = {"Reason":err.reason, "Message":err.message}
            if err.traceback is None:
                trace = traceback.format_exc()
            else:
                trace = err.traceback
            log.error("Exception information: %s\n%s", error, trace)
            error['Traceback'] = trace
            self.write(error)
        self.finish()


class DeleteFileAPIHandler(APIHandler):
    '''
    ##############################################################################
    Handler for removing files and/or directoies from the User's file system.
    ##############################################################################
    '''
    @web.authenticated
    async def get(self):
        '''
        Removes a single file or recursively remove a directory and its contents.

        Attributes
        ----------
        '''
        path = self.get_query_argument(name="path")
        file_path = os.path.join('/home/jovyan', path)
        log.debug("Deleting  path: %s", file_path)
        try:
            try:
                os.remove(file_path)
            except OSError:
                rmtree(file_path)
            self.write("The file {0} was successfully deleted.".format(path.split('/').pop()))
        except FileNotFoundError as err:
            self.set_status(404)
            self.set_header('Content-Type', 'application/json')
            error = {"Reason":"StochSS File Not Found",
                     "Message":"Could not find the file or directory: {0}".format(err)}
            trace = traceback.format_exc()
            log.error("Exception information: %s\n%s", error, trace)
            error['Traceback'] = trace
            self.write(error)
        except PermissionError as err:
            self.set_status(403)
            self.set_header('Content-Type', 'application/json')
            error = {"Reason":"Permission Denied",
                     "Message":"You do not have permission to delete this file: {0}".format(err)}
            trace = traceback.format_exc()
            log.error("Exception information: %s\n%s", error, trace)
            error['Traceback'] = trace
            self.write(error)
        self.finish()


class MoveFileAPIHandler(APIHandler):
    '''
    ##############################################################################
    Handler moving file locations in the User's file system.
    ##############################################################################
    '''
    @web.authenticated
    async def get(self):
        '''
        Moves a file or a directory and its contents to a new location.

        Attributes
        ----------
        '''
        src_path = self.get_query_argument(name="srcPath")
        log.debug("Path to the file: %s", src_path)
        old_path = os.path.join("/home/jovyan", src_path)
        log.debug("Full path to the file: %s", old_path)
        dst_path = self.get_query_argument(name="dstPath")
        log.debug("Destination path: %s", dst_path)
<<<<<<< HEAD
        new_path = self.get_new_path(user_dir, dst_path)
=======
        new_path = os.path.join("/home/jovyan", dst_path)
>>>>>>> cfed1a62
        log.debug("Full destination path: %s", new_path)
        try:
            if os.path.isdir(old_path):
                # If directory is wkfl and has been started, update wkfl model path
                if old_path.endswith('.wkfl') and "RUNNING" in os.listdir(path=old_path):
                    self.update_workflow_paths(src_path, dst_path, old_path)
                elif old_path.endswith('.proj'):
                    self.is_project_movable(old_path)
                    self.update_project_paths(src_path, dst_path, old_path)
                move(old_path, new_path)
            else:
                os.rename(old_path, new_path)
            self.write("Success! {0} was moved to {1}.".format(old_path, new_path))
        except FileNotFoundError as err:
            self.set_status(404)
            self.set_header('Content-Type', 'application/json')
            error = {"Reason":"StochSS File Not Found",
                     "Message":"Could not find the file or directory: {0}".format(err)}
            trace = traceback.format_exc()
            log.error("Exception information: %s\n%s", error, trace)
            error['Traceback'] = trace
            self.write(error)
        except PermissionError as err:
            self.set_status(403)
            self.set_header('Content-Type', 'application/json')
            error = {"Reason":"Permission Denied",
                     "Message":"You do not have permission to move this file: {0}".format(err)}
            trace = traceback.format_exc()
            log.error("Exception information: %s\n%s", error, trace)
            error['Traceback'] = trace
            self.write(error)
        except StochSSAPIError as err:
            self.set_status(err.status_code)
            self.set_header('Content-Type', 'application/json')
            error = {"Reason":err.reason, "Message":err.message}
            if err.traceback is None:
                trace = traceback.format_exc()
            else:
                trace = err.traceback
            log.error("Exception information: %s\n%s", error, trace)
            error['Traceback'] = trace
            self.write(error)
        self.finish()


    @classmethod
    def get_new_path(cls, user_dir, dst_path):
        '''
        Gets the proper destination path for the file to be moved

        Attributes
        ----------
        user_dir : string
            Path to the users home directory
        dst_path : string
            New path for the file object from the users home directory
        '''
        new_path = os.path.join(user_dir, dst_path)
        if new_path.split().pop().replace('.', '', 5).isdigit():
            return new_path.replace(new_path.split().pop(), "").strip()
        if 'trash/' in new_path and os.path.exists(new_path):
            stamp = datetime.now().strftime(" %y.%m.%d.%H.%M.%S")
            return new_path + stamp
        return new_path


    @classmethod
    def update_workflow_paths(cls, src, dst, old_path):
        '''
        Updates the wkfl_model path in the info file.

        Attributes
        ----------
        src : string
            The parent directory of the source path.
        dst : string
            The parent directory of the destination path.
        old_path : string
            The path to the source file or directory.
        '''
        old_parent_dir = os.path.dirname(src)
        log.debug("Old parent directory: %s", old_parent_dir)
        new_parent_dir = os.path.dirname(dst)
        log.debug("New parent directory: %s", new_parent_dir)
        with open(os.path.join(old_path, "info.json"), "r+") as info_file:
            info = json.load(info_file)
            log.debug("Old wkfl info: %s", info)
            info['wkfl_model'] = info['wkfl_model'].replace(old_parent_dir, new_parent_dir)
            info_file.seek(0)
            log.debug("New wkfl info: %s", info)
            json.dump(info, info_file)
            info_file.truncate()


    @classmethod
    def is_project_movable(cls, old_path):
        '''
        Checks the status of each workflow in the project to determine
        if the project is able to be moved.

        Attributes
        ----------
        old_path : string
            The path to the source file or directory.
        '''
        for proj_item in os.listdir(old_path):
            if proj_item.endswith('.exp'):
                for exp_item in os.listdir(os.path.join(old_path, proj_item)):
                    if (exp_item.endswith('.wkfl') and
                            get_status(os.path.join(old_path, proj_item, exp_item)) == 'running'):
                        raise StochSSPermissionsError("This project contains a running workflow: \
                                                      {0} in {1}".format(exp_item, proj_item))


    @classmethod
    def update_project_paths(cls, src, dst, old_path):
        '''
        Updates the wkfl_model path in the info file of each workflow
        in the project directory.

        Attributes
        ----------
        src : string
            The parent directory of the source path.
        dst : string
            The parent directory of the destination path.
        old_path : string
            The path to the source file or directory.
        '''
        old_parent_dir = os.path.dirname(src)
        log.debug("Old parent directory: %s", old_parent_dir)
        new_parent_dir = os.path.dirname(dst)
        log.debug("New parent directory: %s", new_parent_dir)
        for proj_item in os.listdir(old_path,):
            if proj_item.endswith('.exp'):
                for exp_item in os.listdir(os.path.join(old_path, proj_item)):
                    with open(os.path.join(old_path, proj_item, exp_item,
                                           "info.json"), "r+") as info_file:
                        info = json.load(info_file)
                        log.debug("Old wkfl info: %s", info)
                        if get_status(os.path.join(old_path, proj_item,
                                                   exp_item)) == 'ready':
                            if not old_parent_dir:
                                src_mdl = os.path.join(new_parent_dir,
                                                       info['source_model'])
                            else:
                                src_mdl = (info['source_model']
                                           .replace(old_parent_dir, new_parent_dir, 1))
                            info['source_model'] = (src_mdl[1:]
                                                    if src_mdl.startswith('/')
                                                    else src_mdl)
                        else:
                            if not old_parent_dir:
                                wkfl_mdl = os.path.join(new_parent_dir,
                                                        info['wkfl_model'])
                            else:
                                wkfl_mdl = info['wkfl_model'].replace(old_parent_dir,
                                                                      new_parent_dir, 1)
                            info['wkfl_model'] = (wkfl_mdl[1:]
                                                  if wkfl_mdl.startswith('/')
                                                  else wkfl_mdl)
                        info_file.seek(0)
                        log.debug("New wkfl info: %s", info)
                        json.dump(info, info_file)
                        info_file.truncate()


class DuplicateModelHandler(APIHandler):
    '''
    ##############################################################################
    Handler for creating copies of a file.
    ##############################################################################
    '''
    @web.authenticated
    async def get(self):
        '''
        Creates a copy of a file with a unique name and stores it in the same
        directory as the original.

        Attributes
        ----------
        '''
        path = self.get_query_argument(name="path")
        self.set_header('Content-Type', 'application/json')
        log.debug("Copying file: %s", path)
        try:
            resp = duplicate(path)
            log.debug("Response message: %s", resp)
            self.write(resp)
        except StochSSAPIError as err:
            self.set_status(err.status_code)
            error = {"Reason":err.reason, "Message":err.message}
            if err.traceback is None:
                trace = traceback.format_exc()
            else:
                trace = err.traceback
            log.error("Exception information: %s\n%s", error, trace)
            error['Traceback'] = trace
            self.write(error)
        self.finish()


class DuplicateDirectoryHandler(APIHandler):
    '''
    ##############################################################################
    Handler for creating copies of a directory and its contents.
    ##############################################################################
    '''
    @web.authenticated
    async def get(self):
        '''
        Creates a copy of a directory and its contents with a unique name and
        stores it in the same parent directory as the original.

        Attributes
        ----------
        '''
        path = self.get_query_argument(name="path")
        self.set_header('Content-Type', 'application/json')
        log.debug("Path to the file: %s", path)
        try:
            resp = duplicate(path, True)
            log.debug("Response message: %s", resp)
            self.write(resp)
        except StochSSAPIError as err:
            self.set_status(err.status_code)
            error = {"Reason":err.reason, "Message":err.message}
            if err.traceback is None:
                trace = traceback.format_exc()
            else:
                trace = err.traceback
            log.error("Exception information: %s\n%s", error, trace)
            error['Traceback'] = trace
            self.write(error)
        self.finish()


class RenameAPIHandler(APIHandler):
    '''
    ##############################################################################
    Handler for renaming files or directories.
    ##############################################################################
    '''
    @web.authenticated
    async def get(self):
        '''
        Rename a file or directory.  If the file or directory already exists
        increment the file name using '(x)' naming convention to get a unique
        name.

        Attributes
        ----------
        '''
        path = self.get_query_argument(name="path")
        new_name = self.get_query_argument(name="name")
        log.debug("Path to the file or directory: %s", path)
        log.debug("New filename: %s", new_name)
        self.set_header('Content-Type', 'application/json')
        try:
            resp = rename(path, new_name)
            log.debug("Response message: %s", resp)
            self.write(resp)
        except StochSSAPIError as err:
            self.set_status(err.status_code)
            error = {"Reason":err.reason, "Message":err.message}
            if err.traceback is None:
                trace = traceback.format_exc()
            else:
                trace = err.traceback
            log.error("Exception information: %s\n%s", error, trace)
            error['Traceback'] = trace
            self.write(error)
        self.finish()


class ConvertToSpatialAPIHandler(APIHandler):
    '''
    ##############################################################################
    Handler for converting a model to a spatial model.
    ##############################################################################
    '''
    @web.authenticated
    async def get(self):
        '''
        Creates a spatial model file with a unique name from a model file and
        stores it in the same directory as the original.

        Attributes
        ----------
        '''
        path = self.get_query_argument(name="path")
        log.debug("Converting non-spatial model to spatial model: %s", path)
        self.set_header('Content-Type', 'application/json')
        try:
            resp = convert_model(path, to_spatial=True)
            log.debug("Response: %s", resp)
            self.write(resp)
        except StochSSAPIError as err:
            self.set_status(err.status_code)
            error = {"Reason":err.reason, "Message":err.message}
            if err.traceback is None:
                trace = traceback.format_exc()
            else:
                trace = err.traceback
            log.error("Exception information: %s\n%s", error, trace)
            error['Traceback'] = trace
            self.write(error)
        self.finish()


class ConvertToModelAPIHandler(APIHandler):
    '''
    ##############################################################################
    Handler for converting a spatial model to a model.
    ##############################################################################
    '''
    @web.authenticated
    async def get(self):
        '''
        Creates a model file with a unique name from a spatial model file and
        stores it in the same directory as the original.

        Attributes
        ----------
        '''
        path = self.get_query_argument(name="path")
        log.debug("Converting spatial model to non-spatial model: %s", path)
        self.set_header('Content-Type', 'application/json')
        try:
            resp = convert_model(path, to_spatial=False)
            log.debug("Response: %s", resp)
            self.write(resp)
        except StochSSAPIError as err:
            self.set_status(err.status_code)
            error = {"Reason":err.reason, "Message":err.message}
            if err.traceback is None:
                trace = traceback.format_exc()
            else:
                trace = err.traceback
            log.error("Exception information: %s\n%s", error, trace)
            error['Traceback'] = trace
            self.write(error)
        self.finish()


class ModelToSBMLAPIHandler(APIHandler):
    '''
    ##############################################################################
    Handler for converting a StochSS model to a SBML model.
    ##############################################################################
    '''
    @web.authenticated
    async def get(self):
        '''
        Create a SBML Model file with a unique name from a model file and
        store it in the same directory as the original.

        Attributes
        ----------
        '''
        path = self.get_query_argument(name="path")
        self.set_header('Content-Type', 'application/json')
        log.debug("Converting to SBML: %s", path)
        try:
            resp = convert_to_sbml(path)
            log.debug("Response: %s", resp)
            self.write(resp)
        except StochSSAPIError as err:
            self.set_status(err.status_code)
            error = {"Reason":err.reason, "Message":err.message}
            if err.traceback is None:
                trace = traceback.format_exc()
            else:
                trace = err.traceback
            log.error("Exception information: %s\n%s", error, trace)
            error['Traceback'] = trace
            self.write(error)
        self.finish()


class SBMLToModelAPIHandler(APIHandler):
    '''
    ##############################################################################
    Handler for converting a SBML model to a StochSS model.
    ##############################################################################
    '''

    async def get(self):
        '''
        Creates a StochSS model with a unique name from an sbml model and
        store it in the same directory as the original.

        Attributes
        ----------
        '''
        path = self.get_query_argument(name="path")
        log.debug("Converting SBML: %s", path)
        template_path = '/stochss/stochss_templates/nonSpatialModelTemplate.json'
        log.debug("Using model template: %s", template_path)
        with open(template_path, "r") as template_file:
            model_template = template_file.read()
        log.debug("Model template: %s", model_template)
        self.set_header('Content-Type', 'application/json')
        try:
            resp = convert_sbml_to_model(path, model_template)
            log.debug("Response: %s", resp)
            self.write(resp)
        except StochSSAPIError as err:
            self.set_status(err.status_code)
            error = {"Reason":err.reason, "Message":err.message}
            if err.traceback is None:
                trace = traceback.format_exc()
            else:
                trace = err.traceback
            log.error("Exception information: %s\n%s", error, trace)
            error['Traceback'] = trace
            self.write(error)
        self.finish()


class DownloadAPIHandler(APIHandler):
    '''
    ##############################################################################
    Handler for downloading plain text files to the users download directory.
    ##############################################################################
    '''
    @web.authenticated
    async def get(self):
        '''
        Read and return plain text files.

        Attributes
        ----------
        '''
        path = self.get_query_argument(name="path")
        log.debug("Path to the model: %s", path)
        full_path = os.path.join("/home/jovyan", path)
        log.debug("Path to the model on disk: %s", full_path)
        try:
            with open(full_path, 'r') as file:
                resp = file.read()
            self.write(resp)
        except FileNotFoundError as err:
            self.set_status(404)
            self.set_header('Content-Type', 'application/json')
            error = {"Reason":"File Not Found",
                     "Message":"Could not find file: " + str(err)}
            trace = traceback.format_exc()
            log.error("Exception information: %s\n%s", error, trace)
            error['Traceback'] = trace
            self.write(error)
        self.finish()


class DownloadZipFileAPIHandler(APIHandler):
    '''
    ##############################################################################
    Handler for downloading zip files to the users download directory.
    ##############################################################################
    '''
    @web.authenticated
    async def get(self):
        '''
        Read and download a zip file or generate a zip file from a directory or
        file and then download.  Generated zip files are stored in the targets
        parent directory with a unique name.

        Attributes
        ----------
        '''
        path = self.get_query_argument(name="path")
        action = self.get_query_argument(name="action")
        log.debug("Path to the model: %s", path)
        log.debug("Action: %s", action)
        if action == "download":
            file_name = "{0}.zip".format(path.split('/').pop().split('.')[0])
            log.debug("Name of the download file: %s", file_name)
            self.set_header('Content-Type', 'application/zip')
            self.set_header('Content_Disposition', 'attachment; filename="{0}"'.format(file_name))
        else:
            self.set_header('Content-Type', 'application/json')

        try:
            resp = download_zip(path, action)
            log.debug("Response: %s", resp)
            self.write(resp)
        except StochSSAPIError as err:
            self.set_status(err.status_code)
            if action == "download":
                self.set_header('Content-Type', 'application/json')
            error = {"Reason":err.reason, "Message":err.message}
            if err.traceback is None:
                trace = traceback.format_exc()
            else:
                trace = err.traceback
            log.error("Exception information: %s\n%s", error, trace)
            error['Traceback'] = trace
            self.write(error)
        self.finish()


class CreateDirectoryHandler(APIHandler):
    '''
    ##############################################################################
    Handler for creating a new directory or path of directories.
    ##############################################################################
    '''
    @web.authenticated
    async def get(self):
        '''
        Creates a single directory or if the path od directories contains other
        directories that do not exist, a path of directories.

        Attributes
        ----------
        '''
        directories = self.get_query_argument(name="path")
        log.debug("Path of directories: %s", directories)
        full_path = os.path.join("/home/jovyan", directories)
        log.debug("Full path of directories: %s", full_path)
        try:
            os.makedirs(full_path)
            self.write("{0} was successfully created!".format(directories))
        except FileExistsError as err:
            self.set_status(406)
            self.set_header('Content-Type', 'application/json')
            error = {"Reason":"Directory Already Exists",
                     "Message":"Could not create your directory: "+str(err)}
            trace = traceback.format_exc()
            log.error("Exception information: %s\n%s", error, trace)
            error['Traceback'] = trace
            self.write(error)
        self.finish()


class UploadFileAPIHandler(APIHandler):
    '''
    ##############################################################################
    Handler for uploading files.
    ##############################################################################
    '''
    @web.authenticated
    async def post(self):
        '''
        Uploads the target file to the target directory.  If the intended file
        type is a StochSS Model or SBML Model, the original file is uploaded
        with a converted model.  If the file can't be uploaded to the intended
        type no conversion is made and errors are sent to the user.

        Attributes
        ----------

        '''
        file_data = self.request.files['datafile'][0]
        file_info = json.loads(self.request.body_arguments['fileinfo'][0].decode())
        log.debug(file_info['type'])
        log.debug(file_info['path'])
        if file_info['name']:
            log.debug(file_info['name'])
        else:
            log.debug("No name given")
        file_name = file_data['filename']
        log.debug(file_name)
        log.debug(type(file_data['body']))
        resp = upload(file_data, file_info)
        log.debug(resp)
        self.write(json.dumps(resp))
        self.finish()


class DuplicateWorkflowAsNewHandler(APIHandler):
    '''
    ##############################################################################
    Handler for duplicating a workflow as new and a workflows model.
    ##############################################################################
    '''
    @web.authenticated
    async def get(self):
        '''
        Creates a new workflow that uses the same model and has
        the same type as the target workflow in its parent directory.

        Attributes
        ----------
        '''
        path = self.get_query_argument(name="path")
        target = self.get_query_argument(name="target")
        time_stamp = self.get_query_argument(name="stamp")
        log.debug("Path to the workflow: %s", path)
        log.debug("The %s is being copied", target)
        if time_stamp == "None":
            time_stamp = None
        else:
            log.debug("The time stamp for the new workflow: %s", time_stamp)
        only_model = target == "wkfl_model"
        log.debug("only_model flag: %s", only_model)
        self.set_header('Content-Type', 'application/json')
        try:
            resp = duplicate_wkfl_as_new(path, only_model, time_stamp)
            log.debug("Response: %s", resp)
            self.write(resp)
        except StochSSAPIError as err:
            self.set_status(err.status_code)
            error = {"Reason":err.reason, "Message":err.message}
            if err.traceback is None:
                trace = traceback.format_exc()
            else:
                trace = err.traceback
            log.error("Exception information: %s\n%s", error, trace)
            error['Traceback'] = trace
            self.write(error)
        self.finish()


class GetWorkflowModelPathAPIHandler(APIHandler):
    '''
    ##############################################################################
    Handler for getting the path to the workflow model.
    ##############################################################################
    '''

    async def get(self):
        '''
        Returns the path to the model used for the workflow to allow the user
        to edit the model.  If the model doesn't exist a 404 response is sent.

        Attributes
        ----------
        '''
        user_dir = "/home/jovyan"

        path = self.get_query_argument(name="path")
        self.set_header('Content-Type', 'application/json')
        log.debug("The path to the workflow: %s", path)
        full_path = os.path.join(user_dir, path, "info.json")
        log.debug("The full path to the workflow's info file: %s", full_path)
        try:
            with open(full_path, "r") as info_file:
                info = json.load(info_file)
            log.debug("Workflow info: %s", info)
            model_path = info['source_model']
            log.debug("Path to the workflow's model: %s", model_path)
            resp = {"file":model_path.replace(user_dir + "/", "")}
            if not os.path.exists(os.path.join(user_dir, model_path)):
                mdl_file = model_path.split('/').pop()
                resp['error'] = "The model file {0} could not be found.  To edit the model you \
                                 will need to extract the model from the workflow or open the \
                                 workflow and update the path to the model.".format(mdl_file)
            log.debug("Response: %s", resp)
            self.write(resp)
        except FileNotFoundError as err:
            self.set_status(404)
            error = {"Reason":"Workflow Info File Not Found",
                     "Message":"Could not find the workflow's info file: "+str(err)}
            trace = traceback.format_exc()
            log.error("Exception information: %s\n%s", error, trace)
            error['Traceback'] = trace
            self.write(error)
        except JSONDecodeError as err:
            self.set_status(404)
            error = {"Reason":"Workflow Info File Not JSON Format",
                     "Message":"The workflow info file is not JSON decodable: "+str(err)}
            trace = traceback.format_exc()
            log.error("Exception information: %s\n%s", error, trace)
            error['Traceback'] = trace
            self.write(error)
        self.finish()<|MERGE_RESOLUTION|>--- conflicted
+++ resolved
@@ -169,11 +169,7 @@
         log.debug("Full path to the file: %s", old_path)
         dst_path = self.get_query_argument(name="dstPath")
         log.debug("Destination path: %s", dst_path)
-<<<<<<< HEAD
         new_path = self.get_new_path(user_dir, dst_path)
-=======
-        new_path = os.path.join("/home/jovyan", dst_path)
->>>>>>> cfed1a62
         log.debug("Full destination path: %s", new_path)
         try:
             if os.path.isdir(old_path):
