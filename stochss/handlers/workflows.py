'''
StochSS is a platform for simulating biochemical systems
Copyright (C) 2019-2021 StochSS developers.

This program is free software: you can redistribute it and/or modify
it under the terms of the GNU General Public License as published by
the Free Software Foundation, either version 3 of the License, or
(at your option) any later version.

This program is distributed in the hope that it will be useful,
but WITHOUT ANY WARRANTY; without even the implied warranty of
MERCHANTABILITY or FITNESS FOR A PARTICULAR PURPOSE.  See the
GNU General Public License for more details.

You should have received a copy of the GNU General Public License
along with this program.  If not, see <http://www.gnu.org/licenses/>.
'''

import os
import json
import logging
import subprocess
from tornado import web
from notebook.base.handlers import APIHandler
# APIHandler documentation:
# https://github.com/jupyter/notebook/blob/master/notebook/base/handlers.py#L583
# Note APIHandler.finish() sets Content-Type handler to 'application/json'
# Use finish() for json, write() for text

from .util import StochSSJob, StochSSModel, StochSSSpatialModel, StochSSNotebook, StochSSWorkflow, \
<<<<<<< HEAD
                  StochSSParamSweepNotebook, StochSSSciopeNotebook, StochSSAPIError, report_error
=======
                  StochSSFolder, StochSSAPIError, report_error
>>>>>>> a4313da5

log = logging.getLogger('stochss')


# pylint: disable=abstract-method
# pylint: disable=too-few-public-methods
class NewWorkflowAPIHandler(APIHandler):
    '''
    ################################################################################################
    Handler for creating a new workflow
    ################################################################################################
    '''
    @web.authenticated
    async def get(self):
        '''
        Creates a new workflow of the given type for the given model.

        Attributes
        ----------
        '''
        self.set_header('Content-Type', 'application/json')
        path = self.get_query_argument(name="path")
        log.debug("The path to the workflow: %s", path)
        mdl_path = self.get_query_argument(name="model")
        log.debug("The path to the model: %s", mdl_path)
        wkfl_type = self.get_query_argument(name="type")
        log.debug("Type of the workflow: %s", wkfl_type)
        try:
            log.info("Creating %s workflow", path.split('/').pop())
            wkfl = StochSSWorkflow(path=path, new=True, mdl_path=mdl_path, wkfl_type=wkfl_type)
            resp = {"path": wkfl.path}
            log.info("Successfully created %s workflow", wkfl.get_file())
            self.write(resp)
        except StochSSAPIError as err:
            report_error(self, log, err)
        self.finish()


class LoadWorkflowAPIHandler(APIHandler):
    '''
    ################################################################################################
    Handler for getting the Workflow's status, info, type, model for the Workflow manager page.
    ################################################################################################
    '''
    @web.authenticated
    async def get(self):
        '''
        Retrieve workflow's status, info, and model from User's file system.

        Attributes
        ----------
        '''
        self.set_header('Content-Type', 'application/json')
        path = self.get_query_argument(name="path")
        log.debug("The path to the workflow/model: %s", path)
        try:
            log.info("Loading workflow data")
            resp = StochSSWorkflow(path=path).load()
            log.debug("Response: %s", resp)
            self.write(resp)
        except StochSSAPIError as err:
            report_error(self, log, err)
        self.finish()


    @web.authenticated
    async def post(self):
        '''
        Start saving the workflow.  Creates the workflow directory and workflow_info file if
        saving a new workflow.  Copys model into the workflow directory.

        Attributes
        ----------
        '''
        path = self.get_query_argument(name="path")
        log.debug("Path to the workflow: %s", path)
        data = json.loads(self.request.body.decode())
        log.debug("Workflow Data: %s", data)
        log.debug("Path to the model: %s", data['model'])
        try:
            wkfl = StochSSWorkflow(path=path)
            log.info("Saving %s", wkfl.get_file())
            resp = wkfl.save(new_settings=data['settings'], mdl_path=data['model'])
            log.debug("Response: %s", resp)
            log.info("Successfully saved %s", wkfl.get_file())
            self.write(resp)
        except StochSSAPIError as err:
            report_error(self, log, err)
        self.finish()


class InitializeJobAPIHandler(APIHandler):
    '''
    ################################################################################################
    Handler for initializing jobs.
    ################################################################################################
    '''
    @web.authenticated
    async def get(self):
        '''
        Initialize a new job or an existing old format workflow.

        Attributes
        ----------
        '''
        path = self.get_query_argument(name="path")
        log.debug("Path to the workflow: %s", path)
        data = json.loads(self.get_query_argument(name="data"))
        log.debug("Handler query string: %s", data)
        try:
            wkfl = StochSSWorkflow(path=path)
            resp = wkfl.initialize_job(settings=data['settings'], mdl_path=data['mdl_path'],
                                       wkfl_type=data['type'], time_stamp=data['time_stamp'])
            wkfl.print_logs(log)
            log.debug("Response message: %s", resp)
            self.write(resp)
        except StochSSAPIError as err:
            report_error(self, log, err)
        self.finish()


class RunWorkflowAPIHandler(APIHandler):
    '''
    ################################################################################################
    Handler for running workflows.
    ################################################################################################
    '''
    @web.authenticated
    async def get(self):
        '''
        Start running a workflow and record the time in UTC in the workflow_info file.
        Creates workflow directory and workflow_info file if running a new workflow.  Copys
        model into the workflow directory.

        Attributes
        ----------
        '''
        path = self.get_query_argument(name="path")
        log.debug("Path to the workflow: %s", path)
        wkfl_type = self.get_query_argument(name="type")
        log.debug("Type of workflow: %s", wkfl_type)
        verbose = self.get_query_argument(name="verbose", default=False)
        try:
            script = "/stochss/stochss/handlers/util/scripts/start_job.py"
            exec_cmd = [f"{script}", f"{path}", f"{wkfl_type}", "-v"]
            if verbose:
                exec_cmd.append("-v")
            log.debug("Exec command sent to the subprocess: %s", exec_cmd)
            log.debug('Sending the workflow run cmd')
            job = subprocess.Popen(exec_cmd)
            with open(os.path.join(path, "RUNNING"), "w") as file:
                file.write(f"Subprocess id: {job.pid}")
            log.debug('The workflow has started')
        except StochSSAPIError as err:
            report_error(self, log, err)
        self.finish()


class WorkflowStatusAPIHandler(APIHandler):
    '''
    ################################################################################################
    Handler for getting Workflow Status (checking for RUNNING and COMPLETE files.
    ################################################################################################
    '''
    @web.authenticated
    async def get(self):
        '''
        Retrieve workflow status based on status files.

        Attributes
        ----------
        '''
        path = self.get_query_argument(name="path")
        log.debug('path to the workflow: %s', path)
        log.debug('Getting the status of the workflow')
        try:
            wkfl = StochSSJob(path=path)
            status = wkfl.get_status()
            log.debug('The status of the workflow is: %s', status)
            self.write(status)
        except StochSSAPIError as err:
            report_error(self, log, err)
        self.finish()


class PlotWorkflowResultsAPIHandler(APIHandler):
    '''
    ################################################################################################
    Handler for getting result plots based on plot type.
    ################################################################################################
    '''
    @web.authenticated
    async def get(self):
        '''
        Retrieve a plot figure of the workflow results based on the plot type
        in the request body.

        Attributes
        ----------
        '''
        self.set_header('Content-Type', 'application/json')
        path = self.get_query_argument(name="path")
        log.debug("The path to the workflow: %s", path)
        body = json.loads(self.get_query_argument(name='data'))
        if body['plt_data'] == "None":
            body['plt_data'] = None
        log.debug("Plot args passed to the plot: %s", body)
        try:
            wkfl = StochSSJob(path=path)
            if "plt_type" in body.keys():
                fig = wkfl.get_plot_from_results(**body)
                wkfl.print_logs(log)
            else:
                log.info("Loading the plot...")
                fig = wkfl.get_results_plot(**body)
            log.debug("Plot figure: %s", fig)
            self.write(fig)
        except StochSSAPIError as err:
            report_error(self, log, err)
        self.finish()


class WorkflowNotebookHandler(APIHandler):
    '''
    ################################################################################################
    Handler for handling conversions from model (.mdl) file or workflows (.wkfl)
    to Jupyter Notebook (.ipynb) file for notebook workflows.
    ################################################################################################
    '''
    @web.authenticated
    async def get(self):
        '''
        Create a jupyter notebook workflow using a stochss model.

        Attributes
        ----------
        '''
        path = self.get_query_argument(name="path")
        log.debug("Path to the model/workflow: %s", path)
        wkfl_type = self.get_query_argument(name="type")
        try:
            if path.endswith(".mdl"):
                file_obj = StochSSModel(path=path)
            elif path.endswith(".smdl"):
                file_obj = StochSSSpatialModel(path=path)
            else:
                file_obj = StochSSJob(path=path)
            log.info("Loading data for %s", file_obj.get_file())
            kwargs = file_obj.get_notebook_data()
            if "type" in kwargs.keys():
                wkfl_type = kwargs['type']
                kwargs = kwargs['kwargs']
                log.info("Converting %s to notebook", file_obj.get_file())
            else:
                log.info("Creating notebook workflow for %s", file_obj.get_file())
            log.debug("Type of workflow to be run: %s", wkfl_type)
            if wkfl_type in ("1d_parameter_sweep", "2d_parameter_sweep"):
                notebook = StochSSParamSweepNotebook(**kwargs)
                notebooks = {"1d_parameter_sweep":notebook.create_1d_notebook,
                             "2d_parameter_sweep":notebook.create_2d_notebook}
            elif wkfl_type in ("sciope_model_exploration", "model_inference"):
                notebook = StochSSSciopeNotebook(**kwargs)
                notebooks = {"sciope_model_exploration":notebook.create_me_notebook,
                             "model_inference":notebook.create_mi_notebook}
            else:
                notebook = StochSSNotebook(**kwargs)
                notebooks = {"gillespy":notebook.create_es_notebook,
                             "spatial":notebook.create_ses_notebook}
            resp = notebooks[wkfl_type]()
            notebook.print_logs(log)
            log.debug("Response: %s", resp)
            log.info("Successfully created the notebook for %s", file_obj.get_file())
            self.write(resp)
        except StochSSAPIError as err:
            report_error(self, log, err)
        self.finish()


class SavePlotAPIHandler(APIHandler):
    '''
    ##############################################################################
    Handler for handling conversions from model (.mdl) file or workflows (.wkfl)
    to Jupyter Notebook (.ipynb) file for notebook workflows.
    ##############################################################################
    '''
    @web.authenticated
    async def post(self):
        '''
        Create a jupyter notebook workflow using a stochss model.

        Attributes
        ----------
        '''
        self.set_header('Content-Type', 'application/json')
        path = self.get_query_argument(name="path")
        log.debug("The path to the workflow setting file: %s", path)
        plot = json.loads(self.request.body.decode())
        log.debug("The plot to be saved: %s", plot)
        try:
            wkfl = StochSSJob(path=path)
            resp = wkfl.save_plot(plot=plot)
            wkfl.print_logs(log)
            log.debug("Response message: %s", resp)
            self.write(resp)
        except StochSSAPIError as err:
            report_error(self, log, err)
        self.finish()


class SaveAnnotationAPIHandler(APIHandler):
    '''
    ################################################################################################
    Handler for saving annotations for workflows.
    ################################################################################################
    '''
    @web.authenticated
    async def post(self):
        '''
        Adds/updates the workflows annotation in the info file.

        Attributes
        ----------
        '''
        self.set_header('Content-Type', 'application/json')
        path = self.get_query_argument(name="path")
        log.debug("The path to the workflow info file: %s", path)
        info = json.loads(self.request.body.decode())
        log.debug("The annotation to be saved: %s", info['annotation'])
        try:
            log.info("Saving annotation for %s", path.split('/').pop())
            if StochSSWorkflow.check_workflow_format(path=path):
                wkfl = StochSSWorkflow(path=path)
                wkfl.save_annotation(info['annotation'])
            else:
                wkfl = StochSSJob(path=path)
                wkfl.update_info(new_info=info)
                wkfl.print_logs(log)
            resp = {"message":"The annotation was successfully saved", "data":info['annotation']}
            log.info("Successfully saved the annotation")
            log.debug("Response message: %s", resp)
            self.write(resp)
        except StochSSAPIError as err:
            report_error(self, log, err)
        self.finish()


class UpadteWorkflowAPIHandler(APIHandler):
    '''
    ################################################################################################
    Handler for updating workflow format.
    ################################################################################################
    '''
    @web.authenticated
    async def get(self):
        '''
        Updates the workflow to the new format.

        Attributes
        ----------
        '''
        path = self.get_query_argument(name="path")
        log.debug("The path to the workflow: %s", path)
        try:
            wkfl = StochSSWorkflow(path=path)
            resp = wkfl.update_wkfl_format()
            log.debug("Response Message: %s", resp)
            self.write(resp)
        except StochSSAPIError as err:
            report_error(self, log, err)
        self.finish()


class JobPresentationAPIHandler(APIHandler):
    '''
    ################################################################################################
    Handler for publishing job presentations.
    ################################################################################################
    '''
    @web.authenticated
    async def get(self):
        '''
        Publish a job presentation.

        Attributes
        ----------
        '''
        self.set_header('Content-Type', 'application/json')
        path = self.get_query_argument(name="path")
        log.debug("The path to the job: %s", path)
        name = self.get_query_argument(name="name")
        log.debug("Name of the job presentation: %s", name)
        try:
            folder = StochSSFolder(path=path)
            log.info("Publishing the %s presentation", folder.get_name())
            resp = folder.publish_presentation(name=name)
            log.info(resp['message'])
            log.debug("Response Message: %s", resp)
            self.write(resp)
        except StochSSAPIError as err:
            report_error(self, log, err)
        self.finish()<|MERGE_RESOLUTION|>--- conflicted
+++ resolved
@@ -28,11 +28,8 @@
 # Use finish() for json, write() for text
 
 from .util import StochSSJob, StochSSModel, StochSSSpatialModel, StochSSNotebook, StochSSWorkflow, \
-<<<<<<< HEAD
-                  StochSSParamSweepNotebook, StochSSSciopeNotebook, StochSSAPIError, report_error
-=======
-                  StochSSFolder, StochSSAPIError, report_error
->>>>>>> a4313da5
+                  StochSSParamSweepNotebook, StochSSSciopeNotebook, StochSSAPIError, report_error, \
+                  StochSSFolder
 
 log = logging.getLogger('stochss')
 
