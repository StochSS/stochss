--- conflicted
+++ resolved
@@ -456,14 +456,10 @@
         Attributes
         ----------
         '''
-<<<<<<< HEAD
-        kwargs = json.loads(self.request.body.decode())
-=======
         self.set_header('Content-Type', 'application/json')
         data = json.loads(self.request.body.decode())
         path = data['model_path']
         kwargs = data['kwargs']
->>>>>>> 300474dc
         log.debug("Args passed to the boundary condition constructor: %s", kwargs)
         try:
             log.info("Creating the new boundary condition")
