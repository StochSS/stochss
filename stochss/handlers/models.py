'''
StochSS is a platform for simulating biochemical systems
Copyright (C) 2019-2020 StochSS developers.

This program is free software: you can redistribute it and/or modify
it under the terms of the GNU General Public License as published by
the Free Software Foundation, either version 3 of the License, or
(at your option) any later version.

This program is distributed in the hope that it will be useful,
but WITHOUT ANY WARRANTY; without even the implied warranty of
MERCHANTABILITY or FITNESS FOR A PARTICULAR PURPOSE.  See the
GNU General Public License for more details.

You should have received a copy of the GNU General Public License
along with this program.  If not, see <http://www.gnu.org/licenses/>.
'''
import os
import json
import uuid
import logging
import subprocess
from tornado import web
from notebook.base.handlers import APIHandler
# APIHandler documentation:
# https://github.com/jupyter/notebook/blob/master/notebook/base/handlers.py#L583
# Note APIHandler.finish() sets Content-Type handler to 'application/json'
# Use finish() for json, write() for text

from .util import StochSSFolder, StochSSModel, StochSSSpatialModel, StochSSNotebook, \
                  StochSSAPIError, report_error


log = logging.getLogger('stochss')

# pylint: disable=abstract-method
# pylint: disable=too-few-public-methods
class JsonFileAPIHandler(APIHandler):
    '''
    ################################################################################################
    Base Handler for interacting with Model file Get/Post Requests and
    downloading json formatted files.
    ################################################################################################
    '''
    @web.authenticated
    async def get(self):
        '''
        Retrieve model data from User's file system if it exists and
        create new models using a model template if they don't.  Also
        retrieves JSON files for download.

        Attributes
        ----------
        '''
        purpose = self.get_query_argument(name="for")
        log.debug("Purpose of the handler: %s", purpose)
        path = self.get_query_argument(name="path")
        log.debug("Path to the file: %s", path)
        self.set_header('Content-Type', 'application/json')
        file_objs = {"ipynb":StochSSNotebook, "mdl":StochSSModel, "smdl":StochSSSpatialModel}
        ext = path.split(".").pop()
        if ext == "ipynb":
            log.info("Getting notebook data for download")
        elif purpose == "None":
            log.info("Getting model data for download")
        else:
            log.info("Loading model data")
        try:
            file = file_objs[ext](path=path)
            data = file.load()
            log.debug("Contents of the json file: %s", data)
            file.print_logs(log)
            self.write(data)
        except StochSSAPIError as load_err:
            if purpose == "edit" and ext != "ipynb":
                try:
                    model = file_objs[ext](path=path, new=True)
                    data = model.load()
                    log.debug("Contents of the model template: %s", data)
                    model.print_logs(log)
                    self.write(data)
                except StochSSAPIError as new_model_err:
                    report_error(self, log, new_model_err)
            else:
                report_error(self, log, load_err)
        self.finish()


    @web.authenticated
    async def post(self):
        '''
        Send/Save model data to user container.

        Attributes
        ----------
        '''
        path = self.get_query_argument(name="path")
        log.debug("Path to the model: %s", path)
        data = self.request.body.decode()
        log.debug("Model data to be saved: %s", data)
        try:
            if path.endswith(".domn"):
                model = StochSSSpatialModel(path=path)
                log.info("Saving %s", model.get_file(path=path))
                model.save_domain(domain=data)
            else:
                model = StochSSModel(path=path)
                log.info("Saving %s", model.get_file(path=path))
                model.save(model=data)
                model.print_logs(log)
            log.info("Successfully saved %s", model.get_file(path=path))
        except StochSSAPIError as err:
            report_error(self, log, err)
        self.finish()


class LoadDomainEditorAPIHandler(APIHandler):
    '''
    ################################################################################################
    Handler for loading the domain editor for spatial models.
    ################################################################################################
    '''
    @web.authenticated
    async def get(self):
        '''
        Load and return the spatial model, domain, and domain plot.

        Attributes
        ----------
        '''
        self.set_header('Content-Type', 'application/json')
        path = self.get_query_argument(name="path", default=None)
        log.debug("Path to the spatial model: %s", path)
        d_path = self.get_query_argument(name="domain_path", default=None)
        if d_path is not None:
            log.debug("Path to the domain file: %s", d_path)
        new = self.get_query_argument(name="new", default=False)
        log.debug("The domain is new: %s", new)
        log.info("Loading the domain data")
        try:
            model = StochSSSpatialModel(path=path)
            domain = model.get_domain(path=d_path, new=new)
            s_model = None if path is None else model.load()
            resp = {"model":s_model, "domain":domain}
            log.debug("Response: %s", resp)
            self.write(resp)
        except StochSSAPIError as err:
            report_error(self, log, err)
        self.finish()


class LoadDomainAPIHandler(APIHandler):
    '''
    ################################################################################################
    Handler for loading the domain for the spatial model editor.
    ################################################################################################
    '''
    @web.authenticated
    async def get(self):
        '''
        Load and return the domain plot.

        Attributes
        ----------
        '''
        self.set_header('Content-Type', 'application/json')
        path = self.get_query_argument(name="path", default=None)
        log.debug("Path to the spatial model: %s", path)
        d_path = self.get_query_argument(name="domain_path", default=None)
        if d_path is not None:
            log.debug("Path to the domain file: %s", d_path)
        new = self.get_query_argument(name="new", default=False)
        log.debug("The domain is new: %s", new)
        log.info("Generating the domain plot")
        try:
            model = StochSSSpatialModel(path=path)
            fig = json.loads(model.get_domain_plot(path=d_path, new=new))
            log.info("Loading the domain plot")
            resp = {"fig":fig}
            log.debug("Response: %s", resp)
            self.write(resp)
        except StochSSAPIError as err:
            report_error(self, log, err)
        self.finish()


class RunModelAPIHandler(APIHandler):
    '''
    ################################################################################################
    Handler for running a model from the model editor.
    ################################################################################################
    '''
    @web.authenticated
    async def get(self):
        '''
        Run the model with a 5 second timeout.  Results are sent to the
        client as a JSON object.

        Attributes
        ----------
        '''
        self.set_header('Content-Type', 'application/json')
        path = self.get_query_argument(name="path")
        log.debug("Path to the model: %s", path)
        run_cmd = self.get_query_argument(name="cmd")
        log.debug("Run command sent to the script: %s", run_cmd)
        outfile = self.get_query_argument(name="outfile")
        # Create temporary results file it doesn't already exist
        if outfile == 'none':
            outfile = str(uuid.uuid4()).replace("-", "_")
        log.debug("Temporary outfile: %s", outfile)
        target = self.get_query_argument(name="target", default=None)
        resp = {"Running":False, "Outfile":outfile, "Results":""}
        if run_cmd == "start":
            exec_cmd = ['/stochss/stochss/handlers/util/scripts/run_preview.py',
                        f'{path}', f'{outfile}']
            if target is not None:
                exec_cmd.insert(1, "--target")
                exec_cmd.insert(2, f"{target}")
            log.debug("Script commands for running a preview: %s", exec_cmd)
            subprocess.Popen(exec_cmd)
            resp['Running'] = True
            log.debug("Response to the start command: %s", resp)
            self.write(resp)
        else:
            model = StochSSModel(path=path)
            log.info("Check for preview results ...")
            results = model.get_preview_results(outfile=outfile)
            log.debug("Results for the model preview: %s", results)
            if results is None:
                resp['Running'] = True
                log.info("The preview is still running")
            else:
                resp['Results'] = results
                log.info("Loading the preview results")
            log.debug("Response to the read command: %s", resp)
            self.write(resp)
        self.finish()


class ModelExistsAPIHandler(APIHandler):
    '''
    ################################################################################################
    Handler for checking if a model already exists.
    ################################################################################################
    '''
    @web.authenticated
    async def get(self):
        '''
        Check if the model already exists.

        Attributes
        ----------
        '''
        self.set_header('Content-Type', 'application/json')
        path = self.get_query_argument(name="path")
        log.debug("Path to the file: %s", path)
        model = StochSSModel(path=path)
        resp = {"exists":os.path.exists(model.get_path(full=True))}
        log.debug("Response: %s", resp)
        self.write(resp)
        self.finish()


class ImportMeshAPIHandler(APIHandler):
    '''
    ################################################################################################
    Handler for importing mesh particles from remote file.
    ################################################################################################
    '''
    @web.authenticated
    async def post(self):
        '''
        Imports particles from a mesh file to add to a domain.

        Attributes
        ----------
        '''
        self.set_header('Content-Type', 'application/json')
        log.info("Loading the mesh from %s", self.request.files['datafile'][0]['filename'])
        data = self.request.files['datafile'][0]['body'].decode()
        if "typefile" in self.request.files.keys():
            log.info("Loading the particle types from %s",
                     self.request.files['typefile'][0]['filename'])
            types = self.request.files['typefile'][0]['body'].decode().strip().split("\n")
        else:
            types = None
        log.info("Loading particle data")
        particle_data = json.loads(self.request.body_arguments['particleData'][0].decode())
        try:
            log.info("Generating new particles")
            resp = StochSSSpatialModel.get_particles_from_remote(mesh=data, data=particle_data,
                                                                 types=types)
            log.debug("Number of Particles: %s", len(resp['particles']))
            log.info("Successfully created new particles")
            self.write(resp)
        except StochSSAPIError as err:
            report_error(self, log, err)
        self.finish()


class LoadExternalDomains(APIHandler):
    '''
    ################################################################################################
    Handler for getting external domain files.
    ################################################################################################
    '''
    @web.authenticated
    async def get(self):
        '''
        Get all domain files on disc.

        Attributes
        ----------
        '''
        self.set_header('Content-Type', 'application/json')
        try:
            folder = StochSSFolder(path="")
            test = lambda ext, root, file: bool("trash" in root.split("/"))
            resp = folder.get_file_list(ext=".domn", test=test)
            log.debug("Response: %s", resp)
            self.write(resp)
        except StochSSAPIError as err:
            report_error(self, log, err)
        self.finish()


class LoadParticleTypesDescriptions(APIHandler):
    '''
    ################################################################################################
    Handler for getting particle type description files.
    ################################################################################################
    '''
    @web.authenticated
    async def get(self):
        '''
        Get text files on disc for particles type description selection.

        Attributes
        ----------
        '''
        self.set_header('Content-Type', 'application/json')
        try:
            folder = StochSSFolder(path="")
            test = lambda ext, root, file: bool("trash" in root.split("/"))
            resp = folder.get_file_list(ext=".txt", test=test)
            log.debug("Response: %s", resp)
            self.write(resp)
        except StochSSAPIError as err:
            report_error(self, log, err)
        self.finish()


class Create3DDomainAPIHandler(APIHandler):
    '''
    ################################################################################################
    Handler for creating a 3D domain.
    ################################################################################################
    '''
    @web.authenticated
    async def post(self):
        '''
        Create a 3D domain and return its particles.

        Attributes
        ----------
        '''
        self.set_header('Content-Type', 'application/json')
        log.info("Loading particle data")
        data = json.loads(self.request.body.decode())
        log.debug("Data used to create the domain: %s", data)
        try:
            log.info("Generating new particles")
            resp = StochSSSpatialModel.get_particles_from_3d_domain(data=data)
            log.debug("Number of Particles: %s", len(resp['particles']))
            log.info("Successfully created new particles")
            self.write(resp)
        except StochSSAPIError as err:
            report_error(self, log, err)
        self.finish()


class GetParticlesTypesAPIHandler(APIHandler):
    '''
    ################################################################################################
    Handler getting particle types.
    ################################################################################################
    '''
    @web.authenticated
    async def get(self):
        '''
        Get particle types from a text file.

        Attributes
        ----------
        '''
        self.set_header('Content-Type', 'application/json')
        path = self.get_query_argument(name="path")
        log.debug("Path to the file: %s", path)
        try:
            log.info("Loading particle types from %s", path.split('/').pop())
            model = StochSSSpatialModel(path="")
            resp = model.get_types_from_file(path=path)
            log.debug("Number of Particles: %s", len(resp['types']))
            self.write(resp)
        except StochSSAPIError as err:
            report_error(self, log, err)
        self.finish()


<<<<<<< HEAD
class ModelPresentationAPIHandler(APIHandler):
    '''
    ################################################################################################
    Handler publishing model presentations.
    ################################################################################################
    '''
    @web.authenticated
    async def get(self):
        '''
        Publish a model or spatial model presentation.
=======
class CreateNewBoundCondAPIHandler(APIHandler):
    '''
    ################################################################################################
    Handler creating new boundary conditions.
    ################################################################################################
    '''
    @web.authenticated
    async def post(self):
        '''
        Creates a new restricted boundary condition.
>>>>>>> dbc857a5

        Attributes
        ----------
        '''
        self.set_header('Content-Type', 'application/json')
<<<<<<< HEAD
        path = self.get_query_argument(name="path")
        log.debug("Path to the file: %s", path)
        file_objs = {"mdl":StochSSModel, "smdl":StochSSSpatialModel}
        ext = path.split(".").pop()
        try:
            model = file_objs[ext](path=path)
            log.info("Publishing the %s presentation", model.get_name())
            links, data = model.publish_presentation()
            file_objs[ext](**data)
            resp = {"message": f"Successfully published the {model.get_name()} presentation",
                    "links": links}
            log.info(resp['message'])
=======
        kwargs = json.loads(self.request.body.decode())
        log.debug("Args passed to the boundary condition constructor: %s", kwargs)
        try:
            log.info("Creating the new boundary condition")
            resp = StochSSSpatialModel.create_boundary_condition(kwargs)
            log.info("Successfully created the new boundary condition")
>>>>>>> dbc857a5
            log.debug("Response Message: %s", resp)
            self.write(resp)
        except StochSSAPIError as err:
            report_error(self, log, err)
        self.finish()<|MERGE_RESOLUTION|>--- conflicted
+++ resolved
@@ -408,7 +408,6 @@
         self.finish()
 
 
-<<<<<<< HEAD
 class ModelPresentationAPIHandler(APIHandler):
     '''
     ################################################################################################
@@ -419,24 +418,11 @@
     async def get(self):
         '''
         Publish a model or spatial model presentation.
-=======
-class CreateNewBoundCondAPIHandler(APIHandler):
-    '''
-    ################################################################################################
-    Handler creating new boundary conditions.
-    ################################################################################################
-    '''
-    @web.authenticated
-    async def post(self):
-        '''
-        Creates a new restricted boundary condition.
->>>>>>> dbc857a5
-
-        Attributes
-        ----------
-        '''
-        self.set_header('Content-Type', 'application/json')
-<<<<<<< HEAD
+
+        Attributes
+        ----------
+        '''
+        self.set_header('Content-Type', 'application/json')
         path = self.get_query_argument(name="path")
         log.debug("Path to the file: %s", path)
         file_objs = {"mdl":StochSSModel, "smdl":StochSSSpatialModel}
@@ -449,14 +435,33 @@
             resp = {"message": f"Successfully published the {model.get_name()} presentation",
                     "links": links}
             log.info(resp['message'])
-=======
+            log.debug("Response Message: %s", resp)
+            self.write(resp)
+        except StochSSAPIError as err:
+            report_error(self, log, err)
+        self.finish()
+
+
+class CreateNewBoundCondAPIHandler(APIHandler):
+    '''
+    ################################################################################################
+    Handler creating new boundary conditions.
+    ################################################################################################
+    '''
+    @web.authenticated
+    async def post(self):
+        '''
+        Creates a new restricted boundary condition.
+
+        Attributes
+        ----------
+        '''
         kwargs = json.loads(self.request.body.decode())
         log.debug("Args passed to the boundary condition constructor: %s", kwargs)
         try:
             log.info("Creating the new boundary condition")
             resp = StochSSSpatialModel.create_boundary_condition(kwargs)
             log.info("Successfully created the new boundary condition")
->>>>>>> dbc857a5
             log.debug("Response Message: %s", resp)
             self.write(resp)
         except StochSSAPIError as err:
