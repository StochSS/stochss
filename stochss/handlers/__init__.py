'''
StochSS is a platform for simulating biochemical systems
Copyright (C) 2019-2023 StochSS developers.

This program is free software: you can redistribute it and/or modify
it under the terms of the GNU General Public License as published by
the Free Software Foundation, either version 3 of the License, or
(at your option) any later version.

This program is distributed in the hope that it will be useful,
but WITHOUT ANY WARRANTY; without even the implied warranty of
MERCHANTABILITY or FITNESS FOR A PARTICULAR PURPOSE.  See the
GNU General Public License for more details.

You should have received a copy of the GNU General Public License
along with this program.  If not, see <http://www.gnu.org/licenses/>.
'''

import logging
from notebook.utils import url_path_join

from .pages import *
from .file_browser import *
from .models import *
from .workflows import *
from .project import *
from .log import init_log

def get_page_handlers(route_start):
    '''
    Get the StochSS page handlers

    Attributes
    ----------
    route_starts : str
        The base url for the web app
    '''
    handlers = [
        ##############################################################################
        # Page Handlers & API Handlers                                               #
        ##############################################################################
        (r'/stochss/home\/?', UserHomeHandler),
        (r'/stochss/quickstart\/?', QuickstartHandler),
        (r'/stochss/example-library\/?', ExampleLibraryHandler),
        (r'/stochss/files\/?$', ModelBrowserHandler),
        (r'/stochss/models/edit\/?', ModelEditorHandler),
        (r'/stochss/domain/edit\/?', DomainEditorHandler),
        (r'/stochss/workflow/selection\/?', WorkflowSelectionHandler),
        (r'/stochss/workflow/edit\/?', WorkflowEditorHandler),
        (r'/stochss/project/manager\/?', ProjectManagerHandler),
        (r'/stochss/loading-page\/?', LoadingPageHandler),
        (r'/stochss/multiple-plots\/?', MultiplePlotsHandler),
        (r'/stochss/settings\/?', UserSettingsHandler),
        (r'/stochss/api/user-logs\/?', UserLogsAPIHandler),
        (r'/stochss/api/clear-user-logs\/?', ClearUserLogsAPIHandler),
        (r'/stochss/api/user-settings\/?', LoadUserSettings),
        (r'/stochss/api/aws/job-config-check\/?', ConfirmAWSConfigHandler),
        (r'/stochss/api/aws/launch-cluster\/?', LaunchAWSClusterHandler),
        (r'/stochss/api/aws/cluster-status\/?', AWSClusterStatusHandler),
        (r'/stochss/api/aws/terminate-cluster\/?', TerminateAWSClusterHandler),
        ##############################################################################
        # File Browser API Handlers                                                  #
        ##############################################################################
        (r"/stochss/api/file/browser-list\/?", ModelBrowserFileList),
        (r"/stochss/api/file/empty-trash\/?", EmptyTrashAPIHandler),
        (r"/stochss/api/file/delete\/?", DeleteFileAPIHandler),
        (r"/stochss/api/file/move\/?", MoveFileAPIHandler),
        (r"/stochss/api/file/duplicate\/?", DuplicateModelHandler),
        (r"/stochss/api/directory/duplicate\/?", DuplicateDirectoryHandler),
        (r"/stochss/api/file/rename\/?", RenameAPIHandler),
        (r"/stochss/api/model/to-spatial\/?", ConvertToSpatialAPIHandler),
        (r"/stochss/api/spatial/to-model\/?", ConvertToModelAPIHandler),
        (r"/stochss/api/model/to-sbml\/?", ModelToSBMLAPIHandler),
        (r"/stochss/api/sbml/to-model\/?", SBMLToModelAPIHandler),
        (r"/stochss/api/file/download\/?", DownloadAPIHandler),
        (r"/stochss/api/file/download-zip\/?", DownloadZipFileAPIHandler),
        (r"/stochss/api/directory/create\/?", CreateDirectoryHandler),
        (r"/stochss/api/file/upload\/?", UploadFileAPIHandler),
        (r"/stochss/api/workflow/duplicate\/?", DuplicateWorkflowAsNewHandler),
        (r"/stochss/api/workflow/edit-model\/?", GetWorkflowModelPathAPIHandler),
        (r"/stochss/api/file/upload-from-link\/?", UploadFileFromLinkAPIHandler),
        (r"/stochss/api/file/unzip\/?", UnzipFileAPIHandler),
        (r"/stochss/api/notebook/presentation\/?", NotebookPresentationAPIHandler),
        (r"/stochss/api/file/presentations\/?", PresentationListAPIHandler),
        (r'/stochss/api/example-library\/?', ImportFromLibrary),
        ##############################################################################
        # Model API Handlers                                                         #
        ##############################################################################
        (r"/stochss/api/file/json-data\/?", JsonFileAPIHandler),
        (r"/stochss/api/spatial-model/load-domain\/?", LoadDomainEditorAPIHandler),
        (r"/stochss/api/spatial-model/domain-plot\/?", LoadDomainAPIHandler),
        (r"/stochss/api/model/run\/?", RunModelAPIHandler),
        (r"/stochss/api/model/exists\/?", ModelExistsAPIHandler),
        (r"/stochss/api/spatial-model/import-mesh\/?", ImportMeshAPIHandler),
        (r"/stochss/api/spatial-model/domain-list\/?", LoadExternalDomains),
<<<<<<< HEAD
        (r"/stochss/api/model/new-bc\/?", CreateNewBoundCondAPIHandler),
        (r"/stochss/api/model/presentation\/?", ModelPresentationAPIHandler),
=======
>>>>>>> e9189e70
        (r"/stochss/api/spatial-model/lattice-files\/?", LoadLatticeFiles),
        (r"/stochss/api/spatial-model/domain-plot\/?", LoadDomainAPIHandler),
        (r"/stochss/api/spatial-model/load-domain\/?", LoadDomainEditorAPIHandler),
        (r"/stochss/api/spatial-model/import-mesh\/?", ImportMeshAPIHandler),
<<<<<<< HEAD
        ##############################################################################
        # Project API Handlers                                                       #
        ##############################################################################
=======
>>>>>>> e9189e70
        (r"/stochss/api/project/new-project\/?", NewProjectAPIHandler),
        (r"/stochss/api/project/load-project\/?", LoadProjectAPIHandler),
        (r"/stochss/api/project/load-browser\/?", LoadProjectBrowserAPIHandler),
        (r"/stochss/api/project/load-project\/?", LoadProjectAPIHandler),
        (r"/stochss/api/project/new-project\/?", NewProjectAPIHandler),
        (r"/stochss/api/project/new-model\/?", NewModelAPIHandler),
        (r"/stochss/api/project/add-existing-model\/?", AddExistingModelAPIHandler),
        (r"/stochss/api/project/extract-model\/?", ExtractModelAPIHandler),
        (r"/stochss/api/project/extract-workflow\/?", ExtractWorkflowAPIHandler),
        (r"/stochss/api/project/meta-data\/?", ProjectMetaDataAPIHandler),
        (r"/stochss/api/project/export-combine\/?", ExportAsCombineAPIHandler),
        (r"/stochss/api/project/save-annotation\/?", UpdateAnnotationAPIHandler),
        (r"/stochss/api/project/update-format\/?", UpadteProjectAPIHandler),
        ##############################################################################
        # Workflow API Handlers                                                      #
        ##############################################################################
        (r"/stochss/api/workflow/new\/?", NewWorkflowAPIHandler),
        (r"/stochss/api/workflow/load-workflow\/?", LoadWorkflowAPIHandler),
        (r"/stochss/api/workflow/init-job\/?", InitializeJobAPIHandler),
        (r"/stochss/api/workflow/run-job\/?", RunWorkflowAPIHandler),
        (r"/stochss/api/workflow/workflow-status\/?", WorkflowStatusAPIHandler),
        (r"/stochss/api/workflow/plot-results\/?", PlotWorkflowResultsAPIHandler),
        (r"/stochss/api/workflow/notebook\/?", WorkflowNotebookHandler),
        (r"/stochss/api/workflow/save-plot\/?", SavePlotAPIHandler),
        (r"/stochss/api/workflow/save-annotation\/?", SaveAnnotationAPIHandler),
        (r"/stochss/api/workflow/update-format\/?", UpadteWorkflowAPIHandler),
        (r"/stochss/api/job/presentation\/?", JobPresentationAPIHandler),
        (r"/stochss/api/job/csv\/?", DownloadCSVZipAPIHandler)
    ]
    full_handlers = list(map(lambda h: (url_path_join(route_start, h[0]), h[1]), handlers))
    return full_handlers


def load_jupyter_server_extension(nb_server_app):
    """
    Called when the extension is loaded.

    Args:
        nb_server_app (NotebookWebApplication): handle to the Notebook webserver instance.
    """
    web_app = nb_server_app.web_app
    host_pattern = '.*$'
    page_handlers = get_page_handlers(web_app.settings['base_url'])
    web_app.add_handlers(host_pattern, page_handlers)
    init_log()<|MERGE_RESOLUTION|>--- conflicted
+++ resolved
@@ -93,21 +93,15 @@
         (r"/stochss/api/model/exists\/?", ModelExistsAPIHandler),
         (r"/stochss/api/spatial-model/import-mesh\/?", ImportMeshAPIHandler),
         (r"/stochss/api/spatial-model/domain-list\/?", LoadExternalDomains),
-<<<<<<< HEAD
         (r"/stochss/api/model/new-bc\/?", CreateNewBoundCondAPIHandler),
         (r"/stochss/api/model/presentation\/?", ModelPresentationAPIHandler),
-=======
->>>>>>> e9189e70
         (r"/stochss/api/spatial-model/lattice-files\/?", LoadLatticeFiles),
         (r"/stochss/api/spatial-model/domain-plot\/?", LoadDomainAPIHandler),
         (r"/stochss/api/spatial-model/load-domain\/?", LoadDomainEditorAPIHandler),
         (r"/stochss/api/spatial-model/import-mesh\/?", ImportMeshAPIHandler),
-<<<<<<< HEAD
         ##############################################################################
         # Project API Handlers                                                       #
         ##############################################################################
-=======
->>>>>>> e9189e70
         (r"/stochss/api/project/new-project\/?", NewProjectAPIHandler),
         (r"/stochss/api/project/load-project\/?", LoadProjectAPIHandler),
         (r"/stochss/api/project/load-browser\/?", LoadProjectBrowserAPIHandler),
