#!/usr/bin/env python3

import unittest, sys, os
import argparse

parser = argparse.ArgumentParser()
parser.add_argument('-m', '--mode', default='staging', choices=['staging', 'release'],
                    help='Run tests in staging mode or release mode.')

if __name__ == "__main__":
    os.chdir('/stochss')
    args = parser.parse_args()
    print(os.path.dirname(__file__))

    import test_model_template
    import test_settings_template
    import test_convert_sbml
    import test_duplicate

    modules = [
        test_model_template,
        test_settings_template,
<<<<<<< HEAD
        test_convert_sbml,
        test_duplicate
=======
        test_convert_sbml
>>>>>>> 4e561fa6
    ]

    for module in modules:
        suite = unittest.TestLoader().loadTestsFromModule(module)
        runner = unittest.TextTestRunner(failfast=args.mode == 'staging')

        print("Executing: {}".format(module))
        result = runner.run(suite)
        print('=' * 70)
        if not result.wasSuccessful():
            sys.exit(not result.wasSuccessful())<|MERGE_RESOLUTION|>--- conflicted
+++ resolved
@@ -20,12 +20,8 @@
     modules = [
         test_model_template,
         test_settings_template,
-<<<<<<< HEAD
         test_convert_sbml,
         test_duplicate
-=======
-        test_convert_sbml
->>>>>>> 4e561fa6
     ]
 
     for module in modules:
