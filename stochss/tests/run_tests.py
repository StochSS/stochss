#!/usr/bin/env python3

import unittest
import sys
import os
import argparse

parser = argparse.ArgumentParser()
parser.add_argument('-m', '--mode', default='staging', choices=['staging', 'release'],
                    help='Run tests in staging mode or release mode.')

if __name__ == "__main__":
    os.chdir('/stochss')
    args = parser.parse_args()
    print(os.path.dirname(__file__))

    import test_model_template
    import test_settings_template
    import test_convert_sbml
<<<<<<< HEAD
    import test_upload_file
    import test_duplicate
=======
>>>>>>> 3f3ae0df
    import test_rename
    import test_generate_zip_file
    import test_workflow_status
    import test_ls
    import test_duplicate

    modules = [
        test_model_template,
        test_settings_template,
        test_convert_sbml,
        test_rename,
<<<<<<< HEAD
        test_upload_file,
=======
        test_generate_zip_file,
        test_workflow_status,
        test_ls,
>>>>>>> 3f3ae0df
        test_duplicate
    ]

    for module in modules:
        suite = unittest.TestLoader().loadTestsFromModule(module)
        runner = unittest.TextTestRunner(failfast=args.mode == 'staging')

        print("Executing: {}".format(module))
        result = runner.run(suite)
        print('=' * 70)
        if not result.wasSuccessful():
            sys.exit(not result.wasSuccessful())<|MERGE_RESOLUTION|>--- conflicted
+++ resolved
@@ -17,11 +17,7 @@
     import test_model_template
     import test_settings_template
     import test_convert_sbml
-<<<<<<< HEAD
     import test_upload_file
-    import test_duplicate
-=======
->>>>>>> 3f3ae0df
     import test_rename
     import test_generate_zip_file
     import test_workflow_status
@@ -33,13 +29,10 @@
         test_settings_template,
         test_convert_sbml,
         test_rename,
-<<<<<<< HEAD
         test_upload_file,
-=======
         test_generate_zip_file,
         test_workflow_status,
         test_ls,
->>>>>>> 3f3ae0df
         test_duplicate
     ]
 
