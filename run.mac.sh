#!/usr/bin/env bash

osname=$(uname)
if [ "$osname" != 'Darwin' ]; then
    echo "Error: $0 runs on Mac OSX! This is $osname"
    exit
fi

mode=""
token="not_set"
browser="true"
ip="localhost"
while [[ $# > 0 ]]
do
key="$1"
case $key in
    --no_browser)
    browser="false"
    ;;
    --debug)
    mode="debug"
    ;;
    --run)
    mode="run"
    ;;
    *)
    echo "Unknown option."      # unknown option
    exit 1
    ;;
esac
shift # past argument or value
done

# Attempt to install StochKit 2.0.10, StochOptim, and PyURDME
#
# Install it in the user's home folder by default
#
#

MY_PATH="`pwd`"              # relative
MY_PATH="`( cd \"$MY_PATH\" && pwd )`"  # absolutized and normalized
STOCHSS_HOME=$MY_PATH
STOCHSS_HOME="`( cd \"$STOCHSS_HOME\" && pwd )`"

STOCHKIT_VERSION=StochKit2.0.11
STOCHKIT_PREFIX=$STOCHSS_HOME
export STOCHKIT_HOME="$STOCHKIT_PREFIX/$STOCHKIT_VERSION"
ODE_VERSION="ode-1.0.3"
export STOCHKIT_ODE="$STOCHSS_HOME/$ODE_VERSION"
STOCHOPTIM_VERSION="stochoptim-0.5-1"
export STOCHOPTIM="$STOCHSS_HOME/$STOCHOPTIM_VERSION"
export R_LIBS="$STOCHOPTIM/library"

echo "<html>"
echo "<body>"

if [ "$(echo $STOCHSS_HOME | grep " ")" != "" ]; then
    echo "Cannot install StochSS under any directory that contains spaces (which \"$STOCHSS_HOME\" has). This is an known issue"
    exit -1
fi

echo "<h2>Checking StochSS configuration</h2>"

echo -n "Testing if Xcode & Command Line Tools installed... "

if ! which gcc > /dev/null; then
    echo "No"
    echo "Gcc not found. Xcode or Command Line Tools not installed -- refer to documentation"
    exit -1
fi

echo "Yes"

#################
function check_molns_sub {
    RET=`python -c "import molns" 2>/dev/null`
    RC=$?
    if [[ $RC == 0 ]];then
        return 0 #True
    fi
    return 1 #False
}
function check_molns {
    if check_molns_sub; then
        return 0 #True
    else
        MOLNS_DIR="$STOCHSS_HOME/app/lib/molns/"
        if [ -e $MOLNS_DIR ];then
            echo "Molns local install found $MOLNS_DIR."
            export PYTHONPATH=$MOLNS_DIR:$PYTHONPATH
            if check_molns_sub;then
                return 0 #True
            fi
        fi
    fi
    return 1 #False
}
# Check to see if the 'dolfin' python module is installed and active in this terminal.
function check_dolfin_sub {
    RET=`python -c "import dolfin" 2>/dev/null`
    RC=$?
    if [[ $RC == 0 ]];then
        return 0 #True
    fi
    return 1 #False
}
function check_dolfin {
    if check_dolfin_sub; then
        return 0 #True
    else
        FENICS_MAC_APP_CONF="/Applications/FEniCS.app/Contents/Resources/share/fenics/fenics.conf"
        if [ -e $FENICS_MAC_APP_CONF ];then
            echo "FEniCS.app found, sourcing $FENICS_MAC_APP_CONF."
            FENICS_CONF_SILENT=1
            source $FENICS_MAC_APP_CONF
            if check_dolfin_sub;then
                return 0 #True
            fi
        fi
    fi
    return 1 #False
}

function check_for_lib {
    if [ -z "$1" ];then
        return 1 #False
    fi
    if [ "$1" = "mysql-connector-python" ]; then
        RET=`python -c "import mysql.connector" 2>/dev/null`
        RC=$?
    else
        RET=`python -c "import $1" 2>/dev/null`
        RC=$?
    fi
    if [[ $RC != 0 ]];then
        return 1 #False
    fi
    return 0 #True
}
function check_gillespy_sub {
    RET=`python -c "import gillespy" 2>/dev/null`
    RC=$?
    if [[ $RC == 0 ]];then
        return 0 #True
    fi
    return 1 #False
}
function check_gillespy {
    if check_gillespy_sub; then
        return 0 #True
    else
        GILLESPY_DIR="$STOCHSS_HOME/app/lib/gillespy/"
        if [ -e $GILLESPY_DIR ];then
            echo "GillesPy install found $GILLESPY_DIR."
            export PYTHONPATH=$GILLESPY_DIR:$PYTHONPATH
            if check_gillespy_sub;then
                return 0 #True
            fi
        fi
    fi
    return 1 #False
}
function check_pyurdme_sub {
    RET=`python -c "import pyurdme" 2>/dev/null`
    RC=$?
    if [[ $RC == 0 ]];then
        return 0 #True
    fi
    return 1 #False
}
function check_pyurdme {
    PYURDME_CONF="$STOCHSS_HOME/app/lib/pyurdme-stochss/pyurdme_init"
    if [ -e $PYURDME_CONF ];then
        echo "PyURDME local install found, sourcing $PYURDME_CONF."
        source $PYURDME_CONF
        if check_pyurdme_sub;then
            return 0 #True
        fi
    fi
    return 1 #False
}

function check_python_dependencies {
    deps=("numpy" "scipy" "matplotlib" "h5py" "libsbml" "mysql-connector-python" "paramiko" "sqlalchemy" "novaclient" "boto")
    for dep in "${deps[@]}"
    do
        echo "Checking for $dep"
        if check_for_lib "$dep";then
            echo "$dep detected successfully."
        else
            return 1 #False
        fi
    done
    return 0 #True
}

function install_dependencies_via_applescript {
    echo "Installing missing dependencies with Applescript. This will take a few minutes."
    /usr/bin/env osascript run_mac_install.scpt
}

function check_python_installation {
    if check_python_dependencies; then
        echo "All python dependencies detected."
    else
        install_dependencies_via_applescript
        if check_python_dependencies; then
            echo "All python dependencies detected."
        else
            echo "Error: dependencies not installed, exiting."
            return 1 #False
        fi
    fi

    if check_dolfin; then
        echo "FEniCS/Dolfin detected successfully."
    else
        echo "FEniCS/Dolfin not installed, please check installation instructions."
        echo "You can download FEniCS from http://fenicsproject.org/"
        return 1 #False
    fi

    echo "Running 'instant-clean'"
    /Applications/FEniCS.app/Contents/Resources/bin/instant-clean

    if check_pyurdme; then
        echo "PyURDME detected successfully."
    else
        echo "PyURDME import from $STOCHSS_HOME/app/lib/pyurdme-stochss/ not working (check if all required python modules are installed)"
        return 1 #False
    fi
<<<<<<< HEAD

    
    if check_molns; then
        echo "MOLNs detected successfully."
    else
        echo "Failed to detect MOLNs."
=======
    if check_gillespy; then
        echo "GillesPy detected successfully."
    else
        echo "Failed to detect GillesPy."
>>>>>>> d88b8a61
        return 1 #False
    fi

    return 0 #True
}

#####################

echo "Check if python libraries are installed."
if check_python_installation;then
    echo "Spatial libraries installed correctly."
else
    echo "Error checking the python libraries."
    exit 1
fi
#################

function retry_command {
    if [ -z "$1" ];then
        return 1 #False
    fi

    for i in `seq 1 3`;
    do
        echo "$1"
        eval "$1"
        RET=$?
        if [[ $RET != 0 ]] ;then
            echo "Failed to execute: \"$1\""
        else
            return 0 # True
        fi
    done

    echo "Failed to execute: \"$1\", Exiting"
    exit -1
}

echo -n "Testing if StochKit2 built... "

rundir=$(mktemp -d /tmp/tmp.XXXXXX)

rm -r "$rundir" >& /dev/null
if "$STOCHKIT_HOME/ssa" -m "$STOCHKIT_HOME/models/examples/dimer_decay.xml" -r 1 -t 1 -i 1 --out-dir "$rundir" >& /dev/null; then
    echo "Yes "
    echo "$STOCHKIT_VERSION found in $STOCHKIT_HOME"
else
    echo "No"

    echo "Installing in $STOCHSS_HOME/$STOCHKIT_VERSION"

    echo "Cleaning up anything already there..."
    rm -rf "$STOCHKIT_PREFIX/$STOCHKIT_VERSION" >& /dev/null

    if [ ! -e "$STOCHKIT_PREFIX/$STOCHKIT_VERSION.tgz" ]; then
	echo "Downloading $STOCHKIT_VERSION..."
	#curl -o "$STOCHKIT_PREFIX/$STOCHKIT_VERSION.tgz" -L "http://sourceforge.net/projects/stochkit/files/StochKit2/$STOCHKIT_VERSION/$STOCHKIT_VERSION.tgz"
	curl -o "$STOCHKIT_PREFIX/$STOCHKIT_VERSION.tgz" -L "http://sourceforge.net/projects/stochkit/files/StochKit2/StochKit2.0.11/StochKit2.0.11.tgz/download"
    fi

    echo "Building StochKit"
    wd=`pwd`
    cd "$STOCHKIT_PREFIX"
    retry_command "tar -xzf \"$STOCHKIT_VERSION.tgz\""
    tmpdir=$(mktemp -d /tmp/tmp.XXXXXX)
    mv "$STOCHKIT_HOME" "$tmpdir/"
    cd "$tmpdir/$STOCHKIT_VERSION"
    echo " Stdout available at $STOCHSS_HOME/stdout.log and "
    echo " Stderr available at $STOCHSS_HOME/stderr.log"
    echo "<h3>This process will take at least 5 minutes to complete. Please be patient."
    STOCHKIT_HOME_R=$STOCHKIT_HOME
    export STOCHKIT_HOME="$(pwd -P)"
    ./install.sh 1>"$STOCHSS_HOME/stdout.log" 2>"$STOCHSS_HOME/stderr.log"
    export STOCHKIT_HOME=$STOCHKIT_HOME_R
    cd $wd
    mv "$tmpdir/$STOCHKIT_VERSION" "$STOCHKIT_HOME"

    rm -r "$rundir" >& /dev/null
# Test that StochKit was installed successfully by running it on a sample model

    if "$STOCHKIT_HOME/ssa" -m "$STOCHKIT_HOME/models/examples/dimer_decay.xml" -r 1 -t 1 -i 1 --out-dir "$rundir" >& /dev/null; then
	echo "Success!"
    else
	echo "Failed"
	echo "$STOCHKIT_VERSION failed to install. Consult logs above for errors, and the StochKit documentation for help on building StochKit for your platform. Rename successful build folder to $STOCHKIT_HOME"
	exit -1
    fi
fi

echo -n "Testing if Stochoptim built... "

rm -r "$rundir" >& /dev/null


function check_if_StochOptim_Installed {
    export R_LIBS="$STOCHOPTIM/library"
    CMD="Rscript --vanilla \"$STOCHOPTIM/exec/mcem2.r\" --model \"$STOCHOPTIM/inst/extdata/birth_death_MAmodel.R\" --data \"$STOCHOPTIM/birth_death_MAdata.txt\" --steps \"\" --seed 1 --cores 1 --K.ce 1000 --K.em 100 --K.lik 10000 --K.cov 10000 --rho 0.01 --perturb 0.25 --alpha 0.25 --beta 0.25 --gamma 0.25 --k 3 --pcutoff 0.05 --qcutoff 0.005 --numIter 10 --numConverge 1 --command 'bash' >& /dev/null"
    #echo $CMD
    eval $CMD
    RET=$?
    return "$RET"
}

if check_if_StochOptim_Installed; then
    echo "Yes "
    echo "$STOCHOPTIM_VERSION found in $STOCHOPTIM "
else
    echo "No "

    echo "Installing in $STOCHSS_HOME/$STOCHOPTIM_VERSION "

    echo "Cleaning up anything already there... "
    rm -rf "$STOCHOPTIM" >& /dev/null

    echo "Building StochOptim "
    echo " Logging stdout in $STOCHSS_HOME/stdout.log and "
    echo " stderr in $STOCHSS_HOME/stderr.log "
    echo " This process will take at least 5 minutes to complete. Please be patient"


    retry_command "tar -xzf \"$STOCHOPTIM.tgz\""
    mkdir "$STOCHOPTIM/library"
    RET=$?
    if [[ $RET != 0 ]] ;then
        echo "Failed to: mkdir \"$STOCHOPTIM/library\", exiting"
        exit -1
    fi

    wd=`pwd`

    echo install.packages\(\"optparse\", \""$STOCHOPTIM/library"\", \"http://cran.us.r-project.org\", INSTALL_opts = \"--no-multiarch\"\) > "$STOCHOPTIM/install_packages.R"
    echo install.packages\(\""$STOCHOPTIM"\", \""$STOCHOPTIM/library"\", NULL, type = \"source\", INSTALL_opts = \"--no-multiarch\"\) >> "$STOCHOPTIM/install_packages.R"

    Rscript "$STOCHOPTIM/install_packages.R" 1> "$STOCHSS_HOME/stdout.log" 2>"$STOCHSS_HOME/stderr.log"

    export R_LIBS="$STOCHOPTIM/library"

    # Test that StochKit was installed successfully by running it on a sample model
    if check_if_StochOptim_Installed; then
    	echo "Success!"
    else
	    echo "Failed"
	    echo "$STOCHOPTIM failed to install. Consult logs above for errors"
	    exit -1
    fi
fi

echo -n "Testing if StochKit2 ODE built... "

rm -r "$rundir" >& /dev/null
if "$STOCHKIT_ODE/ode" -m "$STOCHKIT_HOME/models/examples/dimer_decay.xml" -t 1 -i 1 --out-dir "$rundir" >& /dev/null; then
    echo "Yes "
    echo "ode found in $STOCHKIT_ODE "
else
    echo "No "

    echo "Installing in $STOCHSS_HOME/$ODE_VERSION "

    echo "Cleaning up anything already there..."
    rm -rf "$STOCHSS_HOME/ode" >& /dev/null

    stdout="$STOCHSS_HOME/stdout.log"
    stderr="$STOCHSS_HOME/stderr.log"
    echo "Building StochKit ODE"
    echo " Logging stdout in $STOCHSS_HOME/stdout.log and "
    echo " stderr in $STOCHSS_HOME/stderr.log "
    echo "This process should take about a minute to complete. Please be patient"
    wd=`pwd`
    tmpdir=$(mktemp -d /tmp/tmp.XXXXXX)
    retry_command "tar -xzf \"$STOCHKIT_ODE.tgz\""
    mv "$STOCHKIT_ODE" "$tmpdir"
    cd "$tmpdir/$ODE_VERSION/cvodes"
    retry_command "tar -xzf \"cvodes-2.7.0.tar.gz\""
    cd "cvodes-2.7.0"
    ./configure --prefix="$PWD/cvodes" 1>"$stdout" 2>"$stderr"
    if [ $? != 0 ]; then
	echo "Failed"
	echo "StochKit ODE failed to install. Consult logs above for errors, and the StochKit documentation for help on building StochKit for your platform. Rename successful build folder to $STOCHKIT_ODE"
        exit -1
    fi
    make 1>"$stdout" 2>"$stderr"
    if [ $? != 0 ]; then
        echo "Failed"
        echo "StochKit ODE failed to install. Consult logs above for errors, and the StochKit documentation for help on building StochKit for your platform. Rename successful build folder to $STOCHKIT_ODE"
        exit -1
    fi
    make install 1>"$stdout" 2>"$stderr"
    if [ $? != 0 ]; then
        echo "Failed"
        echo "StochKit ODE failed to install. Consult logs above for errors, and the StochKit documentation for help on building StochKit for your platform. Rename successful build folder to $STOCHKIT_ODE"
        exit -1
    fi
    cd ../../
    STOCHKIT_ODE_R=$STOCHKIT_ODE
    export STOCHKIT_ODE="$(pwd -P)"
    make 1>"$stdout" 2>"$stderr"
    if [ $? != 0 ]; then
        echo "Failed"
        echo "StochKit ODE failed to install. Consult logs above for errors, and the StochKit documentation for help on building StochKit for your platform. Rename successful build folder to $STOCHKIT_ODE"
        exit -1
    fi
    export STOCHKIT_ODE="$STOCHKIT_ODE_R"
    cd ../
    cd $wd
    mv "$tmpdir/$ODE_VERSION" "$STOCHKIT_ODE"

# Test that StochKit was installed successfully by running it on a sample model
    if "$STOCHKIT_ODE/ode" -m "$STOCHKIT_HOME/models/examples/dimer_decay.xml" -t 1 -i 1 --out-dir "$rundir" >& /dev/null; then
	echo "Success!"
    else
        echo "Failed"
        echo "StochKit ODE failed to install. Consult logs above for errors, and the StochKit documentation for help on building StochKit for your platform. Rename successful build folder to $STOCHKIT_ODE"
        exit -1
    fi
fi

rm -r "$rundir" >& /dev/null

echo "Configuring the app to use $STOCHKIT_HOME for StochKit... "
echo "Configuring the app to use $STOCHKIT_ODE for StochKit ODE... "
echo "Configuring the app to use $STOCHOPTIM for Stochoptim... "

ln -s "$STOCHKIT_ODE" ode >& /dev/null
ln -s "$STOCHKIT_HOME" StochKit >& /dev/null
ln -s "$STOCHOPTIM" stochoptim >& /dev/null

# Write STOCHKIT_HOME to the appropriate config file
echo "$STOCHKIT_HOME" > "$STOCHSS_HOME/conf/config"
echo -n "$STOCHKIT_ODE" >> "$STOCHSS_HOME/conf/config"
echo "Done!"

export PYTHONPATH=$PYTHONPATH":$(pwd -P)/app"

echo "PYTHONPATH :: $PYTHONPATH"

#echo "python \"$STOCHSS_HOME/launchapp.py\" $0 $browser $token $ip $mode"
exec python "$STOCHSS_HOME/launchapp.py" $0 $browser $token $ip $mode<|MERGE_RESOLUTION|>--- conflicted
+++ resolved
@@ -229,19 +229,16 @@
         echo "PyURDME import from $STOCHSS_HOME/app/lib/pyurdme-stochss/ not working (check if all required python modules are installed)"
         return 1 #False
     fi
-<<<<<<< HEAD
-
-    
     if check_molns; then
         echo "MOLNs detected successfully."
     else
         echo "Failed to detect MOLNs."
-=======
+        return 1 #False
+    fi
     if check_gillespy; then
         echo "GillesPy detected successfully."
     else
         echo "Failed to detect GillesPy."
->>>>>>> d88b8a61
         return 1 #False
     fi
 
