<<<<<<< HEAD
*.py[cod]

# C extensions
*.so

# Packages
*.egg
*.egg-info
dist
build
eggs
parts
bin
var
sdist
develop-eggs
.installed.cfg
lib64

# Installer logs
pip-log.txt

# Unit test / coverage reports
.coverage
.tox
nosetests.xml

# Translations
*.mo

# Mr Developer

# StochSS output files
app/output/
stdout.log
stderr.log

# StochSS temporary config files
conf/config
app/userfile
app/conf/app_config.py
<<<<<<< HEAD
=======
CVS
.cvsignore
*.pyc
KEEPME
build
_trial_temp
MANIFEST
>>>>>>> b9a15232148c12c41bdc99d7c73dbc2164fa3d3f
=======

# Mac OS X related file
.DS_Store
>>>>>>> 7d43f20d
<|MERGE_RESOLUTION|>--- conflicted
+++ resolved
@@ -1,4 +1,3 @@
-<<<<<<< HEAD
 *.py[cod]
 
 # C extensions
@@ -40,18 +39,6 @@
 conf/config
 app/userfile
 app/conf/app_config.py
-<<<<<<< HEAD
-=======
-CVS
-.cvsignore
-*.pyc
-KEEPME
-build
-_trial_temp
-MANIFEST
->>>>>>> b9a15232148c12c41bdc99d7c73dbc2164fa3d3f
-=======
 
 # Mac OS X related file
-.DS_Store
->>>>>>> 7d43f20d
+.DS_Store