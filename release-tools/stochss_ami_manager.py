--- conflicted
+++ resolved
@@ -607,17 +607,14 @@
                         dest="ami_id")
     parser.add_argument('-b', '--branch', help="StochSS Git branch name (overridden)", action="store",
                         dest="git_branch")
-<<<<<<< HEAD
     parser.add_argument('-p', '--publish', help="Update the StochSS config to use the new AMI", action="store_true",\
                         dest="publish",  default=False)
     parser.add_argument('-f', '--configfile', help="Configuration Settings File, \
                                                   (Default: $STOCHSS/conf/ec2_config.json).",
                         action="store", dest="stochss_ami_config_filename",
                         default=os.path.join(os.path.dirname(__file__), "../conf/ec2_config.json"))
-=======
     parser.add_argument('--enable-old-ami-layout', help="Enable Old StochSS AMI layout.",
                         dest="enable_old_ami_layout", action="store_true", default=False)
->>>>>>> 5ffa4e33
 
     args = parser.parse_args(sys.argv[1:])
 
