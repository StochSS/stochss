# Use BaseHandler for page requests since
# the base API handler has some logic that prevents
# requests without a referrer field
from jupyterhub.handlers.base import BaseHandler

from tornado import web
import json
import docker
from io import BytesIO, StringIO
import tarfile
import tempfile
import time

from handlers.db_util import checkUserOrRaise

import logging
log = logging.getLogger()
 

class ModelFileAPIHandler(BaseHandler):

    @web.authenticated
    async def get(self, modelPath):
        checkUserOrRaise(self)
        log.debug(modelPath)
        client = docker.from_env()
        user = self.current_user.name
        container = client.containers.list(filters={'name': 'jupyter-{0}'.format(user)})[0]
        #modelPath = self.getModelPath(_modelPath)
        try:
            bits, stat = container.get_archive("/home/jovyan/{0}".format(modelPath))
        except:
            filePath = "/srv/jupyterhub/model_templates/nonSpatialModelTemplate.json"
            with open(filePath, 'r') as jsonFile:
                data = jsonFile.read()
                jsonData = json.loads(str(data))
                #verPath = self.getVerPath(modelPath)
                #container.exec_run(cmd="mkdir -p {0}/.versions/".format(_modelPath))
                tarData = self.convertToTarData(data.encode('utf-8'), modelPath)
                container.put_archive("/home/jovyan/", tarData)
                #container.exec_run(cmd="ln -s {0} {1}".format(verPath, modelPath))
                self.write(jsonData)
        else:
            jsonData = self.getModelData(bits, modelPath)
            self.write(jsonData)

    @web.authenticated
    async def post(self, modelPath):
        checkUserOrRaise(self)
        client = docker.from_env()   
        user = self.current_user.name
        container = client.containers.list(filters={'name': 'jupyter-{0}'.format(user)})[0]
        tarData = self.convertToTarData(self.request.body, modelPath)
        container.put_archive("/home/jovyan/", tarData)
        bits, stat = container.get_archive("/home/jovyan/{0}".format(modelPath))
        jsonData = self.getModelData(bits, modelPath)
        #self.write(jsonData)


    def getModelPath(self, _modelPath):
        dir_el = _modelPath.split('/')
        file = dir_el.pop()
        dirPath = '/'.join(dir_el)
        return "{0}/{1}/{1}".format(dirPath, file)

    def getVerPath(self, modelPath):
        dir_el = modelPath.split('/')
        file_el = dir_el.pop().split('.')
        dirPath = '/'.join(dir_el)
        ver_tag = "_v1."
        file = ver_tag.join(file_el)
        return "{0}/.version/{1}".format(dirPath, file)


    def getModelData(self, bits, modelPath):
        modelName = modelPath.split('/').pop()
        f = tempfile.TemporaryFile()
        for data in bits:
            f.write(data)
        f.seek(0)
        tarData = tarfile.TarFile(fileobj=f)
        d = tempfile.TemporaryDirectory()
        tarData.extractall(d.name)
        f.close()
        filePath = "{0}/{1}".format(d.name, modelName)
        with open(filePath, 'r') as jsonFile:
            data = jsonFile.read()
            log.debug(data)
            jsonData = json.loads(str(data))
            return jsonData
        

    def convertToTarData(self, data, modelPath):
        tarData = BytesIO()
        tar_file = tarfile.TarFile(fileobj=tarData, mode='w')
        tar_info = tarfile.TarInfo(name='{0}'.format(modelPath))
        tar_info.size = len(data)
        tar_info.mtime = time.time()
        tar_info.tobuf()
        tar_file.addfile(tar_info, BytesIO(data))
        tar_file.close()
        tarData.seek(0)
        return tarData

class ModelToNotebookHandler(BaseHandler):
    @web.authenticated
    async def get(self, path):
        checkUserOrRaise(self)
        client = docker.from_env()
        user = self.current_user.name
        container = client.containers.list(filters={'name': 'jupyter-{0}'.format(user)})[0]
        file_path = '/home/jovyan{0}'.format(path)
        fcode, _fslist = container.exec_run(cmd='convert_to_notebook.py "{0}"'.format(path))
        fslist = _fslist.decode()
        self.write(fslist)


class ModelBrowserFileList(BaseHandler):

    @web.authenticated
    async def get(self, path):
        checkUserOrRaise(self)
        client = docker.from_env()
        user = self.current_user.name
        container = client.containers.list(filters={'name': 'jupyter-{0}'.format(user)})[0]
        file_path = '/home/jovyan{0}'.format(path)
        fcode, _fslist = container.exec_run(cmd='ls.py {0} {1}'.format(file_path, path))
        fslist = _fslist.decode()
        self.write(fslist)


<<<<<<< HEAD
class RunJobAPIHandler(BaseHandler):
=======
class DeleteFileAPIHandler(BaseHandler):

    @web.authenticated
    async def get(self, path):
        checkUserOrRaise(self)
        client = docker.from_env()
        user = self.current_user.name
        container = client.containers.list(filters={'name': 'jupyter-{0}'.format(user)})[0]
        file_path = '/home/jovyan{0}'.format(path)
        fcode, _message = container.exec_run(cmd='rm -R "{0}"'.format(file_path))
        message = _message.decode()
        if len(message):
            self.write(message)
        else:
            self.write("{0} was successfully deleted.".format(path.split('/').pop()))


class MoveFileAPIHandler(BaseHandler):
>>>>>>> d29ed779

    @web.authenticated
    async def get(self, data):
        checkUserOrRaise(self)
        client = docker.from_env()
        user = self.current_user.name
        container = client.containers.list(filters={'name': 'jupyter-{0}'.format(user)})[0]
<<<<<<< HEAD
        model_path, job_name = data.split('/<--GillesPy2Job-->/')
        code, _message = container.exec_run(cmd='run_job.py "/home/jovyan{0}" "{1}"'.format(model_path, job_name))
        message = _message.decode()
        self.write(message)
=======
        old_path = "/home/jovyan{0}".format(data.split('/<--MoveTo-->')[0])
        new_path = "/home/jovyan{0}".format(data.split('/<--MoveTo-->').pop())
        code, _message = container.exec_run(cmd='mv {0} {1}'.format(old_path, new_path))
        if not len(_message):
            self.write("Success! {0} was moved to {1}.")
        else:
            message = _message.decode()
            self.write(message)     

 
class DuplicateModelHandler(BaseHandler):

    @web.authenticated
    async def get(self, path):
        file_path = '/home/jovyan{0}'.format(path)
        fcode, _results = container.exec_run(cmd='duplicate.py "{0}"'.format(file_path))
        results = _results.decode()
        self.write(results)

        
class MoveRenameAPIHandler(BaseHandler):

    @web.authenticated
    async def get(self, _path):
        checkUserOrRaise(self)
        client = docker.from_env()
        user = self.current_user.name
        container = client.containers.list(filters={'name': 'jupyter-{0}'.format(user)})[0]
        old_path, new_name = _path.split('/<--change-->/')
        dir_path = old_path.split('/')
        dir_path.pop()
        dir_path.append(new_name)
        new_path = '/'.join(dir_path)
        fcode, _message = container.exec_run(cmd='rename.py "{0}" "{1}"'.format(old_path, new_path))
        message = _message.decode()
        self.write("{0}<-_path->{1}".format(message, new_path))
>>>>>>> d29ed779
<|MERGE_RESOLUTION|>--- conflicted
+++ resolved
@@ -129,9 +129,20 @@
         self.write(fslist)
 
 
-<<<<<<< HEAD
 class RunJobAPIHandler(BaseHandler):
-=======
+
+    @web.authenticated
+    async def get(self, data):
+        checkUserOrRaise(self)
+        client = docker.from_env()
+        user = self.current_user.name
+        container = client.containers.list(filters={'name': 'jupyter-{0}'.format(user)})[0]
+        model_path, job_name = data.split('/<--GillesPy2Job-->/')
+        code, _message = container.exec_run(cmd='run_job.py "/home/jovyan{0}" "{1}"'.format(model_path, job_name))
+        message = _message.decode()
+        self.write(message)
+        
+  
 class DeleteFileAPIHandler(BaseHandler):
 
     @web.authenticated
@@ -150,7 +161,6 @@
 
 
 class MoveFileAPIHandler(BaseHandler):
->>>>>>> d29ed779
 
     @web.authenticated
     async def get(self, data):
@@ -158,12 +168,6 @@
         client = docker.from_env()
         user = self.current_user.name
         container = client.containers.list(filters={'name': 'jupyter-{0}'.format(user)})[0]
-<<<<<<< HEAD
-        model_path, job_name = data.split('/<--GillesPy2Job-->/')
-        code, _message = container.exec_run(cmd='run_job.py "/home/jovyan{0}" "{1}"'.format(model_path, job_name))
-        message = _message.decode()
-        self.write(message)
-=======
         old_path = "/home/jovyan{0}".format(data.split('/<--MoveTo-->')[0])
         new_path = "/home/jovyan{0}".format(data.split('/<--MoveTo-->').pop())
         code, _message = container.exec_run(cmd='mv {0} {1}'.format(old_path, new_path))
@@ -178,6 +182,10 @@
 
     @web.authenticated
     async def get(self, path):
+        checkUserOrRaise(self)
+        client = docker.from_env()
+        user = self.current_user.name
+        container = client.containers.list(filters={'name': 'jupyter-{0}'.format(user)})[0]
         file_path = '/home/jovyan{0}'.format(path)
         fcode, _results = container.exec_run(cmd='duplicate.py "{0}"'.format(file_path))
         results = _results.decode()
@@ -199,5 +207,4 @@
         new_path = '/'.join(dir_path)
         fcode, _message = container.exec_run(cmd='rename.py "{0}" "{1}"'.format(old_path, new_path))
         message = _message.decode()
-        self.write("{0}<-_path->{1}".format(message, new_path))
->>>>>>> d29ed779
+        self.write("{0}<-_path->{1}".format(message, new_path))