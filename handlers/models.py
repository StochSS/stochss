--- conflicted
+++ resolved
@@ -110,7 +110,6 @@
     '''
     @web.authenticated
     async def get(self, path):
-<<<<<<< HEAD
         '''
         Send Get request for fetching file system data in user container.  This
         method utilizes the kubernetes python api to invoke the ls.py module of
@@ -137,55 +136,7 @@
         # Then dump to JSON and write out
         self.write(json.dumps(resp))
 
-
-class RunJobAPIHandler(BaseHandler):
-    '''
-    ##############################################################################
-    Handler for starting a simulation job.
-    ##############################################################################
-    '''
-
-    @web.authenticated
-    async def get(self, data):
-        '''
-        Send Get request for initiating job on target model.  This
-        method utilizes the kubernetes python api to invoke the run_job.py module 
-        of the user container (stored in [UserPod]:/usr/local/bin).
-
-        Attributes
-        ----------
-        data : str
-            data string containing job information.
-
-        '''
-        checkUserOrRaise(self)
-        user = self.current_user.name
-        client, user_pod = stochss_kubernetes.load_kube_client(user)
-        model_path, job_name = data.split('/<--GillesPy2Job-->/')
-        file_path = os.path.join('/home/jovyan', model_path)
-        exec_cmd = [
-          'run_job.py',
-            '--model_path "{}"'.format(file_path),
-            '--job_name {}'.format(job_name),
-            '>/dev/null',
-            '2>&1'
-        ]
-        stochss_kubernetes.run_script(exec_cmd, client, user_pod)
-        self.write('STARTED')
- 
- 
-=======
-        checkUserOrRaise(self)
-        client = docker.from_env()
-        user = self.current_user.name
-        container = client.containers.list(filters={'name': 'jupyter-{0}'.format(user)})[0]
-        file_path = '/home/jovyan{0}'.format(path)
-        fcode, _fslist = container.exec_run(cmd='ls.py {0} {1}'.format(file_path, path))
-        fslist = _fslist.decode()
-        self.write(fslist)
-        
   
->>>>>>> 1318d61f
 class DeleteFileAPIHandler(BaseHandler):
     '''
     ##############################################################################
