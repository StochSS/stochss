'''
Use BaseHandler for page requests since
the base API handler has some logic that prevents
requests without a referrer field
'''

from jupyterhub.handlers.base import BaseHandler
from tornado import web # handle authentication
from handlers.db_util import checkUserOrRaise

from kubernetes.stream import stream
import ast # for eval_literal to use with kube response
import json

import logging
log = logging.getLogger()
from handlers import stochss_kubernetes

class ModelFileAPIHandler(BaseHandler):
    '''
    ########################################################################
    Base Handler for interacting with Model file Get/Post Requests.
    ########################################################################
    '''

    @web.authenticated
    async def get(self, modelPath):
        '''
        Retrieve model data from user container. Data is transferred to hub
        container as JSON string.

        Attributes
        ----------
        modelPath : str
            Path to selected model within user pod container.
        '''
        
        checkUserOrRaise(self) # User Validation
        log.debug(modelPath)
        user = self.current_user.name # Get Username
        client, user_pod = stochss_kubernetes.load_kube_client(user) # Load kube client
        full_path = '/home/jovyan/{0}'.format(modelPath) #full path to model
        try:
            json_data = stochss_kubernetes.read_from_pod(client, 
                user_pod, full_path) # Use cat to read json file
        except:
            new_path ='/srv/jupyterhub/model_templates/nonSpatialModelTemplate.json'
            with open(new_path, 'r') as json_file:
                data = json_file.read()
                json_data = json.loads(str(data))
                stochss_kubernetes.write_to_pod(client,
                    user_pod, full_path, to_write)

        self.write(json_data) # Send data to client
                

    @web.authenticated
    async def post(self, modelPath):
        '''
        Send/Save model data to user container.

        Attributes
        ----------
        modelPath : str
            Path to target  model within user pod container.
        '''
        checkUserOrRaise(self) # User validation
        user = self.current_user.name # Get User Name
        full_path = '/home/jovyan/{0}'.format(modelPath) #full path to model
        client, user_pod = stochss_kubernetes.load_kube_client(user) # Load Kube client
        stochss_kubernetes.write_to_pod(client,
            user_pod, full_path, self.request.body.decode())



class ModelToNotebookHandler(BaseHandler):
    '''
    ##############################################################################
    Handler for handling conversions from model (.mdl) file to Jupyter Notebook
    (.ipynb) file.
    ##############################################################################
    '''
    @web.authenticated
    async def get(self, path):
<<<<<<< HEAD
        '''
        Sends request to server to run convert_to_notebook.py on target mdl
        file.

        Attributes
        ----------
        path : str
            Path to target model within user pod container.
        '''
        checkUserOrRaise(self) # Validate User
        user = self.current_user.name # Get User Name
        client, user_pod = stochss_kubernetes.load_kube_client(user) # Kube API
        exec_cmd = ['convert_to_notebook.py', path] # Script commands
        resp = stochss_kubernetes.run_script(exec_cmd, client, user_pod)
        self.write(resp)
=======
        checkUserOrRaise(self)
        client = docker.from_env()
        user = self.current_user.name
        container = client.containers.list(filters={'name': 'jupyter-{0}'.format(user)})[0]
        file_path = '/home/jovyan{0}'.format(path)
        fcode, _fslist = container.exec_run(cmd='convert_to_notebook.py "{0}"'.format(path))
        fslist = _fslist.decode()
        self.write(fslist)
>>>>>>> 1dda7259


class ModelBrowserFileList(BaseHandler):
    '''
    ##############################################################################
    Handler for interacting with the Model File Browser list with File System data 
    from remote user pod.
    ##############################################################################
    '''
    @web.authenticated
    async def get(self, path):
<<<<<<< HEAD
        '''
        Send Get request for fetching file system data in user container.  This
        method utilizes the kubernetes python api to invoke the ls.py module of
        the user container (stored in [UserPod]:/usr/local/bin).  The response 
        is used to populate the Model File Browser js-tree.

        Attributes
        ----------
        path : str
            Path to user directory within user pod container.

        '''

        checkUserOrRaise(self) # Authenticate User
        user = self.current_user.name # Get User Name
        client, user_pod = stochss_kubernetes.load_kube_client(user) # Get Kubernetes API+UserPod
        file_path = '/home/jovyan{0}'.format(path) # User file system path
        exec_cmd = ['ls.py', file_path, path] # /usr/local/bin/ls.py in UserPod

        # Utilize Kubernetes API to execute exec_cmd on user pod and return
        # response to variable to populate the js-tree
        resp = stochss_kubernetes.run_script(exec_cmd, client, user_pod)

        # Then dump to JSON and write out
        self.write(json.dumps(resp))
=======
        checkUserOrRaise(self)
        client = docker.from_env()
        user = self.current_user.name
        container = client.containers.list(filters={'name': 'jupyter-{0}'.format(user)})[0]
        file_path = '/home/jovyan{0}'.format(path)
        fcode, _fslist = container.exec_run(cmd='ls.py {0} {1}'.format(file_path, path))
        fslist = _fslist.decode()
        self.write(fslist)


class RunJobAPIHandler(BaseHandler):

    @web.authenticated
    async def get(self, data):
        checkUserOrRaise(self)
        client = docker.from_env()
        user = self.current_user.name
        container = client.containers.list(filters={'name': 'jupyter-{0}'.format(user)})[0]
        model_path, job_name = data.split('/<--GillesPy2Job-->/')
        code, _message = container.exec_run(cmd='run_job.py "/home/jovyan{0}" "{1}"'.format(model_path, job_name))
        message = _message.decode()
        self.write(message)
        
  
class DeleteFileAPIHandler(BaseHandler):

    @web.authenticated
    async def get(self, path):
        checkUserOrRaise(self)
        client = docker.from_env()
        user = self.current_user.name
        container = client.containers.list(filters={'name': 'jupyter-{0}'.format(user)})[0]
        file_path = '/home/jovyan{0}'.format(path)
        fcode, _message = container.exec_run(cmd='rm -R "{0}"'.format(file_path))
        message = _message.decode()
        if len(message):
            self.write(message)
        else:
            self.write("{0} was successfully deleted.".format(path.split('/').pop()))


class MoveFileAPIHandler(BaseHandler):

    @web.authenticated
    async def get(self, data):
        checkUserOrRaise(self)
        client = docker.from_env()
        user = self.current_user.name
        container = client.containers.list(filters={'name': 'jupyter-{0}'.format(user)})[0]
        old_path = "/home/jovyan{0}".format(data.split('/<--MoveTo-->')[0])
        new_path = "/home/jovyan{0}".format(data.split('/<--MoveTo-->').pop())
        code, _message = container.exec_run(cmd='mv {0} {1}'.format(old_path, new_path))
        if not len(_message):
            self.write("Success! {0} was moved to {1}.")
        else:
            message = _message.decode()
            self.write(message)     

 
class DuplicateModelHandler(BaseHandler):

    @web.authenticated
    async def get(self, path):
        checkUserOrRaise(self)
        client = docker.from_env()
        user = self.current_user.name
        container = client.containers.list(filters={'name': 'jupyter-{0}'.format(user)})[0]
        file_path = '/home/jovyan{0}'.format(path)
        fcode, _results = container.exec_run(cmd='duplicate.py "{0}"'.format(file_path))
        results = _results.decode()
        self.write(results)

        
class MoveRenameAPIHandler(BaseHandler):

    @web.authenticated
    async def get(self, _path):
        checkUserOrRaise(self)
        client = docker.from_env()
        user = self.current_user.name
        container = client.containers.list(filters={'name': 'jupyter-{0}'.format(user)})[0]
        old_path, new_name = _path.split('/<--change-->/')
        dir_path = old_path.split('/')
        dir_path.pop()
        dir_path.append(new_name)
        new_path = '/'.join(dir_path)
        fcode, _message = container.exec_run(cmd='rename.py "{0}" "{1}"'.format(old_path, new_path))
        message = _message.decode()
        self.write("{0}<-_path->{1}".format(message, new_path))
>>>>>>> 1dda7259
<|MERGE_RESOLUTION|>--- conflicted
+++ resolved
@@ -82,7 +82,6 @@
     '''
     @web.authenticated
     async def get(self, path):
-<<<<<<< HEAD
         '''
         Sends request to server to run convert_to_notebook.py on target mdl
         file.
@@ -98,16 +97,6 @@
         exec_cmd = ['convert_to_notebook.py', path] # Script commands
         resp = stochss_kubernetes.run_script(exec_cmd, client, user_pod)
         self.write(resp)
-=======
-        checkUserOrRaise(self)
-        client = docker.from_env()
-        user = self.current_user.name
-        container = client.containers.list(filters={'name': 'jupyter-{0}'.format(user)})[0]
-        file_path = '/home/jovyan{0}'.format(path)
-        fcode, _fslist = container.exec_run(cmd='convert_to_notebook.py "{0}"'.format(path))
-        fslist = _fslist.decode()
-        self.write(fslist)
->>>>>>> 1dda7259
 
 
 class ModelBrowserFileList(BaseHandler):
@@ -119,7 +108,6 @@
     '''
     @web.authenticated
     async def get(self, path):
-<<<<<<< HEAD
         '''
         Send Get request for fetching file system data in user container.  This
         method utilizes the kubernetes python api to invoke the ls.py module of
@@ -145,15 +133,6 @@
 
         # Then dump to JSON and write out
         self.write(json.dumps(resp))
-=======
-        checkUserOrRaise(self)
-        client = docker.from_env()
-        user = self.current_user.name
-        container = client.containers.list(filters={'name': 'jupyter-{0}'.format(user)})[0]
-        file_path = '/home/jovyan{0}'.format(path)
-        fcode, _fslist = container.exec_run(cmd='ls.py {0} {1}'.format(file_path, path))
-        fslist = _fslist.decode()
-        self.write(fslist)
 
 
 class RunJobAPIHandler(BaseHandler):
@@ -234,5 +213,4 @@
         new_path = '/'.join(dir_path)
         fcode, _message = container.exec_run(cmd='rename.py "{0}" "{1}"'.format(old_path, new_path))
         message = _message.decode()
-        self.write("{0}<-_path->{1}".format(message, new_path))
->>>>>>> 1dda7259
+        self.write("{0}<-_path->{1}".format(message, new_path))