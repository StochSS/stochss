# Use BaseHandler for page requests since
# the base API handler has some logic that prevents
# requests without a referrer field
from jupyterhub.handlers.base import BaseHandler

from tornado import web
import json
import docker
from io import BytesIO, StringIO
import tarfile
import tempfile
import time

from handlers.db_util import checkUserOrRaise

import logging
log = logging.getLogger()
 

class ModelFileAPIHandler(BaseHandler):

    @web.authenticated
    async def get(self, modelPath):
        checkUserOrRaise(self)
        log.debug(modelPath)
        client = docker.from_env()
        user = self.current_user.name
        container = client.containers.list(filters={'name': 'jupyter-{0}'.format(user)})[0]
        #modelPath = self.getModelPath(_modelPath)
        try:
            bits, stat = container.get_archive("/home/jovyan/{0}".format(modelPath))
        except:
            filePath = "/srv/jupyterhub/model_templates/nonSpatialModelTemplate.json"
            with open(filePath, 'r') as jsonFile:
                data = jsonFile.read()
                jsonData = json.loads(str(data))
                #verPath = self.getVerPath(modelPath)
                #container.exec_run(cmd="mkdir -p {0}/.versions/".format(_modelPath))
                tarData = self.convertToTarData(data.encode('utf-8'), modelPath)
                container.put_archive("/home/jovyan/", tarData)
                #container.exec_run(cmd="ln -s {0} {1}".format(verPath, modelPath))
                self.write(jsonData)
        else:
            jsonData = self.getModelData(bits, modelPath)
            self.write(jsonData)

    @web.authenticated
    async def post(self, modelPath):
        checkUserOrRaise(self)
        client = docker.from_env()   
        user = self.current_user.name
        container = client.containers.list(filters={'name': 'jupyter-{0}'.format(user)})[0]
        tarData = self.convertToTarData(self.request.body, modelPath)
        container.put_archive("/home/jovyan/", tarData)
        bits, stat = container.get_archive("/home/jovyan/{0}".format(modelPath))
        jsonData = self.getModelData(bits, modelPath)
        #self.write(jsonData)


    def getModelPath(self, _modelPath):
        dir_el = _modelPath.split('/')
        file = dir_el.pop()
        dirPath = '/'.join(dir_el)
        return "{0}/{1}/{1}".format(dirPath, file)

    def getVerPath(self, modelPath):
        dir_el = modelPath.split('/')
        file_el = dir_el.pop().split('.')
        dirPath = '/'.join(dir_el)
        ver_tag = "_v1."
        file = ver_tag.join(file_el)
        return "{0}/.version/{1}".format(dirPath, file)


    def getModelData(self, bits, modelPath):
        modelName = modelPath.split('/').pop()
        f = tempfile.TemporaryFile()
        for data in bits:
            f.write(data)
        f.seek(0)
        tarData = tarfile.TarFile(fileobj=f)
        d = tempfile.TemporaryDirectory()
        tarData.extractall(d.name)
        f.close()
        filePath = "{0}/{1}".format(d.name, modelName)
        with open(filePath, 'r') as jsonFile:
            data = jsonFile.read()
            log.debug(data)
            jsonData = json.loads(str(data))
            return jsonData
        

    def convertToTarData(self, data, modelPath):
        tarData = BytesIO()
        tar_file = tarfile.TarFile(fileobj=tarData, mode='w')
        tar_info = tarfile.TarInfo(name='{0}'.format(modelPath))
        tar_info.size = len(data)
        tar_info.mtime = time.time()
        tar_info.tobuf()
        tar_file.addfile(tar_info, BytesIO(data))
        tar_file.close()
        tarData.seek(0)
        return tarData

class ModelToNotebookHandler(BaseHandler):
    @web.authenticated
    async def get(self, path):
        checkUserOrRaise(self)
        client = docker.from_env()
        user = self.current_user.name
        container = client.containers.list(filters={'name': 'jupyter-{0}'.format(user)})[0]
        file_path = '/home/jovyan{0}'.format(path)
        fcode, _fslist = container.exec_run(cmd='convert_to_notebook.py {0}'.format(path))
        fslist = _fslist.decode()
        self.write(fslist)


class ModelBrowserFileList(BaseHandler):

    @web.authenticated
    async def get(self, path):
        checkUserOrRaise(self)
        client = docker.from_env()
        user = self.current_user.name
        container = client.containers.list(filters={'name': 'jupyter-{0}'.format(user)})[0]
        file_path = '/home/jovyan{0}'.format(path)
        fcode, _fslist = container.exec_run(cmd='ls.py {0} {1}'.format(file_path, path))
        fslist = _fslist.decode()
        self.write(fslist)


<<<<<<< HEAD
class DuplicateModelHandler(BaseHandler):

    @web.authenticated
    async def get(self, path):
=======
class MoveRenameAPIHandler(BaseHandler):

    @web.authenticated
    async def get(self, _path):
>>>>>>> 45aa113d
        checkUserOrRaise(self)
        client = docker.from_env()
        user = self.current_user.name
        container = client.containers.list(filters={'name': 'jupyter-{0}'.format(user)})[0]
<<<<<<< HEAD
        file_path = '/home/jovyan{0}'.format(path)
        fcode, _results = container.exec_run(cmd='duplicate.py "{0}"'.format(file_path))
        results = _results.decode()
        self.write(results)


        
=======
        old_path, new_name = _path.split('/<--change-->/')
        dir_path = old_path.split('/')
        dir_path.pop()
        dir_path.append(new_name)
        new_path = '/'.join(dir_path)
        fcode, _message = container.exec_run(cmd='rename.py "{0}" "{1}"'.format(old_path, new_path))
        message = _message.decode()
        self.write("{0}<-_path->{1}".format(message, new_path))
>>>>>>> 45aa113d
<|MERGE_RESOLUTION|>--- conflicted
+++ resolved
@@ -128,31 +128,25 @@
         fslist = _fslist.decode()
         self.write(fslist)
 
-
-<<<<<<< HEAD
+        
 class DuplicateModelHandler(BaseHandler):
 
     @web.authenticated
     async def get(self, path):
-=======
-class MoveRenameAPIHandler(BaseHandler):
-
-    @web.authenticated
-    async def get(self, _path):
->>>>>>> 45aa113d
-        checkUserOrRaise(self)
-        client = docker.from_env()
-        user = self.current_user.name
-        container = client.containers.list(filters={'name': 'jupyter-{0}'.format(user)})[0]
-<<<<<<< HEAD
         file_path = '/home/jovyan{0}'.format(path)
         fcode, _results = container.exec_run(cmd='duplicate.py "{0}"'.format(file_path))
         results = _results.decode()
         self.write(results)
 
+        
+class MoveRenameAPIHandler(BaseHandler):
 
-        
-=======
+    @web.authenticated
+    async def get(self, _path):
+        checkUserOrRaise(self)
+        client = docker.from_env()
+        user = self.current_user.name
+        container = client.containers.list(filters={'name': 'jupyter-{0}'.format(user)})[0]
         old_path, new_name = _path.split('/<--change-->/')
         dir_path = old_path.split('/')
         dir_path.pop()
@@ -160,5 +154,4 @@
         new_path = '/'.join(dir_path)
         fcode, _message = container.exec_run(cmd='rename.py "{0}" "{1}"'.format(old_path, new_path))
         message = _message.decode()
-        self.write("{0}<-_path->{1}".format(message, new_path))
->>>>>>> 45aa113d
+        self.write("{0}<-_path->{1}".format(message, new_path))